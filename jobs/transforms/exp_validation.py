--- conflicted
+++ resolved
@@ -51,26 +51,6 @@
         """
         return exp_domain.ExplorationChange
 
-
-@validation_decorators.AuditsExisting(
-    exp_models.ExplorationRightsSnapshotMetadataModel)
-class ValidateExplorationRightsSnapshotMetadataModel(
-        base_validation.BaseValidateCommitCmdsSchema):
-    """Overrides _get_change_domain_class for exploration models """
-
-    def _get_change_domain_class(self, input_model): # pylint: disable=unused-argument
-        """Returns a change domain class.
-
-        Args:
-            input_model: datastore_services.Model. Entity to validate.
-
-        Returns:
-            rights_domain.ExplorationRightsChange. A domain object class for the
-            changes made by commit commands of the model.
-        """
-<<<<<<< HEAD
-        return exp_domain.ExplorationChange
-
 # TODO(#12688): Implement the skipped model.ID relationship checks (listed in
 # 12688). These are skipped at the moment as, Realationshipsof is only capable
 # of handling straigtforward model.ID relations.
@@ -90,7 +70,24 @@
 
     yield model.id, [exp_models.ExplorationModel]
     yield model.id, [exp_models.ExplorationRightsModel]
-=======
+
+
+@validation_decorators.AuditsExisting(
+    exp_models.ExplorationRightsSnapshotMetadataModel)
+class ValidateExplorationRightsSnapshotMetadataModel(
+        base_validation.BaseValidateCommitCmdsSchema):
+    """Overrides _get_change_domain_class for exploration models """
+
+    def _get_change_domain_class(self, input_model): # pylint: disable=unused-argument
+        """Returns a change domain class.
+
+        Args:
+            input_model: datastore_services.Model. Entity to validate.
+
+        Returns:
+            rights_domain.ExplorationRightsChange. A domain object class for the
+            changes made by commit commands of the model.
+        """
         return rights_domain.ExplorationRightsChange
 
 
@@ -117,5 +114,4 @@
         elif model.id.startswith('exploration'):
             return exp_domain.ExplorationChange
         else:
-            return None
->>>>>>> 6ba983b4
+            return None