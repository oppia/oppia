--- conflicted
+++ resolved
@@ -258,7 +258,6 @@
         ])
 
 
-<<<<<<< HEAD
 class RelationshipsOfTests(test_utils.TestBase):
 
     def test_exploration_context_model_relationships(self):
@@ -274,7 +273,8 @@
             validation_decorators.RelationshipsOf.get_model_kind_references(
                 'ExpSummaryModel', 'id'),
             ['ExplorationRightsModel', 'ExplorationModel'])
-=======
+
+
 class ValidateExplorationRightsSnapshotMetadataModelTests(
         job_test_utils.PipelinedTestBase):
 
@@ -530,11 +530,9 @@
             self.pipeline
             | beam.Create([invalid_commit_cmd_model])
             | beam.ParDo(
-                exp_validation.ValidateExplorationCommitLogEntryModel(
-                ))
+                exp_validation.ValidateExplorationCommitLogEntryModel())
         )
 
         self.assert_pcoll_equal(output, [
             base_validation_errors.CommitCmdsNoneError(invalid_commit_cmd_model)
-        ])
->>>>>>> 1ad38d7b
+        ])