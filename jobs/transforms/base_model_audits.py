--- conflicted
+++ resolved
@@ -160,11 +160,6 @@
             yield audit_errors.ModelMutatedDuringJobError(model)
 
 
-<<<<<<< HEAD
-@audit_decorators.AuditsExisting(base_models.BaseCommitLogEntryModel)
-class ValidateCommitType(beam.DoFn):
-    """DoFn to check whether commit type is valid."""
-=======
 @audit_decorators.AuditsExisting(base_models.BaseModel)
 class ValidateModelDomainObjectInstances(beam.DoFn):
     """DoFn to check whether the model instance passes the validation of the
@@ -202,27 +197,13 @@
             str. The type of validation mode: neutral, strict or non strict.
         """
         return VALIDATION_MODES.neutral
->>>>>>> 507fb6af
-
-    def process(self, input_model):
-        """Function that defines how to process each element in a pipeline of
-        models.
-
-        Args:
-<<<<<<< HEAD
-            input_model: datastore_services.Model. Entity to validate.
-
-        Yields:
-            ModelCommitTypeError. Error for commit_type validation.
-        """
-        model = job_utils.clone_model(input_model)
-
-        if (model.commit_type not in
-                base_models.VersionedModel.COMMIT_TYPE_CHOICES):
-            yield audit_errors.InvalidCommitTypeError(model)
-=======
-            input_model: datastore_services.Model. A domain object to
-                validate.
+
+    def process(self, input_model):
+        """Function that defines how to process each element in a pipeline of
+        models.
+
+        Args:
+            input_model: datastore_services.Model. A domain object to validate.
 
         Yields:
             ModelDomainObjectValidateError. Error for domain object validation.
@@ -245,4 +226,22 @@
                         validation_type))
         except Exception as e:
             yield audit_errors.ModelDomainObjectValidateError(input_model, e)
->>>>>>> 507fb6af
+
+
+@audit_decorators.AuditsExisting(base_models.BaseCommitLogEntryModel, base_models.BaseSnapshotMetadataModel)
+class ValidateCommitType(beam.DoFn):
+    """DoFn to check whether commit type is valid."""
+
+    def process(self, input_model):
+        """Function that defines how to process each element in a pipeline of
+        models.
+        Args:
+            input_model: datastore_services.Model. Entity to validate.
+        Yields:
+            ModelCommitTypeError. Error for commit_type validation.
+        """
+        model = job_utils.clone_model(input_model)
+
+        if (model.commit_type not in
+                base_models.VersionedModel.COMMIT_TYPE_CHOICES):
+            yield audit_errors.InvalidCommitTypeError(model)