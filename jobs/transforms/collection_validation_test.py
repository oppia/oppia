# coding: utf-8
#
# Copyright 2021 The Oppia Authors. All Rights Reserved.
#
# Licensed under the Apache License, Version 2.0 (the "License");
# you may not use this file except in compliance with the License.
# You may obtain a copy of the License at
#
#      http://www.apache.org/licenses/LICENSE-2.0
#
# Unless required by applicable law or agreed to in writing, software
# distributed under the License is distributed on an "AS-IS" BASIS,
# WITHOUT WARRANTIES OR CONDITIONS OF ANY KIND, either express or implied.
# See the License for the specific language governing permissions and
# limitations under the License.

"""Unit tests for jobs.transforms.collection_validation."""

from __future__ import absolute_import  # pylint: disable=import-only-modules
from __future__ import unicode_literals  # pylint: disable=import-only-modules

from core.domain import rights_domain
from core.platform import models
from core.tests import test_utils
from jobs import job_test_utils
from jobs.decorators import validation_decorators
from jobs.transforms import collection_validation
from jobs.types import base_validation_errors

import apache_beam as beam

(base_models, collection_models) = models.Registry.import_models(
    [models.NAMES.base_model, models.NAMES.collection])


class ValidateCollectionSnapshotMetadataModelTests(
        job_test_utils.PipelinedTestBase):

    def test_validate_change_domain_implemented(self):
        invalid_commit_cmd_model = (
            collection_models.CollectionSnapshotMetadataModel(
                id='model_id-1',
                committer_id='committer_id',
                commit_type='delete',
                created_on=self.YEAR_AGO,
                last_updated=self.NOW,
                commit_cmds=[{
                    'cmd': base_models.VersionedModel.CMD_DELETE_COMMIT}])
        )

        output = (
            self.pipeline
            | beam.Create([invalid_commit_cmd_model])
            | beam.ParDo(
                collection_validation.ValidateCollectionSnapshotMetadataModel())
        )

        self.assert_pcoll_equal(output, [])

    def test_collection_change_object_with_missing_cmd(self):
        invalid_commit_cmd_model = (
            collection_models.CollectionSnapshotMetadataModel(
                id='123',
                committer_id='committer_id',
                commit_type='create',
                created_on=self.YEAR_AGO,
                last_updated=self.NOW,
                commit_cmds=[{'invalid': 'data'}])
        )

        output = (
            self.pipeline
            | beam.Create([invalid_commit_cmd_model])
            | beam.ParDo(
                collection_validation.ValidateCollectionSnapshotMetadataModel())
        )

        self.assert_pcoll_equal(output, [
            base_validation_errors.CommitCmdsValidateError(
                invalid_commit_cmd_model,
                {'invalid': 'data'},
                'Missing cmd key in change dict')
        ])

    def test_collection_change_object_with_invalid_cmd(self):
        invalid_commit_cmd_model = (
            collection_models.CollectionSnapshotMetadataModel(
                id='123',
                committer_id='committer_id',
                commit_type='create',
                created_on=self.YEAR_AGO,
                last_updated=self.NOW,
                commit_cmds=[{'cmd': 'invalid'}])
        )

        output = (
            self.pipeline
            | beam.Create([invalid_commit_cmd_model])
            | beam.ParDo(
                collection_validation.ValidateCollectionSnapshotMetadataModel())
        )

        self.assert_pcoll_equal(output, [
            base_validation_errors.CommitCmdsValidateError(
                invalid_commit_cmd_model,
                {'cmd': 'invalid'},
                'Command invalid is not allowed')
        ])

    def test_collection_change_object_with_missing_attribute_in_cmd(self):
        invalid_commit_cmd_model = (
            collection_models.CollectionSnapshotMetadataModel(
                id='123',
                committer_id='committer_id',
                commit_type='create',
                created_on=self.YEAR_AGO,
                last_updated=self.NOW,
                commit_cmds=[{
                    'cmd': 'edit_collection_node_property',
                    'property_name': 'category',
                    'old_value': 'old_value'
                }])
        )

        output = (
            self.pipeline
            | beam.Create([invalid_commit_cmd_model])
            | beam.ParDo(
                collection_validation.ValidateCollectionSnapshotMetadataModel())
        )

        self.assert_pcoll_equal(output, [
            base_validation_errors.CommitCmdsValidateError(
                invalid_commit_cmd_model,
                {
                    'cmd': 'edit_collection_node_property',
                    'property_name': 'category',
                    'old_value': 'old_value'
                },
                'The following required attributes are missing: '
                'exploration_id, new_value')
        ])

    def test_collection_change_object_with_extra_attribute_in_cmd(self):
        invalid_commit_cmd_model = (
            collection_models.CollectionSnapshotMetadataModel(
                id='123',
                committer_id='committer_id',
                commit_type='create',
                created_on=self.YEAR_AGO,
                last_updated=self.NOW,
                commit_cmds=[{
                    'cmd': 'edit_collection_node_property',
                    'exploration_id': 'exploration_id',
                    'property_name': 'category',
                    'old_value': 'old_value',
                    'new_value': 'new_value',
                    'invalid': 'invalid'
                }])
        )

        output = (
            self.pipeline
            | beam.Create([invalid_commit_cmd_model])
            | beam.ParDo(
                collection_validation.ValidateCollectionSnapshotMetadataModel())
        )

        self.assert_pcoll_equal(output, [
            base_validation_errors.CommitCmdsValidateError(
                invalid_commit_cmd_model,
                {
                    'cmd': 'edit_collection_node_property',
                    'exploration_id': 'exploration_id',
                    'property_name': 'category',
                    'old_value': 'old_value',
                    'new_value': 'new_value',
                    'invalid': 'invalid'
                },
                'The following extra attributes are present: invalid')
        ])

    def test_collection_change_object_with_invalid_collection_property(self):
        invalid_commit_cmd_model = (
            collection_models.CollectionSnapshotMetadataModel(
                id='123',
                committer_id='committer_id',
                commit_type='create',
                created_on=self.YEAR_AGO,
                last_updated=self.NOW,
                commit_cmds=[{
                    'cmd': 'edit_collection_property',
                    'property_name': 'invalid',
                    'old_value': 'old_value',
                    'new_value': 'new_value',
                }])
        )

        output = (
            self.pipeline
            | beam.Create([invalid_commit_cmd_model])
            | beam.ParDo(
                collection_validation.ValidateCollectionSnapshotMetadataModel())
        )

        self.assert_pcoll_equal(output, [
            base_validation_errors.CommitCmdsValidateError(
                invalid_commit_cmd_model,
                {
                    'cmd': 'edit_collection_property',
                    'property_name': 'invalid',
                    'old_value': 'old_value',
                    'new_value': 'new_value',
                },
                'Value for property_name in cmd edit_collection_property: '
                'invalid is not allowed')
        ])


<<<<<<< HEAD
class RelationshipsOfTests(test_utils.TestBase):

    def test_collection_summary_model_relationships(self):
        self.assertItemsEqual(
            validation_decorators.RelationshipsOf.get_model_kind_references(
                'CollectionSummaryModel', 'id'),
            ['CollectionModel', 'CollectionRightsModel'])
=======
class ValidateCollectionRightsSnapshotMetadataModelTests(
        job_test_utils.PipelinedTestBase):

    def test_collection_rights_change_object_with_missing_cmd(self):
        commit_dict = {'invalid': 'data'}
        invalid_commit_cmd_model = (
            collection_models.CollectionRightsSnapshotMetadataModel(
                id='123',
                created_on=self.YEAR_AGO,
                last_updated=self.NOW,
                committer_id='committer_id',
                commit_type='create',
                commit_cmds=[commit_dict])
        )

        output = (
            self.pipeline
            | beam.Create([invalid_commit_cmd_model])
            | beam.ParDo(
                collection_validation
                .ValidateCollectionRightsSnapshotMetadataModel())
        )

        self.assert_pcoll_equal(output, [
            base_validation_errors.CommitCmdsValidateError(
                invalid_commit_cmd_model,
                commit_dict,
                'Missing cmd key in change dict')
        ])

    def test_collection_rights_change_object_with_invalid_cmd(self):
        commit_dict = {'cmd': 'invalid'}
        invalid_commit_cmd_model = (
            collection_models.CollectionRightsSnapshotMetadataModel(
                id='123',
                created_on=self.YEAR_AGO,
                last_updated=self.NOW,
                committer_id='committer_id',
                commit_type='create',
                commit_cmds=[commit_dict])
        )

        output = (
            self.pipeline
            | beam.Create([invalid_commit_cmd_model])
            | beam.ParDo(
                collection_validation
                .ValidateCollectionRightsSnapshotMetadataModel())
        )

        self.assert_pcoll_equal(output, [
            base_validation_errors.CommitCmdsValidateError(
                invalid_commit_cmd_model,
                commit_dict,
                'Command invalid is not allowed')
        ])

    def test_collection_rights_change_object_with_missing_attribute_in_cmd(
            self):
        commit_dict = {
            'cmd': 'change_role',
            'assignee_id': 'assignee_id',
        }
        invalid_commit_cmd_model = (
            collection_models.CollectionRightsSnapshotMetadataModel(
                id='123',
                created_on=self.YEAR_AGO,
                last_updated=self.NOW,
                committer_id='committer_id',
                commit_type='edit',
                commit_cmds=[commit_dict])
        )

        output = (
            self.pipeline
            | beam.Create([invalid_commit_cmd_model])
            | beam.ParDo(
                collection_validation
                .ValidateCollectionRightsSnapshotMetadataModel())
        )

        self.assert_pcoll_equal(output, [
            base_validation_errors.CommitCmdsValidateError(
                invalid_commit_cmd_model,
                commit_dict,
                'The following required attributes are missing: '
                'new_role, old_role')
        ])

    def test_collection_rights_change_object_with_extra_attribute_in_cmd(self):
        commit_dict = {
            'cmd': 'change_private_viewability',
            'old_viewable_if_private': 'old_viewable_if_private',
            'new_viewable_if_private': 'new_viewable_if_private',
            'invalid': 'invalid'
        }
        invalid_commit_cmd_model = (
            collection_models.CollectionRightsSnapshotMetadataModel(
                id='123',
                created_on=self.YEAR_AGO,
                last_updated=self.NOW,
                committer_id='committer_id',
                commit_type='edit',
                commit_cmds=[commit_dict])
        )

        output = (
            self.pipeline
            | beam.Create([invalid_commit_cmd_model])
            | beam.ParDo(
                collection_validation
                .ValidateCollectionRightsSnapshotMetadataModel())
        )

        self.assert_pcoll_equal(output, [
            base_validation_errors.CommitCmdsValidateError(
                invalid_commit_cmd_model,
                commit_dict,
                'The following extra attributes are present: invalid')
        ])

    def test_collection_rights_change_object_with_invalid_role(self):
        commit_dict = {
            'cmd': 'change_role',
            'assignee_id': 'assignee_id',
            'old_role': rights_domain.ROLE_OWNER,
            'new_role': 'invalid',
        }
        invalid_commit_cmd_model = (
            collection_models.CollectionRightsSnapshotMetadataModel(
                id='123',
                created_on=self.YEAR_AGO,
                last_updated=self.NOW,
                committer_id='committer_id',
                commit_type='edit',
                commit_cmds=[commit_dict])
        )

        output = (
            self.pipeline
            | beam.Create([invalid_commit_cmd_model])
            | beam.ParDo(
                collection_validation
                .ValidateCollectionRightsSnapshotMetadataModel())
        )

        self.assert_pcoll_equal(output, [
            base_validation_errors.CommitCmdsValidateError(
                invalid_commit_cmd_model,
                commit_dict,
                'Value for new_role in cmd change_role: '
                'invalid is not allowed')
        ])

    def test_collection_rights_change_object_with_invalid_status(self):
        commit_dict = {
            'cmd': 'change_collection_status',
            'old_status': rights_domain.ACTIVITY_STATUS_PRIVATE,
            'new_status': 'invalid'
        }
        invalid_commit_cmd_model = (
            collection_models.CollectionRightsSnapshotMetadataModel(
                id='123',
                created_on=self.YEAR_AGO,
                last_updated=self.NOW,
                committer_id='committer_id',
                commit_type='edit',
                commit_cmds=[commit_dict])
        )

        output = (
            self.pipeline
            | beam.Create([invalid_commit_cmd_model])
            | beam.ParDo(
                collection_validation
                .ValidateCollectionRightsSnapshotMetadataModel())
        )

        self.assert_pcoll_equal(output, [
            base_validation_errors.CommitCmdsValidateError(
                invalid_commit_cmd_model,
                commit_dict,
                'Value for new_status in cmd change_collection_status: '
                'invalid is not allowed')
        ])


class ValidateCollectionCommitLogEntryModelTests(
        job_test_utils.PipelinedTestBase):

    def test_validate_rights_model(self):
        invalid_commit_cmd_model = (
            collection_models.CollectionCommitLogEntryModel(
                id='rights_id123',
                created_on=self.YEAR_AGO,
                last_updated=self.NOW,
                collection_id='collection_id',
                user_id='',
                commit_type='test-type',
                post_commit_status='private',
                commit_cmds=[{'cmd': 'create_new'}])
        )

        output = (
            self.pipeline
            | beam.Create([invalid_commit_cmd_model])
            | beam.ParDo(
                collection_validation.ValidateCollectionCommitLogEntryModel())
        )

        self.assert_pcoll_equal(output, [])

    def test_validate_collection_model(self):
        invalid_commit_cmd_model = (
            collection_models.CollectionCommitLogEntryModel(
                id='collection_id123',
                created_on=self.YEAR_AGO,
                last_updated=self.NOW,
                collection_id='collection_id',
                user_id='',
                commit_type='test-type',
                post_commit_status='private',
                commit_cmds=[{
                    'cmd': base_models.VersionedModel.CMD_DELETE_COMMIT}])
        )

        output = (
            self.pipeline
            | beam.Create([invalid_commit_cmd_model])
            | beam.ParDo(
                collection_validation.ValidateCollectionCommitLogEntryModel())
        )

        self.assert_pcoll_equal(output, [])

    def test_raises_commit_cmd_none_error(self):
        invalid_commit_cmd_model = (
            collection_models.CollectionCommitLogEntryModel(
                id='model_id123',
                created_on=self.YEAR_AGO,
                last_updated=self.NOW,
                collection_id='collection_id',
                user_id='',
                commit_type='test-type',
                post_commit_status='private',
                commit_cmds=[{'cmd': 'create_new'}])
        )

        output = (
            self.pipeline
            | beam.Create([invalid_commit_cmd_model])
            | beam.ParDo(
                collection_validation.ValidateCollectionCommitLogEntryModel())
        )

        self.assert_pcoll_equal(output, [
            base_validation_errors.CommitCmdsNoneError(invalid_commit_cmd_model)
        ])
>>>>>>> 4c6155e5
<|MERGE_RESOLUTION|>--- conflicted
+++ resolved
@@ -217,7 +217,6 @@
         ])
 
 
-<<<<<<< HEAD
 class RelationshipsOfTests(test_utils.TestBase):
 
     def test_collection_summary_model_relationships(self):
@@ -225,7 +224,8 @@
             validation_decorators.RelationshipsOf.get_model_kind_references(
                 'CollectionSummaryModel', 'id'),
             ['CollectionModel', 'CollectionRightsModel'])
-=======
+
+
 class ValidateCollectionRightsSnapshotMetadataModelTests(
         job_test_utils.PipelinedTestBase):
 
@@ -483,5 +483,4 @@
 
         self.assert_pcoll_equal(output, [
             base_validation_errors.CommitCmdsNoneError(invalid_commit_cmd_model)
-        ])
->>>>>>> 4c6155e5
+        ])