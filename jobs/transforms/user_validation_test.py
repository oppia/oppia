# coding: utf-8
#
# Copyright 2021 The Oppia Authors. All Rights Reserved.
#
# Licensed under the Apache License, Version 2.0 (the "License");
# you may not use this file except in compliance with the License.
# You may obtain a copy of the License at
#
#      http://www.apache.org/licenses/LICENSE-2.0
#
# Unless required by applicable law or agreed to in writing, software
# distributed under the License is distributed on an "AS-IS" BASIS,
# WITHOUT WARRANTIES OR CONDITIONS OF ANY KIND, either express or implied.
# See the License for the specific language governing permissions and
# limitations under the License.

"""Unit tests for jobs.transforms.user_validation."""

from __future__ import absolute_import  # pylint: disable=import-only-modules
from __future__ import unicode_literals  # pylint: disable=import-only-modules

import datetime

from core.platform import models
from core.tests import test_utils
import feconf
from jobs import job_test_utils
from jobs.decorators import validation_decorators
from jobs.transforms import user_validation
from jobs.types import base_validation_errors
from jobs.types import user_validation_errors

import apache_beam as beam

(user_models,) = models.Registry.import_models([models.NAMES.user])


class ValidateModelWithUserIdTests(job_test_utils.PipelinedTestBase):

    NOW = datetime.datetime.utcnow()

    def test_process_reports_error_for_invalid_uid(self):
        model_with_invalid_id = user_models.UserSettingsModel(
            id='123', email='a@a.com', created_on=self.NOW,
            last_updated=self.NOW)

        output = (
            self.pipeline
            | beam.Create([model_with_invalid_id])
            | beam.ParDo(user_validation.ValidateModelWithUserId())
        )

        self.assert_pcoll_equal(output, [
            base_validation_errors.ModelIdRegexError(
                model_with_invalid_id, feconf.USER_ID_REGEX),
        ])

    def test_process_reports_nothing_for_valid_uid(self):
        valid_user_id = 'uid_%s' % ('a' * feconf.USER_ID_RANDOM_PART_LENGTH)
        model_with_valid_id = user_models.UserSettingsModel(
            id=valid_user_id, email='a@a.com', created_on=self.NOW,
            last_updated=self.NOW)

        output = (
            self.pipeline
            | beam.Create([model_with_valid_id])
            | beam.ParDo(user_validation.ValidateModelWithUserId())
        )

        self.assert_pcoll_equal(output, [])


class ValidateActivityMappingOnlyAllowedKeysTests(
        job_test_utils.PipelinedTestBase):

    NOW = datetime.datetime.utcnow()
    USER_ID = 'test_id'
    EMAIL_ID = 'a@a.com'
    INCORRECT_KEY = 'audit'
    ROLE = 'ADMIN'

    def test_process_with_incorrect_keys(self):
        test_model = user_models.PendingDeletionRequestModel(
            id=self.USER_ID,
            email=self.EMAIL_ID,
            created_on=self.NOW,
            last_updated=self.NOW,
            role=self.ROLE,
            pseudonymizable_entity_mappings={
                models.NAMES.audit.value: {'key': 'value'}
            }
        )

        output = (
            self.pipeline
            | beam.Create([test_model])
            | beam.ParDo(
                user_validation.ValidateActivityMappingOnlyAllowedKeys())
        )

        self.assert_pcoll_equal(output, [
            user_validation_errors.ModelIncorrectKeyError(
                test_model, [self.INCORRECT_KEY])
        ])

    def test_process_with_correct_keys(self):
        test_model = user_models.PendingDeletionRequestModel(
            id=self.USER_ID,
            email=self.EMAIL_ID,
            created_on=self.NOW,
            last_updated=self.NOW,
            role=self.ROLE,
            pseudonymizable_entity_mappings={
                models.NAMES.collection.value: {'key': 'value'}
            }
        )

        output = (
            self.pipeline
            | beam.Create([test_model])
            | beam.ParDo(
                user_validation.ValidateActivityMappingOnlyAllowedKeys())
        )

        self.assert_pcoll_equal(output, [])


class ValidateOldModelsMarkedDeletedTests(job_test_utils.PipelinedTestBase):

    NOW = datetime.datetime.utcnow()
    VALID_USER_ID = 'test_user'
    SUBMITTER_ID = 'submitter_id'

    def test_model_not_marked_as_deleted_when_older_than_4_weeks(self):
        model = user_models.UserQueryModel(
            id=self.VALID_USER_ID,
            submitter_id=self.SUBMITTER_ID,
            created_on=self.NOW - datetime.timedelta(weeks=5),
            last_updated=self.NOW - datetime.timedelta(weeks=5)
        )
        output = (
            self.pipeline
            | beam.Create([model])
            | beam.ParDo(user_validation.ValidateOldModelsMarkedDeleted())
        )
        self.assert_pcoll_equal(output, [
            user_validation_errors.ModelExpiringError(model)
        ])

    def test_model_not_marked_as_deleted_recently(self):
        model = user_models.UserQueryModel(
            id=self.VALID_USER_ID,
            submitter_id=self.SUBMITTER_ID,
            created_on=self.NOW - datetime.timedelta(weeks=1),
            last_updated=self.NOW - datetime.timedelta(weeks=1)
        )
        output = (
            self.pipeline
            | beam.Create([model])
            | beam.ParDo(user_validation.ValidateOldModelsMarkedDeleted())
        )
        self.assert_pcoll_equal(output, [])


class ValidateDraftChangeListLastUpdatedTests(job_test_utils.PipelinedTestBase):

    NOW = datetime.datetime.utcnow()
    VALID_USER_ID = 'test_user'
    VALID_EXPLORATION_ID = 'exploration_id'
    VALID_DRAFT_CHANGE_LIST = [{
        'cmd': 'edit_exploration_property',
        'property_name': 'objective',
        'new_value': 'the objective'
    }]

    def test_model_with_draft_change_list_but_no_last_updated(self):
        model = user_models.ExplorationUserDataModel(
            id='123',
            user_id=self.VALID_USER_ID,
            exploration_id=self.VALID_EXPLORATION_ID,
            draft_change_list=self.VALID_DRAFT_CHANGE_LIST,
            draft_change_list_last_updated=None,
            created_on=self.NOW,
            last_updated=self.NOW
        )
        output = (
            self.pipeline
            | beam.Create([model])
            | beam.ParDo(user_validation.ValidateDraftChangeListLastUpdated())
        )
        self.assert_pcoll_equal(output, [
            user_validation_errors.DraftChangeListLastUpdatedNoneError(model)
        ])

    def test_model_with_draft_change_list_last_updated_greater_than_now(self):
        model = user_models.ExplorationUserDataModel(
            id='123',
            user_id=self.VALID_USER_ID,
            exploration_id=self.VALID_EXPLORATION_ID,
            draft_change_list=self.VALID_DRAFT_CHANGE_LIST,
            draft_change_list_last_updated=(
                self.NOW + datetime.timedelta(days=5)),
            created_on=self.NOW,
            last_updated=self.NOW
        )
        output = (
            self.pipeline
            | beam.Create([model])
            | beam.ParDo(user_validation.ValidateDraftChangeListLastUpdated())
        )
        self.assert_pcoll_equal(output, [
            user_validation_errors.DraftChangeListLastUpdatedInvalidError(model)
        ])

    def test_model_with_valid_draft_change_list_last_updated(self):
        model = user_models.ExplorationUserDataModel(
            id='123',
            user_id=self.VALID_USER_ID,
            exploration_id=self.VALID_EXPLORATION_ID,
            draft_change_list=self.VALID_DRAFT_CHANGE_LIST,
            draft_change_list_last_updated=(
                self.NOW - datetime.timedelta(days=2)),
            created_on=self.NOW - datetime.timedelta(days=3),
            last_updated=self.NOW - datetime.timedelta(days=2)
        )
        output = (
            self.pipeline
            | beam.Create([model])
            | beam.ParDo(user_validation.ValidateDraftChangeListLastUpdated())
        )
        self.assert_pcoll_equal(output, [])


<<<<<<< HEAD
class ValidateArchivedModelsMarkedDeletedTests(
        job_test_utils.PipelinedTestBase):

    NOW = datetime.datetime.utcnow()
    VALID_USER_ID = 'test_user'
    SUBMITTER_ID = 'submitter_id'

    def test_model_archived(self):
        model = user_models.UserQueryModel(
            id=self.VALID_USER_ID,
            submitter_id=self.SUBMITTER_ID,
            query_status=feconf.USER_QUERY_STATUS_ARCHIVED,
            created_on=self.NOW - datetime.timedelta(days=3),
            last_updated=self.NOW - datetime.timedelta(days=2)
        )
        output = (
            self.pipeline
            | beam.Create([model])
            | beam.ParDo(user_validation.ValidateArchivedModelsMarkedDeleted())
        )
        self.assert_pcoll_equal(output, [
            user_validation_errors.ArchivedModelNotDeletedError(model)
        ])

    def test_model_not_archived(self):
        model = user_models.UserQueryModel(
            id=self.VALID_USER_ID,
            submitter_id=self.SUBMITTER_ID,
            query_status=feconf.USER_QUERY_STATUS_COMPLETED,
            created_on=self.NOW - datetime.timedelta(days=3),
            last_updated=self.NOW - datetime.timedelta(days=2)
        )
        output = (
            self.pipeline
            | beam.Create([model])
            | beam.ParDo(user_validation.ValidateArchivedModelsMarkedDeleted())
        )
        self.assert_pcoll_equal(output, [])
=======
class RelationshipsOfTests(test_utils.TestBase):

    def test_user_email_preferences_model_relationships(self):
        self.assertItemsEqual(
            validation_decorators.RelationshipsOf.get_model_kind_references(
                'UserEmailPreferencesModel', 'id'),
            ['UserSettingsModel'])
>>>>>>> abc5a41e
<|MERGE_RESOLUTION|>--- conflicted
+++ resolved
@@ -231,7 +231,6 @@
         self.assert_pcoll_equal(output, [])
 
 
-<<<<<<< HEAD
 class ValidateArchivedModelsMarkedDeletedTests(
         job_test_utils.PipelinedTestBase):
 
@@ -270,7 +269,8 @@
             | beam.ParDo(user_validation.ValidateArchivedModelsMarkedDeleted())
         )
         self.assert_pcoll_equal(output, [])
-=======
+
+
 class RelationshipsOfTests(test_utils.TestBase):
 
     def test_user_email_preferences_model_relationships(self):
@@ -278,4 +278,3 @@
             validation_decorators.RelationshipsOf.get_model_kind_references(
                 'UserEmailPreferencesModel', 'id'),
             ['UserSettingsModel'])
->>>>>>> abc5a41e
