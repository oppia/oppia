# coding: utf-8
#
# Copyright 2021 The Oppia Authors. All Rights Reserved.
#
# Licensed under the Apache License, Version 2.0 (the "License");
# you may not use this file except in compliance with the License.
# You may obtain a copy of the License at
#
#      http://www.apache.org/licenses/LICENSE-2.0
#
# Unless required by applicable law or agreed to in writing, software
# distributed under the License is distributed on an "AS-IS" BASIS,
# WITHOUT WARRANTIES OR CONDITIONS OF ANY KIND, either express or implied.
# See the License for the specific language governing permissions and
# limitations under the License.

"""Beam DoFns and PTransforms to provide validation of topic models."""

from __future__ import absolute_import  # pylint: disable=import-only-modules
from __future__ import unicode_literals  # pylint: disable=import-only-modules

from core.domain import topic_domain
from core.platform import models
from jobs import job_utils
from jobs.decorators import validation_decorators
from jobs.transforms import base_validation
from jobs.types import topic_validation_errors

import apache_beam as beam

(topic_models,) = models.Registry.import_models([models.NAMES.topic])


@validation_decorators.AuditsExisting(topic_models.TopicModel)
class ValidateCanonicalNameMatchesNameInLowercase(beam.DoFn):
    """DoFn to validate canonical name matching with lower case name."""

    def process(self, input_model):
        """Function that validate that canonical name of the model is same as
        name of the model in lowercase.

        Args:
            input_model: datastore_services.Model. TopicModel to validate.

        Yields:
            ModelCanonicalNameMismatchError. An error class for
            name mismatched models.
        """
        model = job_utils.clone_model(input_model)
        name = model.name
        if name.lower() != model.canonical_name:
            yield topic_validation_errors.ModelCanonicalNameMismatchError(model)


<<<<<<< HEAD
@validation_decorators.AuditsExisting(
    topic_models.TopicSnapshotMetadataModel)
class ValidateTopicSnapshotMetadataModel(
        base_validation.BaseValidateCommitCmdsSchema):
    """Overrides _get_change_domain_class for TopicSnapshotMetadataModel."""

    def _get_change_domain_class(self, input_model): # pylint: disable=unused-argument
        """Returns a change domain class.

        Args:
            input_model: datastore_services.Model. Entity to validate.

        Returns:
            topic_domain.TopicChange. A domain object class for the
            changes made by commit commands of the model.
        """
        return topic_domain.TopicChange


@validation_decorators.AuditsExisting(
    topic_models.TopicRightsSnapshotMetadataModel)
class ValidateTopicRightsSnapshotMetadataModel(
        base_validation.BaseValidateCommitCmdsSchema):
    """Overrides _get_change_domain_class for TopicRightsSnapshotMetadataModel.
    """

    def _get_change_domain_class(self, input_model): # pylint: disable=unused-argument
        """Returns a change domain class.

        Args:
            input_model: datastore_services.Model. Entity to validate.

        Returns:
            topic_domain.TopicRightsChange. A domain object class for the
            changes made by commit commands of the model.
        """
        return topic_domain.TopicRightsChange


@validation_decorators.AuditsExisting(topic_models.TopicCommitLogEntryModel)
class ValidateTopicCommitLogEntryModel(
        base_validation.BaseValidateCommitCmdsSchema):
    """Overrides _get_change_domain_class for TopicCommitLogEntryModel.
    """

    def _get_change_domain_class(self, input_model): # pylint: disable=unused-argument
        """Returns a change domain class.

        Args:
            input_model: datastore_services.Model. Entity to validate.

        Returns:
            topic_domain.TopicRightsChange|topic_domain.TopicChange.
            A domain object class for the changes made by commit commands of
            the model.
        """
        model = job_utils.clone_model(input_model)
        if model.id.startswith('rights'):
            return topic_domain.TopicRightsChange
        elif model.id.startswith('topic'):
            return topic_domain.TopicChange
        else:
            return None
=======
@validation_decorators.RelationshipsOf(topic_models.TopicSummaryModel)
def topic_summary_model_relationships(model):
    """Yields how the properties of the model relates to the ID of others."""

    yield model.id, [topic_models.TopicModel]
    yield model.id, [topic_models.TopicRightsModel]
>>>>>>> 96d5d6fd
<|MERGE_RESOLUTION|>--- conflicted
+++ resolved
@@ -52,7 +52,6 @@
             yield topic_validation_errors.ModelCanonicalNameMismatchError(model)
 
 
-<<<<<<< HEAD
 @validation_decorators.AuditsExisting(
     topic_models.TopicSnapshotMetadataModel)
 class ValidateTopicSnapshotMetadataModel(
@@ -116,11 +115,11 @@
             return topic_domain.TopicChange
         else:
             return None
-=======
+
+
 @validation_decorators.RelationshipsOf(topic_models.TopicSummaryModel)
 def topic_summary_model_relationships(model):
     """Yields how the properties of the model relates to the ID of others."""
 
     yield model.id, [topic_models.TopicModel]
-    yield model.id, [topic_models.TopicRightsModel]
->>>>>>> 96d5d6fd
+    yield model.id, [topic_models.TopicRightsModel]