--- conflicted
+++ resolved
@@ -87,7 +87,6 @@
         self.assert_pcoll_equal(output, [])
 
 
-<<<<<<< HEAD
 class ValidateTopicSnapshotMetadataModelTests(job_test_utils.PipelinedTestBase):
 
     def test_validate_change_domain_implemented(self):
@@ -536,12 +535,12 @@
         self.assert_pcoll_equal(output, [
             base_validation_errors.CommitCmdsNoneError(invalid_commit_cmd_model)
         ])
-=======
+
+
 class RelationshipsOfTests(test_utils.TestBase):
 
     def test_topic_summary_model_relationships(self):
         self.assertItemsEqual(
             validation_decorators.RelationshipsOf.get_model_kind_references(
                 'TopicSummaryModel', 'id'),
-            ['TopicModel', 'TopicRightsModel'])
->>>>>>> 96d5d6fd
+            ['TopicModel', 'TopicRightsModel'])