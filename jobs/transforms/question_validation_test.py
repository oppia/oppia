# coding: utf-8
#
# Copyright 2021 The Oppia Authors. All Rights Reserved.
#
# Licensed under the Apache License, Version 2.0 (the "License");
# you may not use this file except in compliance with the License.
# You may obtain a copy of the License at
#
#      http://www.apache.org/licenses/LICENSE-2.0
#
# Unless required by applicable law or agreed to in writing, software
# distributed under the License is distributed on an "AS-IS" BASIS,
# WITHOUT WARRANTIES OR CONDITIONS OF ANY KIND, either express or implied.
# See the License for the specific language governing permissions and
# limitations under the License.

"""Unit tests for jobs.transforms.question_validation."""

from __future__ import absolute_import  # pylint: disable=import-only-modules
from __future__ import unicode_literals  # pylint: disable=import-only-modules

from core.platform import models
from core.tests import test_utils
from jobs import job_test_utils
from jobs.decorators import validation_decorators
from jobs.transforms import question_validation
from jobs.types import base_validation_errors

import apache_beam as beam

(base_models, question_models) = models.Registry.import_models(
    [models.NAMES.base_model, models.NAMES.question])


class ValidateQuestionSnapshotMetadataModelTests(
        job_test_utils.PipelinedTestBase):

    def test_validate_change_domain_implemented(self):
        invalid_commit_cmd_model = (
            question_models.QuestionSnapshotMetadataModel(
                id='123',
                created_on=self.YEAR_AGO,
                last_updated=self.NOW,
                committer_id='commiter-id',
                commit_type='delete',
                commit_cmds=[{
                    'cmd': base_models.VersionedModel.CMD_DELETE_COMMIT}])
        )

        output = (
            self.pipeline
            | beam.Create([invalid_commit_cmd_model])
            | beam.ParDo(
                question_validation.ValidateQuestionSnapshotMetadataModel())
        )

        self.assert_pcoll_equal(output, [])

    def test_change_dict_without_cmd(self):
        invalid_commit_cmd_model = (
            question_models.QuestionSnapshotMetadataModel(
                id='123',
                created_on=self.YEAR_AGO,
                last_updated=self.NOW,
                committer_id='commiter-id',
                commit_type='delete',
                commit_cmds=[{'invalid': 'data'}])
        )

        output = (
            self.pipeline
            | beam.Create([invalid_commit_cmd_model])
            | beam.ParDo(
                question_validation.ValidateQuestionSnapshotMetadataModel())
        )

        self.assert_pcoll_equal(output, [
            base_validation_errors.CommitCmdsValidateError(
                invalid_commit_cmd_model,
                {'invalid': 'data'},
                'Missing cmd key in change dict')
        ])

    def test_change_dict_with_invalid_cmd(self):
        invalid_commit_cmd_model = (
            question_models.QuestionSnapshotMetadataModel(
                id='123',
                created_on=self.YEAR_AGO,
                last_updated=self.NOW,
                committer_id='commiter-id',
                commit_type='delete',
                commit_cmds=[{'cmd': 'invalid'}])
        )

        output = (
            self.pipeline
            | beam.Create([invalid_commit_cmd_model])
            | beam.ParDo(
                question_validation.ValidateQuestionSnapshotMetadataModel())
        )

        self.assert_pcoll_equal(output, [
            base_validation_errors.CommitCmdsValidateError(
                invalid_commit_cmd_model,
                {'cmd': 'invalid'},
                'Command invalid is not allowed')
        ])

    def test_change_dict_with_missing_attributes_in_cmd(self):
        commit_dict = {
            'cmd': 'update_question_property',
            'property_name': 'question_state_data',
            'old_value': 'old_value'
        }
        invalid_commit_cmd_model = (
            question_models.QuestionSnapshotMetadataModel(
                id='model_id-1',
                created_on=self.YEAR_AGO,
                last_updated=self.NOW,
                committer_id='commiter-id',
                commit_type='edit',
                commit_cmds=[commit_dict])
        )

        output = (
            self.pipeline
            | beam.Create([invalid_commit_cmd_model])
            | beam.ParDo(
                question_validation.ValidateQuestionSnapshotMetadataModel())
        )

        self.assert_pcoll_equal(output, [
            base_validation_errors.CommitCmdsValidateError(
                invalid_commit_cmd_model,
                commit_dict,
                'The following required attributes are missing: new_value')
        ])

    def test_change_dict_with_extra_attributes_in_cmd(self):
        invalid_commit_cmd_model = (
            question_models.QuestionSnapshotMetadataModel(
                id='model_id-1',
                created_on=self.YEAR_AGO,
                last_updated=self.NOW,
                committer_id='commiter-id',
                commit_type='create',
                commit_cmds=[{'cmd': 'create_new', 'invalid': 'invalid'}])
        )

        output = (
            self.pipeline
            | beam.Create([invalid_commit_cmd_model])
            | beam.ParDo(
                question_validation.ValidateQuestionSnapshotMetadataModel())
        )

        self.assert_pcoll_equal(output, [
            base_validation_errors.CommitCmdsValidateError(
                invalid_commit_cmd_model,
                {'cmd': 'create_new', 'invalid': 'invalid'},
                'The following extra attributes are present: invalid')
        ])

    def test_update_question_property_with_wrong_property_name(self):
        commit_dict = {
            'cmd': 'update_question_property',
            'property_name': 'wrong',
            'new_value': 'new_value',
            'old_value': 'old_value'
        }
        invalid_commit_cmd_model = (
            question_models.QuestionSnapshotMetadataModel(
                id='model_id-1',
                created_on=self.YEAR_AGO,
                last_updated=self.NOW,
                committer_id='commiter-id',
                commit_type='edit',
                commit_cmds=[commit_dict])
        )

        output = (
            self.pipeline
            | beam.Create([invalid_commit_cmd_model])
            | beam.ParDo(
                question_validation.ValidateQuestionSnapshotMetadataModel())
        )

        self.assert_pcoll_equal(output, [
            base_validation_errors.CommitCmdsValidateError(
                invalid_commit_cmd_model,
                commit_dict,
                'Value for property_name in cmd update_question_property: '
                'wrong is not allowed')
        ])


<<<<<<< HEAD
class RelationshipsOfTests(test_utils.TestBase):

    def test_question_skill_link_model_relationships(self):
        self.assertItemsEqual(
            validation_decorators.RelationshipsOf.get_model_kind_references(
                'QuestionSkillLinkModel', 'id'), ['QuestionModel'])
        self.assertItemsEqual(
            validation_decorators.RelationshipsOf.get_model_kind_references(
                'QuestionSkillLinkModel', 'skill_id'), ['SkillModel'])

    def test_question_commit_log_entry_model_relationships(self):
        self.assertItemsEqual(
            validation_decorators.RelationshipsOf.get_model_kind_references(
                'QuestionCommitLogEntryModel', 'question_id'),
            ['QuestionModel'])

    def test_question_summary_model_relationships(self):
        self.assertItemsEqual(
            validation_decorators.RelationshipsOf.get_model_kind_references(
                'QuestionSummaryModel', 'id'), ['QuestionModel'])
=======
class ValidateQuestionCommitLogEntryModelTests(
        job_test_utils.PipelinedTestBase):

    def test_validate_question_model(self):
        invalid_commit_cmd_model = (
            question_models.QuestionCommitLogEntryModel(
                id='question_123',
                created_on=self.YEAR_AGO,
                last_updated=self.NOW,
                question_id='123',
                user_id='',
                commit_type='delete',
                post_commit_status='private',
                commit_cmds=[{
                    'cmd': base_models.VersionedModel.CMD_DELETE_COMMIT}])
        )

        output = (
            self.pipeline
            | beam.Create([invalid_commit_cmd_model])
            | beam.ParDo(
                question_validation.ValidateQuestionCommitLogEntryModel())
        )

        self.assert_pcoll_equal(output, [])

    def test_raises_commit_cmd_none_error(self):
        invalid_commit_cmd_model = (
            question_models.QuestionCommitLogEntryModel(
                id='model_123',
                created_on=self.YEAR_AGO,
                last_updated=self.NOW,
                question_id='123',
                user_id='',
                commit_type='delete',
                post_commit_status='private',
                commit_cmds=[{
                    'cmd': base_models.VersionedModel.CMD_DELETE_COMMIT}])
        )

        output = (
            self.pipeline
            | beam.Create([invalid_commit_cmd_model])
            | beam.ParDo(
                question_validation.ValidateQuestionCommitLogEntryModel())
        )

        self.assert_pcoll_equal(output, [
            base_validation_errors.CommitCmdsNoneError(invalid_commit_cmd_model)
        ])
>>>>>>> 8e9dcc8c
<|MERGE_RESOLUTION|>--- conflicted
+++ resolved
@@ -194,7 +194,6 @@
         ])
 
 
-<<<<<<< HEAD
 class RelationshipsOfTests(test_utils.TestBase):
 
     def test_question_skill_link_model_relationships(self):
@@ -215,7 +214,8 @@
         self.assertItemsEqual(
             validation_decorators.RelationshipsOf.get_model_kind_references(
                 'QuestionSummaryModel', 'id'), ['QuestionModel'])
-=======
+
+
 class ValidateQuestionCommitLogEntryModelTests(
         job_test_utils.PipelinedTestBase):
 
@@ -265,5 +265,4 @@
 
         self.assert_pcoll_equal(output, [
             base_validation_errors.CommitCmdsNoneError(invalid_commit_cmd_model)
-        ])
->>>>>>> 8e9dcc8c
+        ])