# coding: utf-8
#
# Copyright 2021 The Oppia Authors. All Rights Reserved.
#
# Licensed under the Apache License, Version 2.0 (the "License");
# you may not use this file except in compliance with the License.
# You may obtain a copy of the License at
#
#      http://www.apache.org/licenses/LICENSE-2.0
#
# Unless required by applicable law or agreed to in writing, software
# distributed under the License is distributed on an "AS-IS" BASIS,
# WITHOUT WARRANTIES OR CONDITIONS OF ANY KIND, either express or implied.
# See the License for the specific language governing permissions and
# limitations under the License.

"""Beam DoFns and PTransforms to provide validation of user models."""

from __future__ import absolute_import  # pylint: disable=import-only-modules
from __future__ import unicode_literals  # pylint: disable=import-only-modules

<<<<<<< HEAD
import datetime
import re

=======
>>>>>>> 247c09d4
from core.platform import models
import feconf
from jobs import jobs_utils
from jobs.decorators import audit_decorators
from jobs.transforms import base_model_audits
from jobs.types import audit_errors

import apache_beam as beam

(user_models,) = models.Registry.import_models([models.NAMES.user])


@audit_decorators.AuditsExisting(user_models.UserSettingsModel)
class ValidateUserModelId(base_model_audits.ValidateBaseModelId):
    """Overload for models keyed by a user ID, which have a special format."""

<<<<<<< HEAD
    MODEL_ID_REGEX = re.compile(feconf.USER_ID_REGEX)


@audit_decorators.AuditsExisting(user_models.UserQueryModel)
class ValidateOldModelsMarkedDeleted(beam.DoFn):
    """DoFn to validate old models and mark them for deletion

    Validate that there are no models that were last updated more than
    four weeks ago, these models should be deleted.

    """

    def process(self, input_model):
        """Function that checks if a model is old enough to mark them deleted.

        Args:
            input_model: user_models.UserQueryModel. Entity to validate.

        Yields:
            ModelExpiringError. An error class for expiring models.
        """
        model = jobs_utils.clone_model(input_model)
        date_four_weeks_ago = (
            datetime.datetime.utcnow() -
            feconf.PERIOD_TO_MARK_MODELS_AS_DELETED)
        if model.last_updated < date_four_weeks_ago:
            yield audit_errors.ModelExpiringError(model)
=======
    def __init__(self):
        super(ValidateUserModelId, self).__init__()
        # IMPORTANT: Only picklable objects can be stored on DoFns! This is
        # because DoFns are serialized with pickle when run on a pipeline (and
        # might be run on many different machines). Any other types assigned to
        # self, like compiled re patterns, ARE LOST AFTER DESERIALIZATION!
        # https://docs.python.org/3/library/pickle.html#what-can-be-pickled-and-unpickled
        self._pattern = feconf.USER_ID_REGEX
>>>>>>> 247c09d4
<|MERGE_RESOLUTION|>--- conflicted
+++ resolved
@@ -19,15 +19,12 @@
 from __future__ import absolute_import  # pylint: disable=import-only-modules
 from __future__ import unicode_literals  # pylint: disable=import-only-modules
 
-<<<<<<< HEAD
 import datetime
 import re
 
-=======
->>>>>>> 247c09d4
 from core.platform import models
 import feconf
-from jobs import jobs_utils
+from jobs import job_utils
 from jobs.decorators import audit_decorators
 from jobs.transforms import base_model_audits
 from jobs.types import audit_errors
@@ -41,8 +38,14 @@
 class ValidateUserModelId(base_model_audits.ValidateBaseModelId):
     """Overload for models keyed by a user ID, which have a special format."""
 
-<<<<<<< HEAD
-    MODEL_ID_REGEX = re.compile(feconf.USER_ID_REGEX)
+    def __init__(self):
+        super(ValidateUserModelId, self).__init__()
+        # IMPORTANT: Only picklable objects can be stored on DoFns! This is
+        # because DoFns are serialized with pickle when run on a pipeline (and
+        # might be run on many different machines). Any other types assigned to
+        # self, like compiled re patterns, ARE LOST AFTER DESERIALIZATION!
+        # https://docs.python.org/3/library/pickle.html#what-can-be-pickled-and-unpickled
+        self._pattern = feconf.USER_ID_REGEX
 
 
 @audit_decorators.AuditsExisting(user_models.UserQueryModel)
@@ -63,19 +66,9 @@
         Yields:
             ModelExpiringError. An error class for expiring models.
         """
-        model = jobs_utils.clone_model(input_model)
+        model = job_utils.clone_model(input_model)
         date_four_weeks_ago = (
             datetime.datetime.utcnow() -
             feconf.PERIOD_TO_MARK_MODELS_AS_DELETED)
         if model.last_updated < date_four_weeks_ago:
-            yield audit_errors.ModelExpiringError(model)
-=======
-    def __init__(self):
-        super(ValidateUserModelId, self).__init__()
-        # IMPORTANT: Only picklable objects can be stored on DoFns! This is
-        # because DoFns are serialized with pickle when run on a pipeline (and
-        # might be run on many different machines). Any other types assigned to
-        # self, like compiled re patterns, ARE LOST AFTER DESERIALIZATION!
-        # https://docs.python.org/3/library/pickle.html#what-can-be-pickled-and-unpickled
-        self._pattern = feconf.USER_ID_REGEX
->>>>>>> 247c09d4
+            yield audit_errors.ModelExpiringError(model)