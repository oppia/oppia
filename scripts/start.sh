--- conflicted
+++ resolved
@@ -43,18 +43,6 @@
 source $(dirname $0)/setup_gae.sh || exit 1
 set -- "${remaining_params[@]}"
 
-<<<<<<< HEAD
-echo Checking whether GAE is installed in $GOOGLE_APP_ENGINE_HOME
-if [ ! -f "$GOOGLE_APP_ENGINE_HOME/appcfg.py" ]; then
-  echo "Installing Google App Engine (this may take a little while)..."
-  mkdir -p $GOOGLE_APP_ENGINE_HOME
-  curl --silent https://storage.googleapis.com/appengine-sdks/deprecated/1919/google_appengine_1.9.19.zip -o gae-download.zip
-  unzip -q gae-download.zip -d $TOOLS_DIR/google_appengine_1.9.19/
-  rm gae-download.zip
-fi
-
-=======
->>>>>>> faee4d8a
 # Install third party dependencies.
 bash scripts/install_third_party.sh
 
