--- conflicted
+++ resolved
@@ -92,9 +92,6 @@
             setup, 'test_python_version', mock_test_python_version)
         self.download_swap = self.swap(
             setup, 'download_and_install_package',
-            mock_download_and_install_package)
-        self.download_node_on_windows_swap = self.swap(
-            setup, 'download_and_install_node_on_windows',
             mock_download_and_install_package)
         self.exists_swap = self.swap(os.path, 'exists', mock_exists)
         self.chown_swap = self.swap(
@@ -271,26 +268,18 @@
     def test_package_install_with_darwin_x86(self):
         def mock_exists(unused_path):
             return False
-<<<<<<< HEAD
         os_name_swap = self.swap(common, 'OS_NAME', 'Darwin')
         architecture_swap = self.swap(common, 'ARCHITECTURE', 'x86')
-=======
         all_cmd_tokens = []
         def mock_check_call(cmd_tokens):
             all_cmd_tokens.extend(cmd_tokens)
-        uname_swap = self.swap(os, 'uname', mock_uname)
->>>>>>> 61c4c84a
         exists_swap = self.swap(os.path, 'exists', mock_exists)
         check_call_swap = self.swap(subprocess, 'check_call', mock_check_call)
 
         with self.test_py_swap, self.create_swap, os_name_swap, exists_swap:
             with self.download_swap, self.rename_swap, self.chown_swap:
                 with self.chmod_swap, self.delete_swap, self.isfile_swap:
-<<<<<<< HEAD
-                    with architecture_swap:
-=======
-                    with self.cd_swap, check_call_swap:
->>>>>>> 61c4c84a
+                    with architecture_swap, self.cd_swap, check_call_swap:
                         setup.main(args=[])
         for _, item in self.check_function_calls.items():
             self.assertTrue(item)
@@ -326,26 +315,18 @@
     def test_package_install_with_linux_x86(self):
         def mock_exists(unused_path):
             return False
-<<<<<<< HEAD
         os_name_swap = self.swap(common, 'OS_NAME', 'Linux')
         architecture_swap = self.swap(common, 'ARCHITECTURE', 'x86')
-=======
         all_cmd_tokens = []
         def mock_check_call(cmd_tokens):
             all_cmd_tokens.extend(cmd_tokens)
-        uname_swap = self.swap(os, 'uname', mock_uname)
->>>>>>> 61c4c84a
         exists_swap = self.swap(os.path, 'exists', mock_exists)
         check_call_swap = self.swap(subprocess, 'check_call', mock_check_call)
 
         with self.test_py_swap, self.create_swap, os_name_swap, exists_swap:
             with self.download_swap, self.rename_swap, self.chown_swap:
                 with self.chmod_swap, self.delete_swap, self.isfile_swap:
-<<<<<<< HEAD
-                    with architecture_swap:
-=======
-                    with self.cd_swap, check_call_swap:
->>>>>>> 61c4c84a
+                    with architecture_swap, self.cd_swap, check_call_swap:
                         setup.main(args=[])
         for _, item in self.check_function_calls.items():
             self.assertTrue(item)
@@ -360,14 +341,24 @@
     def test_package_install_with_windows_x86(self):
         def mock_exists(unused_path):
             return False
+        # pylint: disable=unused-argument
+        def url_retrieve_mock(url, filename):
+            self.urls.append(url)
+        # pylint: enable=unused-argument
+        def check_call_mock(commands):
+            check_call_mock.commands = commands
+
         os_name_swap = self.swap(common, 'OS_NAME', 'Windows')
         architecture_swap = self.swap(common, 'ARCHITECTURE', 'x86')
         exists_swap = self.swap(os.path, 'exists', mock_exists)
+        url_retrieve_swap = self.swap(
+            python_utils, 'url_retrieve', url_retrieve_mock)
+        check_call_swap = self.swap(subprocess, 'check_call', check_call_mock)
 
         with self.test_py_swap, self.create_swap, os_name_swap, exists_swap:
             with self.download_swap, self.rename_swap, self.delete_swap:
-                with self.isfile_swap, architecture_swap:
-                    with self.download_node_on_windows_swap:
+                with self.isfile_swap, architecture_swap, check_call_swap:
+                    with url_retrieve_swap:
                         setup.main(args=[])
         check_function_calls = self.check_function_calls.copy()
         del check_function_calls['recursive_chown_is_called']
@@ -375,6 +366,11 @@
         for _, item in check_function_calls.items():
             self.assertTrue(item)
         self.assertEqual(
+            check_call_mock.commands,
+            ['powershell.exe', '-c', 'expand-archive',
+             'node-download', '-DestinationPath',
+             common.OPPIA_TOOLS_DIR])
+        self.assertEqual(
             self.urls, [
                 'https://nodejs.org/dist/v10.15.3/node-v10.15.3'
                 '-win-x86.zip',
@@ -384,14 +380,25 @@
     def test_package_install_with_windows_x64(self):
         def mock_exists(unused_path):
             return False
+        # pylint: disable=unused-argument
+        def url_retrieve_mock(url, filename):
+            self.urls.append(url)
+
+        # pylint: enable=unused-argument
+        def check_call_mock(commands):
+            check_call_mock.commands = commands
+
         os_name_swap = self.swap(common, 'OS_NAME', 'Windows')
         architecture_swap = self.swap(common, 'ARCHITECTURE', 'x86_64')
         exists_swap = self.swap(os.path, 'exists', mock_exists)
+        url_retrieve_swap = self.swap(
+            python_utils, 'url_retrieve', url_retrieve_mock)
+        check_call_swap = self.swap(subprocess, 'check_call', check_call_mock)
 
         with self.test_py_swap, self.create_swap, os_name_swap, exists_swap:
             with self.download_swap, self.rename_swap, self.delete_swap:
-                with self.isfile_swap, architecture_swap:
-                    with self.download_node_on_windows_swap:
+                with self.isfile_swap, architecture_swap, check_call_swap:
+                    with url_retrieve_swap:
                         setup.main(args=[])
         check_function_calls = self.check_function_calls.copy()
         del check_function_calls['recursive_chown_is_called']
@@ -399,37 +406,16 @@
         for _, item in check_function_calls.items():
             self.assertTrue(item)
         self.assertEqual(
+            check_call_mock.commands,
+            ['powershell.exe', '-c', 'expand-archive',
+             'node-download', '-DestinationPath',
+             common.OPPIA_TOOLS_DIR])
+        self.assertEqual(
             self.urls, [
                 'https://nodejs.org/dist/v10.15.3/node-v10.15.3'
                 '-win-x64.zip',
                 'https://github.com/yarnpkg/yarn/releases/download/'
                 'v1.17.3/yarn-v1.17.3.tar.gz'])
-
-    def test_download_and_install_node_on_windows(self):
-        check_function_calls = {
-            'url_retrieve_called': False,
-            'check_call_called': False
-        }
-        url_to_retrieve = 'link'
-        outfile_name = 'file'
-        def mock_url_retrieve(link, filename):
-            self.assertEqual(url_to_retrieve, link)
-            self.assertEqual(filename, outfile_name)
-            check_function_calls['url_retrieve_called'] = True
-
-        def mock_check_call(commands):
-            self.assertEqual(
-                commands, [
-                    'powershell.exe', '-c', 'expand-archive',
-                    outfile_name, '-DestinationPath',
-                    common.OPPIA_TOOLS_DIR])
-            check_function_calls['check_call_called'] = True
-        popen_swap = self.swap(subprocess, 'check_call', mock_check_call)
-        retrieve_swap = self.swap(
-            python_utils, 'url_retrieve', mock_url_retrieve)
-        with popen_swap, retrieve_swap:
-            setup.download_and_install_node_on_windows(
-                url_to_retrieve, outfile_name)
 
     def test_chrome_bin_setup_with_travis_var_set(self):
         def mock_get(unused_var):
