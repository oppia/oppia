# Copyright 2014 The Oppia Authors. All Rights Reserved.
#
# Licensed under the Apache License, Version 2.0 (the "License");
# you may not use this file except in compliance with the License.
# You may obtain a copy of the License at
#
#      http://www.apache.org/licenses/LICENSE-2.0
#
# Unless required by applicable law or agreed to in writing, software
# distributed under the License is distributed on an "AS-IS" BASIS,
# WITHOUT WARRANTIES OR CONDITIONS OF ANY KIND, either express or implied.
# See the License for the specific language governing permissions and
# limitations under the License.

##########################################################################

# This file should not be invoked directly, but sourced from other sh scripts.
# Bash execution environent set up for all scripts.


function maybeInstallDependencies {
  # Parse additional command line arguments.
  # Credit: http://stackoverflow.com/questions/192249
  export SKIP_INSTALLING_THIRD_PARTY_LIBS=$DEFAULT_SKIP_INSTALLING_THIRD_PARTY_LIBS
  export RUN_MINIFIED_TESTS=$DEFAULT_RUN_MINIFIED_TESTS
  for i in "$@"; do
    # Match each space-separated argument passed to the shell file to a separate
    # case label, based on a pattern. E.g. Match to --skip-install=*, where the
    # asterisk refers to any characters following the equals sign, other than
    # whitespace.
    case $i in
      --skip-install=*)
      # Extract the value right of the equal sign by substringing the $i
      # variable at the equal sign.
      # http://tldp.org/LDP/abs/html/string-manipulation.html
      SKIP_INSTALLING_THIRD_PARTY_LIBS="${i#*=}"
      # Shifts the argument parameters over by one. E.g. $2 becomes $1, etc.
      shift
      ;;

      --run-minified-tests=*)
      RUN_MINIFIED_TESTS="${i#*=}"
      shift
      ;;

      *)
      echo "Error: Unknown command line option: $i"
      ;;
    esac
  done

  if [ "$SKIP_INSTALLING_THIRD_PARTY_LIBS" = "false" ]; then
    # Install third party dependencies
    # TODO(sll): Make this work with fewer third-party dependencies.
    bash scripts/install_third_party.sh

    # Ensure that generated JS and CSS files are in place before running the
    # tests.
    echo ""
    echo "  Running build task with concatenation only "
    echo ""

    $NODE_PATH/bin/node $NODE_MODULE_DIR/gulp/bin/gulp.js build

    install_node_module karma 0.12.16
    install_node_module karma-jasmine 0.1.0
    install_node_module karma-coverage 0.5.2
    install_node_module karma-ng-html2js-preprocessor 0.1.0
    install_node_module karma-chrome-launcher 0.1.4
    install_node_module protractor 2.5.0
    install_node_module protractor-screenshot-reporter 0.0.5
    install_node_module jasmine-spec-reporter 2.2.2

    $NODE_MODULE_DIR/.bin/webdriver-manager update
  fi

  if [ "$RUN_MINIFIED_TESTS" = "true" ]; then
    echo ""
    echo "  Running build task with concatenation and minification"
    echo ""

    $NODE_PATH/bin/node $NODE_MODULE_DIR/gulp/bin/gulp.js build --minify=True
  fi
}

if [ "$SETUP_DONE" ]; then
  echo 'Environment setup completed.'
  return 0
fi

if [ -z "$BASH_VERSION" ]
then
  echo ""
  echo "  Please run me using bash: "
  echo ""
  echo "    bash scripts/$0"
  echo ""
  return 1
fi

# TODO(sll): Consider using getopts command.
declare -a remaining_params
for arg in "$@"; do
  if [ "$arg" == "--nojsrepl" ] || [ "$arg" == "--noskulpt" ]; then
    NO_SKULPT=true
  else
    remaining_params+=($arg)
  fi
done
export NO_SKULPT
export remaining_params

EXPECTED_PWD='oppia'
# The second option allows this script to also be run from deployment folders.
if [[ ${PWD##*/} != $EXPECTED_PWD ]] && [[ ${PWD##*/} != deploy-* ]]; then
  echo ""
  echo "  WARNING   This script should be run from the oppia/ root folder."
  echo ""
  return 1
fi

export OPPIA_DIR=`pwd`
# Set COMMON_DIR to the absolute path of the directory above OPPIA_DIR. This
# is necessary becaue COMMON_DIR (or subsequent variables which refer to it)
# may use it in a situation where relative paths won't work as expected (such
# as $PYTHONPATH).
export COMMON_DIR=$(cd $OPPIA_DIR/..; pwd)
export TOOLS_DIR=$COMMON_DIR/oppia_tools
export THIRD_PARTY_DIR=$OPPIA_DIR/third_party
export NODE_MODULE_DIR=$COMMON_DIR/node_modules
export ME=$(whoami)

mkdir -p $TOOLS_DIR
mkdir -p $THIRD_PARTY_DIR
mkdir -p $NODE_MODULE_DIR

# Adjust the path to include a reference to node.
export NODE_PATH=$TOOLS_DIR/node-4.2.1
export PATH=$NODE_PATH/bin:$PATH
export MACHINE_TYPE=`uname -m`
export OS=`uname`

if [ ! "${OS}" == "Darwin" -a ! "${OS}" == "Linux" ]; then
  # Node is a requirement for all installation scripts. Here, we check if the
  # OS supports node.js installation; if not, we exit with an error.
  echo ""
  echo "  WARNING: Unsupported OS for installation of node.js."
  echo "  If you are running this script on Windows, see the instructions"
  echo "  here regarding installation of node.js:"
  echo ""
  echo "    https://github.com/oppia/oppia/wiki/Installing-Oppia-%28Windows%29"
  echo ""
  echo "  STATUS: Installation completed except for node.js. Exiting."
  echo ""
  return 1
else
  # Otherwise, npm will be installed locally, in NODE_PATH.
  export NPM_CMD=$NODE_PATH/bin/npm
fi

export NPM_INSTALL="$NPM_CMD install"

# Download and install node.js.
echo Checking if node.js is installed in $TOOLS_DIR
if [ ! -d "$NODE_PATH" ]; then
  echo Installing Node.js
  if [ ${OS} == "Darwin" ]; then
    if [ ${MACHINE_TYPE} == 'x86_64' ]; then
      NODE_FILE_NAME=node-v4.2.1-darwin-x64
    else
      NODE_FILE_NAME=node-v4.2.1-darwin-x86
    fi
  elif [ ${OS} == "Linux" ]; then
    if [ ${MACHINE_TYPE} == 'x86_64' ]; then
      NODE_FILE_NAME=node-v4.2.1-linux-x64
    else
      NODE_FILE_NAME=node-v4.2.1-linux-x86
    fi
  fi

  curl --silent http://nodejs.org/dist/v4.2.1/$NODE_FILE_NAME.tar.gz -o node-download.tgz
  tar xzf node-download.tgz --directory $TOOLS_DIR
  mv $TOOLS_DIR/$NODE_FILE_NAME $NODE_PATH
  rm node-download.tgz

  # Change ownership of $NODE_MODULE_DIR.
  # Note: on some machines, these commands seem to take quite a long time.
  chown -R $ME $NODE_MODULE_DIR
  chmod -R 744 $NODE_MODULE_DIR
fi

# Adjust path to support the default Chrome locations for Unix, Windows and Mac OS.
if [ "$TRAVIS" = true ]; then
  export CHROME_BIN="/usr/bin/chromium-browser"
elif [ "$VAGRANT" = true ]; then
  # XVFB is required for headless testing in Vagrant
  sudo apt-get install xvfb chromium-browser
  export CHROME_BIN="/usr/bin/chromium-browser"
  # Used in frontend and e2e tests. Only gets set if using Vagrant VM.
  export XVFB_PREFIX="/usr/bin/xvfb-run"
<<<<<<< HEAD
  # Enforce proper ownership on Oppia and oppia_tools or else NPM installs will fail.
  sudo chown -R vagrant.vagrant /home/vagrant/oppia /home/vagrant/oppia_tools
=======
  # Enforce proper ownership on oppia, oppia_tools, and node_modules or else NPM installs will fail.
  sudo chown -R vagrant.vagrant /home/vagrant/oppia /home/vagrant/oppia_tools /home/vagrant/node_modules
>>>>>>> d0cd2280
elif [ -f "/usr/bin/google-chrome" ]; then
  # Unix.
  export CHROME_BIN="/usr/bin/google-chrome"
elif [ -f "/c/Program Files (x86)/Google/Chrome/Application/chrome.exe" ]; then
  # Windows.
  export CHROME_BIN="/c/Program Files (x86)/Google/Chrome/Application/chrome.exe"
else
  # Mac OS.
  export CHROME_BIN="/Applications/Google Chrome.app/Contents/MacOS/Google Chrome"
fi

# This function takes a command for python as its only input.
# It checks this input for a specific version of python and returns false
# if it does not match the expected prefix.
function test_python_version() {
  EXPECTED_PYTHON_VERSION_PREFIX="2.7"
  PYTHON_VERSION=$($1 --version 2>&1)
  if [[ $PYTHON_VERSION =~ Python[[:space:]](.+) ]]; then
    PYTHON_VERSION=${BASH_REMATCH[1]}
  else
    echo "Unrecognizable Python command output: ${PYTHON_VERSION}"
    # Return a false condition if output of tested command is unrecognizable.
    return 0
  fi
  if [[ "${PYTHON_VERSION}" = "${EXPECTED_PYTHON_VERSION_PREFIX}*" ]]; then
    # The value '1' indicates a true return value,
    # indicating the version of the input Python command is the expected Python version.
    return 1
  else
    return 0
  fi
}

# First, check the default Python command (which should be found within the user's $PATH).
PYTHON_CMD="python"
# Test whether the 'python' or 'python2.7' commands exist and finally fails when
# no suitable python version 2.7 can be found.
if ! test_python_version $PYTHON_CMD; then
  echo "Unable to find 'python'. Trying python2.7 instead..."
  PYTHON_CMD="python2.7"
  if ! test_python_version $PYTHON_CMD; then
    echo "Could not find a suitable Python environment. Exiting."
    # If OS is Windows, print helpful error message about adding Python to path.
    if [ ! "${OS}" == "Darwin" -a ! "${OS}" == "Linux" ]; then
        echo "It looks like you are using Windows. If you have Python installed,"
        echo "make sure it is in your PATH and that PYTHONPATH is set."
        echo "If you have two versions of Python (ie, Python 2.7 and 3), specify 2.7 before other versions of Python when setting the PATH."
        echo "Here are some helpful articles:"
        echo "http://docs.python-guide.org/en/latest/starting/install/win/"
        echo "http://stackoverflow.com/questions/3701646/how-to-add-to-the-pythonpath-in-windows-7"
    fi
    # Exit when no suitable Python environment can be found.
    return 1
  fi
fi
export PYTHON_CMD

# List all node modules that are currently installed. The "npm list" command is
# slow, so we precompute this here and refer to it as needed.
echo "Generating list of installed node modules..."
NPM_INSTALLED_MODULES="$($NPM_CMD list)"
export NPM_INSTALLED_MODULES
echo "Generation completed."

install_node_module() {
  # Usage: install_node_module [module_name] [module_version]
  #
  # module_name: the name of the node module
  # module_version: the expected version of the module

  echo Checking whether $1 is installed
  if [ ! -d "$NODE_MODULE_DIR/$1" ]; then
    echo installing $1
    $NPM_INSTALL $1@$2
  else
    if [[ $NPM_INSTALLED_MODULES != *"$1@$2"* ]]; then
      echo Version of $1 does not match $2. Reinstalling $1...
      $NPM_INSTALL $1@$2
      # Regenerate the list of installed modules.
      NPM_INSTALLED_MODULES="$($NPM_CMD list)"
    fi
  fi
}
export -f install_node_module

export SETUP_DONE=true<|MERGE_RESOLUTION|>--- conflicted
+++ resolved
@@ -198,13 +198,8 @@
   export CHROME_BIN="/usr/bin/chromium-browser"
   # Used in frontend and e2e tests. Only gets set if using Vagrant VM.
   export XVFB_PREFIX="/usr/bin/xvfb-run"
-<<<<<<< HEAD
-  # Enforce proper ownership on Oppia and oppia_tools or else NPM installs will fail.
-  sudo chown -R vagrant.vagrant /home/vagrant/oppia /home/vagrant/oppia_tools
-=======
   # Enforce proper ownership on oppia, oppia_tools, and node_modules or else NPM installs will fail.
   sudo chown -R vagrant.vagrant /home/vagrant/oppia /home/vagrant/oppia_tools /home/vagrant/node_modules
->>>>>>> d0cd2280
 elif [ -f "/usr/bin/google-chrome" ]; then
   # Unix.
   export CHROME_BIN="/usr/bin/google-chrome"
