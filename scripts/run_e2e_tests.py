# Copyright 2019 The Oppia Authors. All Rights Reserved.
#
# Licensed under the Apache License, Version 2.0 (the 'License');
# you may not use this file except in compliance with the License.
# You may obtain a copy of the License at
#
#      http://www.apache.org/licenses/LICENSE-2.0
#
# Unless required by applicable law or agreed to in writing, software
# distributed under the License is distributed on an 'AS-IS' BASIS,
# WITHOUT WARRANTIES OR CONDITIONS OF ANY KIND, either express or implied.
# See the License for the specific language governing permissions and
# limitations under the License.

"""Python execution for running e2e tests."""

from __future__ import annotations

import argparse
import contextlib
import os
import subprocess
import sys

# TODO(#15567): This can be removed after Literal in utils.py is loaded
# from typing instead of typing_extensions, this will be possible after
# we migrate to Python 3.8.
from scripts import common  # isort:skip pylint: disable=wrong-import-position, unused-import

from core.constants import constants  # isort:skip
from scripts import build  # isort:skip
from scripts import flake_checker  # isort:skip
from scripts import install_third_party_libs  # isort:skip
from scripts import servers  # isort:skip

MAX_RETRY_COUNT = 3
GOOGLE_APP_ENGINE_PORT = 9001
ELASTICSEARCH_SERVER_PORT = 9200
PORTS_USED_BY_OPPIA_PROCESSES = [
    GOOGLE_APP_ENGINE_PORT,
    ELASTICSEARCH_SERVER_PORT,
]

_PARSER = argparse.ArgumentParser(
    description="""
Run this script from the oppia root folder:
   python -m scripts.run_e2e_tests

The root folder MUST be named 'oppia'.

NOTE: You can replace 'it' with 'fit' or 'describe' with 'fdescribe' to run a
single test or test suite.
""")

_PARSER.add_argument(
    '--skip-install',
    help='If true, skips installing dependencies. The default value is false.',
    action='store_true')
_PARSER.add_argument(
    '--skip-build',
    help='If true, skips building files. The default value is false.',
    action='store_true')
_PARSER.add_argument(
    '--sharding-instances', type=int, default=3,
    help='Sets the number of parallel browsers to open while sharding. '
         'Sharding must be disabled (either by passing in false to --sharding '
         'or 1 to --sharding-instances) if running any tests in isolation '
         '(fit or fdescribe).')
_PARSER.add_argument(
    '--prod_env',
    help='Run the tests in prod mode. Static resources are served from '
         'build directory and use cache slugs.',
    action='store_true')
_PARSER.add_argument(
    '--suite', default='full',
    help='Performs test for different suites, here suites are the '
         'name of the test files present in core/tests/protractor_desktop/ and '
         'core/test/protractor/ dirs. e.g. for the file '
         'core/tests/protractor/accessibility.js use --suite=accessibility. '
         'For performing a full test, no argument is required.')
_PARSER.add_argument(
    '--chrome_driver_version',
    help='Uses the specified version of the chrome driver')
_PARSER.add_argument(
    '--debug_mode',
    help='Runs the protractor test in debugging mode. Follow the instruction '
         'provided in following URL to run e2e tests in debugging mode: '
         'https://www.protractortest.org/#/debugging#disabled-control-flow',
    action='store_true')
_PARSER.add_argument(
    '--server_log_level',
    help='Sets the log level for the appengine server. The default value is '
         'set to error.',
    default='error',
    choices=['critical', 'error', 'warning', 'info'])
_PARSER.add_argument(
    '--source_maps',
    help='Build webpack with source maps.',
    action='store_true')


SUITES_MIGRATED_TO_WEBDRIVERIO = [
    'accessibility',
    'additionalEditorFeatures',
    'additionalEditorFeaturesModals',
    'additionalPlayerFeatures',
    'adminPage',
    'blogDashboard',
    'checkpointFeatures',
    'classroomPage',
    'classroomPageFileUploadFeatures',
    'collections',
    'contributorDashboard',
    'coreEditorAndPlayerFeatures',
    'creatorDashboard',
    'extensions',
    'embedding',
    'explorationFeedbackTab',
    'explorationHistoryTab',
    'explorationImprovementsTab',
    'explorationStatisticsTab',
    'explorationTranslationTab',
    'learner',
    'learnerDashboard',
    'navigation',
    'preferences',
    'profileFeatures',
    'profileMenu',
    'skillEditor',
    'subscriptions',
    'topicsAndSkillsDashboard',
    'topicAndStoryEditor',
    'topicAndStoryEditorFileUploadFeatures',
    'topicAndStoryViewer',
    'users',
    'wipeout',
]

SUITES_STILL_IN_PROTRACTOR = [
<<<<<<< HEAD
=======
    'embedding',
    'explorationImprovementsTab',
    'explorationFeedbackTab',
    'explorationHistoryTab',
    'explorationStatisticsTab',
    'explorationTranslationTab',
    'extensions',
>>>>>>> 37ff4591
    'featureGating',
    'fileUploadFeatures',
    'fileUploadExtensions',
    'library',
    'playVoiceovers',
    'publication',
]


def is_oppia_server_already_running():
    """Check if the ports are taken by any other processes. If any one of
    them is taken, it may indicate there is already one Oppia instance running.

    Returns:
        bool. Whether there is a running Oppia instance.
    """
    for port in PORTS_USED_BY_OPPIA_PROCESSES:
        if common.is_port_in_use(port):
            print(
                'There is already a server running on localhost:%s. '
                'Please terminate it before running the end-to-end tests. '
                'Exiting.' % port)
            return True
    return False


def run_webpack_compilation(source_maps=False):
    """Runs webpack compilation.

    Args:
        source_maps: bool. Whether to compile with source maps.
    """
    max_tries = 5
    webpack_bundles_dir_name = 'webpack_bundles'

    for _ in range(max_tries):
        try:
            managed_webpack_compiler = (
                servers.managed_webpack_compiler(use_source_maps=source_maps))
            with managed_webpack_compiler as proc:
                proc.wait()
        except subprocess.CalledProcessError as error:
            print(error.output)
            sys.exit(error.returncode)
            return
        if os.path.isdir(webpack_bundles_dir_name):
            break
    else:
        # We didn't break out of the loop, meaning all attempts have failed.
        print('Failed to complete webpack compilation, exiting...')
        sys.exit(1)


def install_third_party_libraries(skip_install):
    """Run the installation script.

    Args:
        skip_install: bool. Whether to skip running the installation script.
    """
    if not skip_install:
        install_third_party_libs.main()


def build_js_files(dev_mode, source_maps=False):
    """Build the javascript files.

    Args:
        dev_mode: bool. Represents whether to run the related commands in dev
            mode.
        source_maps: bool. Represents whether to use source maps while
            building webpack.
    """
    if not dev_mode:
        print('Generating files for production mode...')

        build_args = ['--prod_env']
        if source_maps:
            build_args.append('--source_maps')
        build.main(args=build_args)

    else:
        build.main(args=[])
        run_webpack_compilation(source_maps=source_maps)


def run_tests(args):
    """Run the scripts to start end-to-end tests."""
    if is_oppia_server_already_running():
        sys.exit(1)

    install_third_party_libraries(args.skip_install)

    with contextlib.ExitStack() as stack:
        dev_mode = not args.prod_env

        if args.skip_build:
            build.modify_constants(prod_env=args.prod_env)
        else:
            build_js_files(dev_mode, source_maps=args.source_maps)
        stack.callback(build.set_constants_to_default)

        stack.enter_context(servers.managed_redis_server())
        stack.enter_context(servers.managed_elasticsearch_dev_server())
        if constants.EMULATOR_MODE:
            stack.enter_context(servers.managed_firebase_auth_emulator())
            stack.enter_context(
                servers.managed_cloud_datastore_emulator(clear_datastore=True))

        app_yaml_path = 'app.yaml' if args.prod_env else 'app_dev.yaml'
        stack.enter_context(servers.managed_dev_appserver(
            app_yaml_path,
            port=GOOGLE_APP_ENGINE_PORT,
            log_level=args.server_log_level,
            # Automatic restart can be disabled since we don't expect code
            # changes to happen while the e2e tests are running.
            automatic_restart=False,
            skip_sdk_update_check=True,
            env={
                **os.environ,
                'PORTSERVER_ADDRESS': common.PORTSERVER_SOCKET_FILEPATH,
            }))

        if args.suite == 'full':
            stack.enter_context(servers.managed_webdriver_server(
                chrome_version=args.chrome_driver_version))

            print('Protractor suites are starting to run')
            proc = stack.enter_context(servers.managed_protractor_server(
                suite_name=args.suite,
                dev_mode=dev_mode,
                debug_mode=args.debug_mode,
                sharding_instances=args.sharding_instances,
                stdout=subprocess.PIPE))

            print('WebdriverIO suites are starting to run')
            proc = stack.enter_context(servers.managed_webdriverio_server(
                suite_name=args.suite,
                dev_mode=dev_mode,
                debug_mode=args.debug_mode,
                chrome_version=args.chrome_driver_version,
                sharding_instances=args.sharding_instances,
                stdout=subprocess.PIPE))

        elif args.suite in SUITES_MIGRATED_TO_WEBDRIVERIO:
            proc = stack.enter_context(servers.managed_webdriverio_server(
                suite_name=args.suite,
                dev_mode=dev_mode,
                debug_mode=args.debug_mode,
                chrome_version=args.chrome_driver_version,
                sharding_instances=args.sharding_instances,
                stdout=subprocess.PIPE))

            print(
                'Servers have come up.\n'
                'Note: You can view screenshots of failed tests '
                'in ../webdriverio-screenshots/')

        elif args.suite in SUITES_STILL_IN_PROTRACTOR:
            stack.enter_context(servers.managed_webdriver_server(
                chrome_version=args.chrome_driver_version))

            proc = stack.enter_context(servers.managed_protractor_server(
                suite_name=args.suite,
                dev_mode=dev_mode,
                debug_mode=args.debug_mode,
                sharding_instances=args.sharding_instances,
                stdout=subprocess.PIPE))

            print(
                'Servers have come up.\n'
                'Note: You can view screenshots of the failed tests '
                'in ../protractor-screenshots/')

        else:
            print(
                'The suite requested to run does not exist'
                'Please provide a valid suite name')
            sys.exit(1)

        output_lines = []
        while True:
            # Keep reading lines until an empty string is returned. Empty
            # strings signal that the process has ended.
            for line in iter(proc.stdout.readline, b''):
                if isinstance(line, str):
                    # Although our unit tests always provide unicode strings,
                    # the actual server needs this failsafe since it can output
                    # non-unicode strings.
                    line = line.encode('utf-8')  # pragma: no cover
                output_lines.append(line.rstrip())
                # Replaces non-ASCII characters with '?'.
                common.write_stdout_safe(line.decode('ascii', errors='replace'))
            # The poll() method returns None while the process is running,
            # otherwise it returns the return code of the process (an int).
            if proc.poll() is not None:
                break

        return output_lines, proc.returncode


def main(args=None):
    """Run tests, rerunning at most MAX_RETRY_COUNT times if they flake."""
    parsed_args = _PARSER.parse_args(args=args)

    with servers.managed_portserver():
        for attempt_num in range(1, MAX_RETRY_COUNT + 1):
            print('***Attempt %d.***' % attempt_num)
            output, return_code = run_tests(parsed_args)

            if not flake_checker.check_if_on_ci():
                # Don't rerun off of CI.
                print('No reruns because not running on CI.')
                break

            if return_code == 0:
                # Don't rerun passing tests.
                flake_checker.report_pass(parsed_args.suite)
                break

            # Check whether we should rerun based on the instructions from the
            # flake checker server.
            rerun = flake_checker.check_test_flakiness(
                output, parsed_args.suite)
            if rerun:
                print('Rerunning.')
            else:
                print('Not rerunning.')
                break

    sys.exit(return_code)


if __name__ == '__main__':  # pragma: no cover
    main()<|MERGE_RESOLUTION|>--- conflicted
+++ resolved
@@ -137,16 +137,6 @@
 ]
 
 SUITES_STILL_IN_PROTRACTOR = [
-<<<<<<< HEAD
-=======
-    'embedding',
-    'explorationImprovementsTab',
-    'explorationFeedbackTab',
-    'explorationHistoryTab',
-    'explorationStatisticsTab',
-    'explorationTranslationTab',
-    'extensions',
->>>>>>> 37ff4591
     'featureGating',
     'fileUploadFeatures',
     'fileUploadExtensions',
