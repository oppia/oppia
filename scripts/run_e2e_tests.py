--- conflicted
+++ resolved
@@ -27,29 +27,20 @@
 import sys
 import time
 
-<<<<<<< HEAD
 #import google
 #import pkg_resources
-=======
-import google
-import pkg_resources
->>>>>>> 0eb10af3
 import python_utils
 from scripts import build
 from scripts import common
 from scripts import install_chrome_on_travis
 from scripts import install_third_party_libs
 
-<<<<<<< HEAD
-=======
-
->>>>>>> 0eb10af3
+
 _SIMPLE_CRYPT_PATH = os.path.join(
     os.getcwd(), '..', 'oppia_tools',
     'simple-crypt-' + common.SIMPLE_CRYPT_VERSION)
 sys.path.insert(0, _SIMPLE_CRYPT_PATH)
 
-<<<<<<< HEAD
 # _GOOGLE_API_PYTHON_CLIENT_PATH = os.path.join(
 #     os.getcwd(), '..', 'oppia_tools',
 #     'google-api-python-client-' + common.GOOGLE_API_PYTHON_CLIENT_VERSION)
@@ -61,37 +52,6 @@
 #     sys.path.insert(0, path)
 #     pkg_resources.working_set.add_entry(path)
 #     google.__path__.insert(0, os.path.join(path, 'google'))
-=======
-_GOOGLE_API_PYTHON_CLIENT_PATH = os.path.join(
-    os.getcwd(), '..', 'oppia_tools',
-    'google-api-python-client-' + common.GOOGLE_API_PYTHON_CLIENT_VERSION)
-sys.path.insert(0, _GOOGLE_API_PYTHON_CLIENT_PATH)
-
-_PARENT_DIR = os.path.abspath(os.path.join(os.getcwd(), os.pardir))
-
-_PATHS_TO_INSERT = [
-    os.path.join(
-        _PARENT_DIR, 'oppia_tools',
-        'google-api-core-%s' % common.GOOGLE_API_CORE_VERSION),
-    os.path.join(
-        _PARENT_DIR, 'oppia_tools',
-        'google-auth-%s' % common.GOOGLE_AUTH_VERSION),
-    os.path.join(
-        _PARENT_DIR, 'oppia_tools',
-        'google-auth-httplib2-%s' % common.GOOGLE_AUTH_HTTPLIB2_VERSION),
-    os.path.join(
-        _PARENT_DIR, 'oppia_tools',
-        'google-auth-oauthlib-%s' % common.GOOGLE_AUTH_OAUTHLIB_VERSION),
-    os.path.join(
-        _PARENT_DIR, 'oppia_tools',
-        'google-api-python-client-%s' %
-        common.GOOGLE_API_PYTHON_CLIENT_VERSION)
-]
-for path in _PATHS_TO_INSERT:
-    sys.path.insert(0, path)
-    pkg_resources.working_set.add_entry(path)
-    google.__path__.insert(0, os.path.join(path, 'google'))
->>>>>>> 0eb10af3
 
 import simplecrypt # isort:skip  pylint: disable=wrong-import-position, wrong-import-order
 import googleapiclient.discovery # isort:skip  pylint: disable=wrong-import-position, wrong-import-order
