# Copyright 2019 The Oppia Authors. All Rights Reserved.
#
# Licensed under the Apache License, Version 2.0 (the 'License');
# you may not use this file except in compliance with the License.
# You may obtain a copy of the License at
#
#      http://www.apache.org/licenses/LICENSE-2.0
#
# Unless required by applicable law or agreed to in writing, software
# distributed under the License is distributed on an 'AS-IS' BASIS,
# WITHOUT WARRANTIES OR CONDITIONS OF ANY KIND, either express or implied.
# See the License for the specific language governing permissions and
# limitations under the License.

"""Python execution for running e2e tests."""

from __future__ import absolute_import
from __future__ import unicode_literals

import argparse
import os
import subprocess
import sys

from constants import constants
import python_utils
from scripts import build
from scripts import common
from scripts import flake_checker
from scripts import install_third_party_libs
from scripts import servers

MAX_RETRY_COUNT = 3
GOOGLE_APP_ENGINE_PORT = 9001
ELASTICSEARCH_SERVER_PORT = 9200
PORTS_USED_BY_OPPIA_PROCESSES = [
    GOOGLE_APP_ENGINE_PORT,
    ELASTICSEARCH_SERVER_PORT,
]

_PARSER = argparse.ArgumentParser(
    description="""
Run this script from the oppia root folder:
   python -m scripts.run_e2e_tests

The root folder MUST be named 'oppia'.

NOTE: You can replace 'it' with 'fit' or 'describe' with 'fdescribe' to run a
single test or test suite.
""")

_PARSER.add_argument(
    '--skip-install',
    help='If true, skips installing dependencies. The default value is false.',
    action='store_true')
_PARSER.add_argument(
    '--skip-build',
    help='If true, skips building files. The default value is false.',
    action='store_true')
_PARSER.add_argument(
    '--sharding-instances', type=int, default=3,
    help='Sets the number of parallel browsers to open while sharding. '
         'Sharding must be disabled (either by passing in false to --sharding '
         'or 1 to --sharding-instances) if running any tests in isolation '
         '(fit or fdescribe).')
_PARSER.add_argument(
    '--prod_env',
    help='Run the tests in prod mode. Static resources are served from '
         'build directory and use cache slugs.',
    action='store_true')
_PARSER.add_argument(
    '--suite', default='full',
    help='Performs test for different suites, here suites are the '
         'name of the test files present in core/tests/protractor_desktop/ and '
         'core/test/protractor/ dirs. e.g. for the file '
         'core/tests/protractor/accessibility.js use --suite=accessibility. '
         'For performing a full test, no argument is required.')
_PARSER.add_argument(
    '--chrome_driver_version',
    help='Uses the specified version of the chrome driver')
_PARSER.add_argument(
    '--debug_mode',
    help='Runs the protractor test in debugging mode. Follow the instruction '
         'provided in following URL to run e2e tests in debugging mode: '
         'https://www.protractortest.org/#/debugging#disabled-control-flow',
    action='store_true')
_PARSER.add_argument(
    '--deparallelize_terser',
    help='Disable parallelism on terser plugin in webpack. Use with prod_env. '
         'This flag is required for tests to run on CircleCI, since CircleCI '
         'sometimes flakes when parallelism is used. It is not required in the '
         'local dev environment. See https://discuss.circleci.com/t/'
         'build-fails-with-error-spawn-enomem/30537/10',
    action='store_true')
_PARSER.add_argument(
    '--server_log_level',
    help='Sets the log level for the appengine server. The default value is '
         'set to error.',
    default='error',
    choices=['critical', 'error', 'warning', 'info'])
_PARSER.add_argument(
    '--source_maps',
    help='Build webpack with source maps.',
    action='store_true')


# Never rerun failing tests, even when they match a known flake.
RERUN_POLICY_NEVER = 'never'
# Only rerun failing tests when they match a known flake.
RERUN_POLICY_KNOWN_FLAKES = 'known flakes'
# Always rerun failing tests, even when they don't match a known flake.
RERUN_POLICY_ALWAYS = 'always'

RERUN_POLICIES = {
    'accessibility': RERUN_POLICY_NEVER,
    'additionaleditorfeatures': RERUN_POLICY_ALWAYS,
    'additionaleditorfeaturesmodals': RERUN_POLICY_ALWAYS,
    'additionalplayerfeatures': RERUN_POLICY_ALWAYS,
    'adminpage': RERUN_POLICY_NEVER,
    'classroompage': RERUN_POLICY_NEVER,
    'classroompagefileuploadfeatures': RERUN_POLICY_NEVER,
    'collections': RERUN_POLICY_NEVER,
    'contributordashboard': RERUN_POLICY_KNOWN_FLAKES,
    'coreeditorandplayerfeatures': RERUN_POLICY_KNOWN_FLAKES,
    'creatordashboard': RERUN_POLICY_KNOWN_FLAKES,
    'emaildashboard': RERUN_POLICY_ALWAYS,
    'embedding': RERUN_POLICY_KNOWN_FLAKES,
    'explorationfeedbacktab': RERUN_POLICY_NEVER,
    'explorationhistorytab': RERUN_POLICY_KNOWN_FLAKES,
    'explorationimprovementstab': RERUN_POLICY_ALWAYS,
<<<<<<< HEAD
    'explorationstatisticstab': RERUN_POLICY_KNOWN_FLAKES,
    'explorationtranslationtab': RERUN_POLICY_ALWAYS,
    'extensions': RERUN_POLICY_KNOWN_FLAKES,
=======
    'explorationstatisticstab': RERUN_POLICY_NEVER,
    'explorationtranslationtab': RERUN_POLICY_KNOWN_FLAKES,
    'extensions': RERUN_POLICY_NEVER,
>>>>>>> bf8b5226
    'featuregating': RERUN_POLICY_ALWAYS,
    'fileuploadextensions': RERUN_POLICY_NEVER,
    'fileuploadfeatures': RERUN_POLICY_KNOWN_FLAKES,
    'learner': RERUN_POLICY_KNOWN_FLAKES,
    'learnerdashboard': RERUN_POLICY_KNOWN_FLAKES,
<<<<<<< HEAD
    'library': RERUN_POLICY_ALWAYS,
    'navigation': RERUN_POLICY_KNOWN_FLAKES,
=======
    'library': RERUN_POLICY_KNOWN_FLAKES,
    'navigation': RERUN_POLICY_NEVER,
>>>>>>> bf8b5226
    'playvoiceovers': RERUN_POLICY_NEVER,
    'preferences': RERUN_POLICY_NEVER,
    'profilefeatures': RERUN_POLICY_NEVER,
    'profilemenu': RERUN_POLICY_NEVER,
    'publication': RERUN_POLICY_NEVER,
    'releasecoordinatorpagefeatures': RERUN_POLICY_NEVER,
    'skilleditor': RERUN_POLICY_KNOWN_FLAKES,
    'subscriptions': RERUN_POLICY_NEVER,
    'topicandstoryeditor': RERUN_POLICY_KNOWN_FLAKES,
    'topicandstoryeditorfileuploadfeatures': RERUN_POLICY_KNOWN_FLAKES,
    'topicandstoryviewer': RERUN_POLICY_KNOWN_FLAKES,
    'topicsandskillsdashboard': RERUN_POLICY_KNOWN_FLAKES,
    'users': RERUN_POLICY_KNOWN_FLAKES,
    'wipeout': RERUN_POLICY_NEVER,
    # The suite name is `full` when no --suite argument is passed. This
    # indicates that all the tests should be run.
    'full': RERUN_POLICY_NEVER,
}


def is_oppia_server_already_running():
    """Check if the ports are taken by any other processes. If any one of
    them is taken, it may indicate there is already one Oppia instance running.

    Returns:
        bool. Whether there is a running Oppia instance.
    """
    for port in PORTS_USED_BY_OPPIA_PROCESSES:
        if common.is_port_in_use(port):
            python_utils.PRINT(
                'There is already a server running on localhost:%s. '
                'Please terminate it before running the end-to-end tests. '
                'Exiting.' % port)
            return True
    return False


def run_webpack_compilation(source_maps=False):
    """Runs webpack compilation.

    Args:
        source_maps: bool. Whether to compile with source maps.
    """
    max_tries = 5
    webpack_bundles_dir_name = 'webpack_bundles'

    for _ in python_utils.RANGE(max_tries):
        try:
            managed_webpack_compiler = (
                servers.managed_webpack_compiler(use_source_maps=source_maps))
            with managed_webpack_compiler as proc:
                proc.wait()
        except subprocess.CalledProcessError as error:
            python_utils.PRINT(error.output)
            sys.exit(error.returncode)
            return
        if os.path.isdir(webpack_bundles_dir_name):
            break
    else:
        # We didn't break out of the loop, meaning all attempts have failed.
        python_utils.PRINT('Failed to complete webpack compilation, exiting...')
        sys.exit(1)


def install_third_party_libraries(skip_install):
    """Run the installation script.

    Args:
        skip_install: bool. Whether to skip running the installation script.
    """
    if not skip_install:
        install_third_party_libs.main()


def build_js_files(dev_mode, deparallelize_terser=False, source_maps=False):
    """Build the javascript files.

    Args:
        dev_mode: bool. Represents whether to run the related commands in dev
            mode.
        deparallelize_terser: bool. Represents whether to use webpack
            compilation config that disables parallelism on terser plugin.
        source_maps: bool. Represents whether to use source maps while
            building webpack.
    """
    if not dev_mode:
        python_utils.PRINT('Generating files for production mode...')

        build_args = ['--prod_env']
        if deparallelize_terser:
            build_args.append('--deparallelize_terser')
        if source_maps:
            build_args.append('--source_maps')
        build.main(args=build_args)

    else:
        build.main(args=[])
        run_webpack_compilation(source_maps=source_maps)


def run_tests(args):
    """Run the scripts to start end-to-end tests."""
    if is_oppia_server_already_running():
        sys.exit(1)

    install_third_party_libraries(args.skip_install)

    with python_utils.ExitStack() as stack:
        dev_mode = not args.prod_env

        if args.skip_build:
            build.modify_constants(prod_env=args.prod_env)
        else:
            build_js_files(
                dev_mode, deparallelize_terser=args.deparallelize_terser,
                source_maps=args.source_maps)
        stack.callback(build.set_constants_to_default)

        stack.enter_context(servers.managed_redis_server())
        stack.enter_context(servers.managed_elasticsearch_dev_server())
        if constants.EMULATOR_MODE:
            stack.enter_context(servers.managed_firebase_auth_emulator())
            stack.enter_context(
                servers.managed_cloud_datastore_emulator(clear_datastore=True))

        app_yaml_path = 'app.yaml' if args.prod_env else 'app_dev.yaml'
        stack.enter_context(servers.managed_dev_appserver(
            app_yaml_path,
            port=GOOGLE_APP_ENGINE_PORT,
            log_level=args.server_log_level,
            skip_sdk_update_check=True,
            env={
                **os.environ,
                'PORTSERVER_ADDRESS': common.PORTSERVER_SOCKET_FILEPATH,
            }))

        stack.enter_context(servers.managed_webdriver_server(
            chrome_version=args.chrome_driver_version))

        proc = stack.enter_context(servers.managed_protractor_server(
            suite_name=args.suite,
            dev_mode=dev_mode,
            debug_mode=args.debug_mode,
            sharding_instances=args.sharding_instances,
            stdout=subprocess.PIPE))

        python_utils.PRINT(
            'Servers have come up.\n'
            'Note: If ADD_SCREENSHOT_REPORTER is set to true in '
            'core/tests/protractor.conf.js, you can view screenshots of the '
            'failed tests in ../protractor-screenshots/')

        output_lines = []
        while True:
            # Keep reading lines until an empty string is returned. Empty
            # strings signal that the process has ended.
            for line in iter(proc.stdout.readline, b''):
                if isinstance(line, str):
                    # Although our unit tests always provide unicode strings,
                    # the actual server needs this failsafe since it can output
                    # non-unicode strings.
                    line = line.encode('utf-8')  # pragma: nocover
                output_lines.append(line.rstrip())
                # Replaces non-ASCII characters with '?'.
                common.write_stdout_safe(line.decode('ascii', errors='replace'))
            # The poll() method returns None while the process is running,
            # otherwise it returns the return code of the process (an int).
            if proc.poll() is not None:
                break

        return output_lines, proc.returncode


def main(args=None):
    """Run tests, rerunning at most MAX_RETRY_COUNT times if they flake."""
    parsed_args = _PARSER.parse_args(args=args)
    policy = RERUN_POLICIES[parsed_args.suite.lower()]

    with servers.managed_portserver():
        for attempt_num in python_utils.RANGE(1, MAX_RETRY_COUNT + 1):
            python_utils.PRINT('***Attempt %d.***' % attempt_num)
            output, return_code = run_tests(parsed_args)

            if not flake_checker.check_if_on_ci():
                # Don't rerun off of CI.
                python_utils.PRINT('No reruns because not running on CI.')
                break

            if return_code == 0:
                # Don't rerun passing tests.
                flake_checker.report_pass(parsed_args.suite)
                break

            # Check whether we should rerun based on this suite's policy.
            test_is_flaky = flake_checker.is_test_output_flaky(
                output, parsed_args.suite)
            if policy == RERUN_POLICY_NEVER:
                break
            if policy == RERUN_POLICY_KNOWN_FLAKES and not test_is_flaky:
                break

    sys.exit(return_code)


if __name__ == '__main__':  # pragma: no cover
    main()<|MERGE_RESOLUTION|>--- conflicted
+++ resolved
@@ -128,27 +128,16 @@
     'explorationfeedbacktab': RERUN_POLICY_NEVER,
     'explorationhistorytab': RERUN_POLICY_KNOWN_FLAKES,
     'explorationimprovementstab': RERUN_POLICY_ALWAYS,
-<<<<<<< HEAD
     'explorationstatisticstab': RERUN_POLICY_KNOWN_FLAKES,
-    'explorationtranslationtab': RERUN_POLICY_ALWAYS,
+    'explorationtranslationtab': RERUN_POLICY_KNOWN_FLAKES,
     'extensions': RERUN_POLICY_KNOWN_FLAKES,
-=======
-    'explorationstatisticstab': RERUN_POLICY_NEVER,
-    'explorationtranslationtab': RERUN_POLICY_KNOWN_FLAKES,
-    'extensions': RERUN_POLICY_NEVER,
->>>>>>> bf8b5226
     'featuregating': RERUN_POLICY_ALWAYS,
     'fileuploadextensions': RERUN_POLICY_NEVER,
     'fileuploadfeatures': RERUN_POLICY_KNOWN_FLAKES,
     'learner': RERUN_POLICY_KNOWN_FLAKES,
     'learnerdashboard': RERUN_POLICY_KNOWN_FLAKES,
-<<<<<<< HEAD
-    'library': RERUN_POLICY_ALWAYS,
+    'library': RERUN_POLICY_KNOWN_FLAKES,
     'navigation': RERUN_POLICY_KNOWN_FLAKES,
-=======
-    'library': RERUN_POLICY_KNOWN_FLAKES,
-    'navigation': RERUN_POLICY_NEVER,
->>>>>>> bf8b5226
     'playvoiceovers': RERUN_POLICY_NEVER,
     'preferences': RERUN_POLICY_NEVER,
     'profilefeatures': RERUN_POLICY_NEVER,
