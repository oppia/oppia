# Copyright 2019 The Oppia Authors. All Rights Reserved.
#
# Licensed under the Apache License, Version 2.0 (the 'License');
# you may not use this file except in compliance with the License.
# You may obtain a copy of the License at
#
#      http://www.apache.org/licenses/LICENSE-2.0
#
# Unless required by applicable law or agreed to in writing, software
# distributed under the License is distributed on an 'AS-IS' BASIS,
# WITHOUT WARRANTIES OR CONDITIONS OF ANY KIND, either express or implied.
# See the License for the specific language governing permissions and
# limitations under the License.

"""Python execution for running e2e tests."""

from __future__ import annotations

import argparse
import contextlib
import os
import subprocess
import sys

from typing import Final, List, Optional, Tuple

# TODO(#15567): This can be removed after Literal in utils.py is loaded
# from typing instead of typing_extensions, this will be possible after
# we migrate to Python 3.8.
from scripts import common  # isort:skip pylint: disable=wrong-import-position, unused-import

from core.constants import constants  # isort:skip
from scripts import build  # isort:skip
from scripts import install_third_party_libs  # isort:skip
from scripts import servers  # isort:skip

MAX_RETRY_COUNT: Final = 3
GOOGLE_APP_ENGINE_PORT: Final = 9001
ELASTICSEARCH_SERVER_PORT: Final = 9200
PORTS_USED_BY_OPPIA_PROCESSES: Final = [
    GOOGLE_APP_ENGINE_PORT,
    ELASTICSEARCH_SERVER_PORT,
]

_PARSER: Final = argparse.ArgumentParser(
    description="""
Run this script from the oppia root folder:
   python -m scripts.run_e2e_tests

The root folder MUST be named 'oppia'.

NOTE: You can replace 'it' with 'fit' or 'describe' with 'fdescribe' to run a
single test or test suite.
""")

_PARSER.add_argument(
    '--skip-install',
    help='If true, skips installing dependencies. The default value is false.',
    action='store_true')
_PARSER.add_argument(
    '--skip-build',
    help='If true, skips building files. The default value is false.',
    action='store_true')
_PARSER.add_argument(
    '--sharding-instances', type=int, default=3,
    help='Sets the number of parallel browsers to open while sharding. '
         'Sharding must be disabled (either by passing in false to --sharding '
         'or 1 to --sharding-instances) if running any tests in isolation '
         '(fit or fdescribe).')
_PARSER.add_argument(
    '--prod_env',
    help='Run the tests in prod mode. Static resources are served from '
         'build directory and use cache slugs.',
    action='store_true')
_PARSER.add_argument(
    '--suite', default='full',
    help='Performs test for different suites, here suites are the '
         'name of the test files present in core/tests/webdriverio_desktop/ '
         'and core/test/webdriverio/ dirs. e.g. for the file '
         'core/tests/webdriverio/accessibility.js use --suite=accessibility. '
         'For performing a full test, no argument is required.')
_PARSER.add_argument(
    '--chrome_driver_version',
    help='Uses the specified version of the chrome driver')
_PARSER.add_argument(
    '--debug_mode',
    help='Runs the webdriverio test in debugging mode. Follow the instruction '
         'provided in following URL to run e2e tests in debugging mode: '
         'https://webdriver.io/docs/debugging/',
    action='store_true')
_PARSER.add_argument(
    '--server_log_level',
    help='Sets the log level for the appengine server. The default value is '
         'set to error.',
    default='error',
    choices=['critical', 'error', 'warning', 'info'])
_PARSER.add_argument(
    '--source_maps',
    help='Build webpack with source maps.',
    action='store_true')
_PARSER.add_argument(
    '--mobile',
    help='Run e2e test in mobile viewport.',
    action='store_true')


MOBILE_SUITES = [
    'contributorDashboard'
]


def install_third_party_libraries(skip_install: bool) -> None:
    """Run the installation script.

    Args:
        skip_install: bool. Whether to skip running the installation script.
    """
    if not skip_install:
        install_third_party_libs.main()


def run_tests(args: argparse.Namespace) -> Tuple[List[bytes], int]:
    """Run the scripts to start end-to-end tests."""
    if common.is_oppia_server_already_running(PORTS_USED_BY_OPPIA_PROCESSES):
        sys.exit(1)

    install_third_party_libraries(args.skip_install)

    with contextlib.ExitStack() as stack:
        dev_mode = not args.prod_env

        if args.skip_build:
            common.modify_constants(prod_env=args.prod_env)
        else:
<<<<<<< HEAD
            build.build_js_files(dev_mode, source_maps=args.source_maps)
        stack.callback(build.set_constants_to_default)
=======
            build_js_files(dev_mode, source_maps=args.source_maps)
        stack.callback(common.set_constants_to_default)
>>>>>>> d5692727

        stack.enter_context(servers.managed_redis_server())
        stack.enter_context(servers.managed_elasticsearch_dev_server())
        if constants.EMULATOR_MODE:
            stack.enter_context(servers.managed_firebase_auth_emulator())
            stack.enter_context(
                servers.managed_cloud_datastore_emulator(clear_datastore=True))

        app_yaml_path = 'app.yaml' if args.prod_env else 'app_dev.yaml'
        stack.enter_context(servers.managed_dev_appserver(
            app_yaml_path,
            port=GOOGLE_APP_ENGINE_PORT,
            log_level=args.server_log_level,
            # Automatic restart can be disabled since we don't expect code
            # changes to happen while the e2e tests are running.
            automatic_restart=False,
            skip_sdk_update_check=True,
            env={
                **os.environ,
                'PORTSERVER_ADDRESS': common.PORTSERVER_SOCKET_FILEPATH,
            }))

        if (args.mobile) and (args.suite not in MOBILE_SUITES):
            print(
                f'The {args.suite} suite should not be run ' +
                'in the mobile viewport'
                )
            sys.exit(1)

        proc = stack.enter_context(servers.managed_webdriverio_server(
                suite_name=args.suite,
                dev_mode=dev_mode,
                debug_mode=args.debug_mode,
                chrome_version=args.chrome_driver_version,
                sharding_instances=args.sharding_instances,
                mobile=args.mobile,
                stdout=subprocess.PIPE))

        print(
            'Servers have come up.\n'
            'Note: You can view screenshots of failed tests '
            'in ../webdriverio-screenshots/')

        output_lines = []
        while True:
            # Keep reading lines until an empty string is returned. Empty
            # strings signal that the process has ended.
            for line in iter(proc.stdout.readline, b''):
                if isinstance(line, str):
                    # Although our unit tests always provide unicode strings,
                    # the actual server needs this failsafe since it can output
                    # non-unicode strings.
                    line = line.encode('utf-8')  # pragma: no cover
                output_lines.append(line.rstrip())
                # Replaces non-ASCII characters with '?'.
                common.write_stdout_safe(line.decode('ascii', errors='replace'))
            # The poll() method returns None while the process is running,
            # otherwise it returns the return code of the process (an int).
            if proc.poll() is not None:
                break

        return_value = output_lines, proc.returncode
    return return_value


def main(args: Optional[List[str]] = None) -> None:
    """Run tests, rerunning at most MAX_RETRY_COUNT times if they flake."""
    parsed_args = _PARSER.parse_args(args=args)

    with servers.managed_portserver():
        _, return_code = run_tests(parsed_args)

    sys.exit(return_code)


if __name__ == '__main__':  # pragma: no cover
    main()<|MERGE_RESOLUTION|>--- conflicted
+++ resolved
@@ -132,13 +132,8 @@
         if args.skip_build:
             common.modify_constants(prod_env=args.prod_env)
         else:
-<<<<<<< HEAD
             build.build_js_files(dev_mode, source_maps=args.source_maps)
-        stack.callback(build.set_constants_to_default)
-=======
-            build_js_files(dev_mode, source_maps=args.source_maps)
         stack.callback(common.set_constants_to_default)
->>>>>>> d5692727
 
         stack.enter_context(servers.managed_redis_server())
         stack.enter_context(servers.managed_elasticsearch_dev_server())
