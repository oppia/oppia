--- conflicted
+++ resolved
@@ -190,40 +190,12 @@
 
 def run_tests(args):
     """Run the scripts to start end-to-end tests."""
-    # TODO(#11549): Move this to top of the file.
-    import contextlib2
-
     if is_oppia_server_already_running():
         sys.exit(1)
 
-<<<<<<< HEAD
-    common.start_redis_server()
-    atexit.register(cleanup)
-
-    dev_mode = not args.prod_env
-
-    if args.skip_build:
-        build.modify_constants(prod_env=args.prod_env)
-    else:
-        build_js_files(
-            dev_mode, deparallelize_terser=args.deparallelize_terser,
-            source_maps=args.source_maps)
-    version = args.chrome_driver_version or get_chrome_driver_version()
-    python_utils.PRINT('\n\nCHROMEDRIVER VERSION: %s\n\n' % version)
-    start_webdriver_manager(version)
-
-    managed_dev_appserver = common.managed_dev_appserver(
-        'app.yaml' if args.prod_env else 'app_dev.yaml',
-        port=GOOGLE_APP_ENGINE_PORT, log_level=args.server_log_level,
-        clear_datastore=True, skip_sdk_update_check=True,
-        env={'PORTSERVER_ADDRESS': PORTSERVER_SOCKET_FILEPATH})
+    install_third_party_libraries(args.skip_install)
 
     with python_utils.ExitStack() as stack:
-        stack.enter_context(common.managed_elasticsearch_dev_server())
-=======
-    install_third_party_libraries(args.skip_install)
-
-    with contextlib2.ExitStack() as stack:
         dev_mode = not args.prod_env
 
         if args.skip_build:
@@ -236,7 +208,6 @@
 
         stack.enter_context(servers.managed_redis_server())
         stack.enter_context(servers.managed_elasticsearch_dev_server())
->>>>>>> 52e05643
         if constants.EMULATOR_MODE:
             stack.enter_context(servers.managed_firebase_auth_emulator())
 
