--- conflicted
+++ resolved
@@ -560,92 +560,23 @@
 
     p = subprocess.Popen(commands, stdout=subprocess.PIPE)
     output_lines = []
-    failure_seen = False
     while True:
         nextline = p.stdout.readline()
         if len(nextline) == 0 and p.poll() is not None:
             break
         sys.stdout.write(nextline)
         sys.stdout.flush()
-<<<<<<< HEAD
         try:
-            output_lines.append(python_utils.UNICODE(nextline.strip()))
+            output_lines.append(python_utils.UNICODE(nextline.rstrip()))
         except UnicodeDecodeError:
             pass
 
     return output_lines, p.returncode
-=======
-        new_output_line = nextline.strip()
-        if new_output_line.decode('utf-8') == FAILURE_OUTPUT_STRING:
-            failure_seen = True
-        output_lines.append(new_output_line)
-
-    flaky_tests_list = []
-    google_auth_decode_password = os.getenv('GOOGLE_AUTH_DECODE_PASSWORD')
-    if google_auth_decode_password is not None:
-        with python_utils.open_file(
-            'auth.json.enc', 'rb', encoding=None) as enc_file:
-            with python_utils.open_file('auth.json', 'w') as dec_file:
-                ciphertext = enc_file.read()
-                plaintext = simplecrypt.decrypt(
-                    google_auth_decode_password, ciphertext).decode('utf-8')
-                dec_file.write(plaintext)
-
-        sheets_scopes = ['https://www.googleapis.com/auth/spreadsheets']
-        creds = service_account.Credentials.from_service_account_file(
-            'auth.json', scopes=sheets_scopes)
-        sheet = googleapiclient.discovery.build(
-            'sheets', 'v4', credentials=creds).spreadsheets()
-        flaky_tests_list = get_flaky_tests_data_from_sheets(sheet)
-
-    suite_name = parsed_args.suite.lower()
-    if len(flaky_tests_list) > 0 and p.returncode != 0:
-        for i, line in enumerate(output_lines):
-            if line.decode('utf-8') == FAILURE_OUTPUT_STRING:
-                test_name = output_lines[i + 3][3:].strip().lower()
-
-                # Remove coloring characters.
-                ansi_escape = re.compile(
-                    r'\x1B(?:[@-Z\\-_]|\[[0-?]*[ -/]*[@-~])')
-                failure_log = ansi_escape.sub('', output_lines[i + 4])
-                failure_log = failure_log.strip().lower()
-                for index, row in enumerate(flaky_tests_list):
-                    flaky_suite_name = row[0].strip().lower()
-                    flaky_test_message = row[1].strip().lower()
-                    flaky_error_message = row[2].strip().lower()
-                    if (
-                            suite_name == flaky_suite_name or
-                            flaky_suite_name == '[general]'):
-                        if (
-                                test_name == flaky_test_message or
-                                flaky_test_message == 'many'):
-                            if flaky_error_message in failure_log:
-                                update_flaky_tests_count(sheet, index, row[3])
-                                try:
-                                    cleanup_portserver(portserver_process)
-                                    cleanup()
-                                except Exception: # pragma: no cover
-                                    # This is marked as no cover because the
-                                    # exception happens due to some processes
-                                    # running on the local system, which might
-                                    # interfere with the cleanup stuff. This is
-                                    # added as a failsafe to make sure that
-                                    # even when it throws an exception, the
-                                    # test is retried.
-                                    pass # pragma: no cover
-                                return 'flake'
-    if failure_seen:
-        cleanup_portserver(portserver_process)
-        cleanup()
-        return 'fail'
-    return 'pass'
->>>>>>> 6c0479bf
 
 
 def main(args=None):
     """Run tests, rerunning at most MAX_RETRY_COUNT times if they flake."""
-<<<<<<< HEAD
-    args = _PARSER.parse_args(args=args)
+    parsed_args = _PARSER.parse_args(args=args)
 
     portserver_process = start_portserver()
     atexit.register(cleanup_portserver, portserver_process)
@@ -654,23 +585,15 @@
 
     for attempt_num in python_utils.RANGE(MAX_RETRY_COUNT):
         python_utils.PRINT('***Attempt %s.***' % (attempt_num + 1))
-        output, return_code = run_tests(args)
+        output, return_code = run_tests(parsed_args)
         if return_code == 0 or not flake_checker.is_test_output_flaky(
-                output, args.suite):
+                output, parsed_args.suite):
             break
         else:
             cleanup_portserver(portserver_process)
             cleanup()
 
     sys.exit(return_code)
-=======
-    for count in python_utils.RANGE(MAX_RETRY_COUNT):
-        python_utils.PRINT('\n\n###### RUN COUNT %d ######\n\n' % (count + 1))
-        flake_state = run_tests(args=args)
-        if flake_state == 'pass':
-            break
-    sys.exit(0 if flake_state == 'pass' else 1)
->>>>>>> 6c0479bf
 
 
 if __name__ == '__main__':  # pragma: no cover
