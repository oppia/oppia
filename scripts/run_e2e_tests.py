--- conflicted
+++ resolved
@@ -30,11 +30,7 @@
 import python_utils
 from scripts import build
 from scripts import common
-<<<<<<< HEAD
 from scripts import flake_checker
-from scripts import install_chrome_on_travis
-=======
->>>>>>> d17b6e12
 from scripts import install_third_party_libs
 
 MAX_RETRY_COUNT = 3
