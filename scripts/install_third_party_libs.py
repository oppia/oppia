# Copyright 2019 The Oppia Authors. All Rights Reserved.
#
# Licensed under the Apache License, Version 2.0 (the 'License');
# you may not use this file except in compliance with the License.
# You may obtain a copy of the License at
#
#      http://www.apache.org/licenses/LICENSE-2.0
#
# Unless required by applicable law or agreed to in writing, software
# distributed under the License is distributed on an 'AS-IS' BASIS,
# WITHOUT WARRANTIES OR CONDITIONS OF ANY KIND, either express or implied.
# See the License for the specific language governing permissions and
# limitations under the License.

"""Installation script for Oppia third-party libraries."""

from __future__ import absolute_import  # pylint: disable=import-only-modules
from __future__ import unicode_literals  # pylint: disable=import-only-modules

import argparse
import os
import subprocess
import sys


TOOLS_DIR = os.path.join(os.pardir, 'oppia_tools')

# These libraries need to be installed before running or importing any script.

PREREQUISITES = [
    ('pyyaml', '5.1.2', os.path.join(TOOLS_DIR, 'pyyaml-5.1.2')),
    ('future', '0.17.1', os.path.join(
        'third_party', 'python_libs')),
]

for package_name, version_number, target_path in PREREQUISITES:
    if not os.path.exists(target_path):
        command_text = [
            sys.executable, '-m', 'pip', 'install', '%s==%s'
            % (package_name, version_number), '--target', target_path]
        uextention_text = ['--user', '--prefix=', '--system']
        current_process = subprocess.Popen(
            command_text, stdout=subprocess.PIPE, stderr=subprocess.PIPE)
        output_stderr = current_process.communicate()[1]
        if 'can\'t combine user with prefix' in output_stderr:
            subprocess.check_call(command_text + uextention_text)


import python_utils  # isort:skip   pylint: disable=wrong-import-position, wrong-import-order

from . import common  # isort:skip  pylint: disable=wrong-import-position, wrong-import-order
from . import install_third_party  # isort:skip  pylint: disable=wrong-import-position, wrong-import-order
from . import pre_commit_hook  # isort:skip  pylint: disable=wrong-import-position, wrong-import-order
from . import pre_push_hook  # isort:skip  pylint: disable=wrong-import-position, wrong-import-order
from . import setup  # isort:skip  pylint: disable=wrong-import-position, wrong-import-order
from . import setup_gae  # isort:skip  pylint: disable=wrong-import-position, wrong-import-order

_PARSER = argparse.ArgumentParser(
    description="""
Installation script for Oppia third-party libraries.
""")

PYLINT_CONFIGPARSER_FILEPATH = os.path.join(
    common.OPPIA_TOOLS_DIR, 'pylint-%s' % common.PYLINT_VERSION,
    'configparser.py')
PQ_CONFIGPARSER_FILEPATH = os.path.join(
    common.OPPIA_TOOLS_DIR, 'pylint-quotes-%s' % common.PYLINT_QUOTES_VERSION,
    'configparser.py')


def tweak_yarn_executable():
    """When yarn is run on Windows, the file yarn will be executed by default.
    However, this file is a bash script, and can't be executed directly on
    Windows. So, to prevent Windows automatically executing it by default
    (while preserving the behavior on other systems), we rename it to yarn.sh
    here.
    """
    origin_file_path = os.path.join(common.YARN_PATH, 'bin', 'yarn')
    if os.path.isfile(origin_file_path):
        renamed_file_path = os.path.join(common.YARN_PATH, 'bin', 'yarn.sh')
        os.rename(origin_file_path, renamed_file_path)


def get_yarn_command():
    """Get the executable file for yarn."""
    if common.is_windows_os():
        return 'yarn.cmd'
    return 'yarn'


def pip_install(package, version, install_path):
    """Installs third party libraries with pip.

    Args:
        package: str. The package name.
        version: str. The package version.
        install_path: str. The installation path for the package.
    """
    try:
        python_utils.PRINT('Checking if pip is installed on the local machine')
        # Importing pip just to check if its installed.
        import pip  #pylint: disable=unused-variable
    except ImportError as e:
        common.print_each_string_after_two_new_lines([
            'Pip is required to install Oppia dependencies, but pip wasn\'t '
            'found on your local machine.',
            'Please see \'Installing Oppia\' on the Oppia developers\' wiki '
            'page:'])

        if common.is_mac_os():
            python_utils.PRINT(
                'https://github.com/oppia/oppia/wiki/Installing-Oppia-%28Mac-'
                'OS%29')
        elif common.is_linux_os():
            python_utils.PRINT(
                'https://github.com/oppia/oppia/wiki/Installing-Oppia-%28Linux'
                '%29')
        else:
            python_utils.PRINT(
                'https://github.com/oppia/oppia/wiki/Installing-Oppia-%28'
                'Windows%29')
        raise ImportError('Error importing pip: %s' % e)

    # The call to python -m is used to ensure that Python and Pip versions are
    # compatible.
    command = [
        sys.executable, '-m', 'pip', 'install', '%s==%s'
        % (package, version), '--target', install_path]
    process = subprocess.Popen(
        command, stdout=subprocess.PIPE, stderr=subprocess.PIPE)
    stdout, stderr = process.communicate()
    if process.returncode == 0:
        python_utils.PRINT(stdout)
    elif 'can\'t combine user with prefix' in stderr:
        python_utils.PRINT('Trying by setting --user and --prefix flags.')
        subprocess.check_call([
            sys.executable, '-m', 'pip', 'install',
            '%s==%s' % (package, version), '--target', install_path,
            '--user', '--prefix=', '--system'])
    else:
        python_utils.PRINT(stderr)
        python_utils.PRINT(
            'Refer to https://github.com/oppia/oppia/wiki/Troubleshooting')
        raise Exception('Error installing package')


def ensure_pip_library_is_installed(package, version, path):
    """Installs the pip library after ensuring its not already installed.

    Args:
        package: str. The package name.
        version: str. The package version.
        path: str. The installation path for the package.
    """
    python_utils.PRINT(
        'Checking if %s is installed in %s' % (package, path))

    exact_lib_path = os.path.join(path, '%s-%s' % (package, version))
    if not os.path.exists(exact_lib_path):
        python_utils.PRINT('Installing %s' % package)
        pip_install(package, version, exact_lib_path)


def main():
    """Install third-party libraries for Oppia."""
    setup.main(args=[])
    setup_gae.main(args=[])
    pip_dependencies = [
        ('coverage', common.COVERAGE_VERSION, common.OPPIA_TOOLS_DIR),
        ('pylint', common.PYLINT_VERSION, common.OPPIA_TOOLS_DIR),
        ('Pillow', common.PILLOW_VERSION, common.OPPIA_TOOLS_DIR),
        ('pylint-quotes', common.PYLINT_QUOTES_VERSION, common.OPPIA_TOOLS_DIR),
        ('webtest', common.WEBTEST_VERSION, common.OPPIA_TOOLS_DIR),
        ('isort', common.ISORT_VERSION, common.OPPIA_TOOLS_DIR),
        ('pycodestyle', common.PYCODESTYLE_VERSION, common.OPPIA_TOOLS_DIR),
        ('esprima', common.ESPRIMA_VERSION, common.OPPIA_TOOLS_DIR),
        ('PyGithub', common.PYGITHUB_VERSION, common.OPPIA_TOOLS_DIR),
        ('psutil', common.PSUTIL_VERSION, common.OPPIA_TOOLS_DIR),
<<<<<<< HEAD
        ('grpcio', common.GRPCIO_VERSION, common.OPPIA_TOOLS_DIR),
        ('setuptools', '36.6.0', common.OPPIA_TOOLS_DIR),
=======
        ('pip-tools', common.PIP_TOOLS_VERSION, common.OPPIA_TOOLS_DIR)
>>>>>>> d15a1388
    ]

    for package, version, path in pip_dependencies:
        ensure_pip_library_is_installed(package, version, path)

    # Do a little surgery on configparser in pylint-1.9.4 to remove dependency
    # on ConverterMapping, which is not implemented in some Python
    # distributions.
    pylint_newlines = []
    with python_utils.open_file(PYLINT_CONFIGPARSER_FILEPATH, 'r') as f:
        for line in f.readlines():
            if line.strip() == 'ConverterMapping,':
                continue
            if line.strip().endswith('"ConverterMapping",'):
                pylint_newlines.append(
                    line[:line.find('"ConverterMapping"')] + '\n')
            else:
                pylint_newlines.append(line)
    with python_utils.open_file(PYLINT_CONFIGPARSER_FILEPATH, 'w+') as f:
        f.writelines(pylint_newlines)

    # Do similar surgery on configparser in pylint-quotes-0.1.8 to remove
    # dependency on ConverterMapping.
    pq_newlines = []
    with python_utils.open_file(PQ_CONFIGPARSER_FILEPATH, 'r') as f:
        for line in f.readlines():
            if line.strip() == 'ConverterMapping,':
                continue
            if line.strip() == '"ConverterMapping",':
                continue
            pq_newlines.append(line)
    with python_utils.open_file(PQ_CONFIGPARSER_FILEPATH, 'w+') as f:
        f.writelines(pq_newlines)

    # Download and install required JS and zip files.
    python_utils.PRINT('Installing third-party JS libraries and zip files.')
    install_third_party.main(args=[])

    if common.is_windows_os():
        tweak_yarn_executable()

    # Install third-party node modules needed for the build process.
    subprocess.check_call([get_yarn_command(), 'install', '--pure-lockfile'])

    # Install pre-commit script.
    python_utils.PRINT('Installing pre-commit hook for git')
    pre_commit_hook.main(args=['--install'])

    # TODO(#8112): Once pre_commit_linter is working correctly, this
    # condition should be removed.
    if not common.is_windows_os():
        # Install pre-push script.
        python_utils.PRINT('Installing pre-push hook for git')
        pre_push_hook.main(args=['--install'])


# The 'no coverage' pragma is used as this line is un-testable. This is because
# it will only be called when install_third_party_libs.py is used as a script.
if __name__ == '__main__': # pragma: no cover
    main()<|MERGE_RESOLUTION|>--- conflicted
+++ resolved
@@ -176,12 +176,9 @@
         ('esprima', common.ESPRIMA_VERSION, common.OPPIA_TOOLS_DIR),
         ('PyGithub', common.PYGITHUB_VERSION, common.OPPIA_TOOLS_DIR),
         ('psutil', common.PSUTIL_VERSION, common.OPPIA_TOOLS_DIR),
-<<<<<<< HEAD
         ('grpcio', common.GRPCIO_VERSION, common.OPPIA_TOOLS_DIR),
         ('setuptools', '36.6.0', common.OPPIA_TOOLS_DIR),
-=======
         ('pip-tools', common.PIP_TOOLS_VERSION, common.OPPIA_TOOLS_DIR)
->>>>>>> d15a1388
     ]
 
     for package, version, path in pip_dependencies:
