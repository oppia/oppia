# Copyright 2019 The Oppia Authors. All Rights Reserved.
#
# Licensed under the Apache License, Version 2.0 (the 'License');
# you may not use this file except in compliance with the License.
# You may obtain a copy of the License at
#
#      http://www.apache.org/licenses/LICENSE-2.0
#
# Unless required by applicable law or agreed to in writing, software
# distributed under the License is distributed on an 'AS-IS' BASIS,
# WITHOUT WARRANTIES OR CONDITIONS OF ANY KIND, either express or implied.
# See the License for the specific language governing permissions and
# limitations under the License.

"""Installation script for Oppia third-party libraries."""

from __future__ import absolute_import  # pylint: disable=import-only-modules
from __future__ import unicode_literals  # pylint: disable=import-only-modules

import argparse
import os
import shutil
import subprocess
import sys

TOOLS_DIR = os.path.join(os.pardir, 'oppia_tools')

# These libraries need to be installed before running or importing any script.

PREREQUISITES = [
    ('pyyaml', '5.1.2', os.path.join(TOOLS_DIR, 'pyyaml-5.1.2')),
    ('future', '0.18.2', os.path.join(
        'third_party', 'python_libs')),
]

for package_name, version_number, target_path in PREREQUISITES:
    if not os.path.exists(target_path):
        command_text = [
            sys.executable, '-m', 'pip', 'install', '%s==%s'
            % (package_name, version_number), '--target', target_path]
        uextention_text = ['--user', '--prefix=', '--system']
        current_process = subprocess.Popen(
            command_text, stdout=subprocess.PIPE, stderr=subprocess.PIPE)
        output_stderr = current_process.communicate()[1]
        if 'can\'t combine user with prefix' in output_stderr:
            subprocess.check_call(command_text + uextention_text)


import python_utils  # isort:skip   pylint: disable=wrong-import-position, wrong-import-order

from . import common  # isort:skip  pylint: disable=wrong-import-position, wrong-import-order
from . import install_backend_python_libs  # isort:skip  pylint: disable=wrong-import-position, wrong-import-order
from . import install_third_party  # isort:skip  pylint: disable=wrong-import-position, wrong-import-order
from . import pre_commit_hook  # isort:skip  pylint: disable=wrong-import-position, wrong-import-order
from . import pre_push_hook  # isort:skip  pylint: disable=wrong-import-position, wrong-import-order
from . import setup  # isort:skip  pylint: disable=wrong-import-position, wrong-import-order
from . import setup_gae  # isort:skip  pylint: disable=wrong-import-position, wrong-import-order

_PARSER = argparse.ArgumentParser(
    description="""
Installation script for Oppia third-party libraries.
""")

PYLINT_CONFIGPARSER_FILEPATH = os.path.join(
    common.OPPIA_TOOLS_DIR, 'pylint-%s' % common.PYLINT_VERSION,
    'configparser.py')
PQ_CONFIGPARSER_FILEPATH = os.path.join(
    common.OPPIA_TOOLS_DIR, 'pylint-quotes-%s' % common.PYLINT_QUOTES_VERSION,
    'configparser.py')


def tweak_yarn_executable():
    """When yarn is run on Windows, the file yarn will be executed by default.
    However, this file is a bash script, and can't be executed directly on
    Windows. So, to prevent Windows automatically executing it by default
    (while preserving the behavior on other systems), we rename it to yarn.sh
    here.
    """
    origin_file_path = os.path.join(common.YARN_PATH, 'bin', 'yarn')
    if os.path.isfile(origin_file_path):
        renamed_file_path = os.path.join(common.YARN_PATH, 'bin', 'yarn.sh')
        os.rename(origin_file_path, renamed_file_path)


def get_yarn_command():
    """Get the executable file for yarn."""
    if common.is_windows_os():
        return 'yarn.cmd'
    return 'yarn'


def ensure_pip_library_is_installed(package, version, path):
    """Installs the pip library after ensuring its not already installed.

    Args:
        package: str. The package name.
        version: str. The package version.
        path: str or None. The installation path for the package.
    """
    if path is not None:
        python_utils.PRINT(
            'Checking if %s is installed in %s' % (package, path))

        exact_lib_path = os.path.join(path, '%s-%s' % (package, version))
        if not os.path.exists(exact_lib_path):
            python_utils.PRINT('Installing %s' % package)
            install_backend_python_libs.pip_install(
                package, version, exact_lib_path)
    else:
        install_backend_python_libs.pip_install(
            package, version, None)


def ensure_system_python_libraries_are_installed(package, version):
    """Installs the pip library with the corresponding version to the system
    globally. This is necessary because the development application server
    requires certain libraries on the host machine.

    Args:
        package: str. The package name.
        version: str. The package version.
    """
    python_utils.PRINT(
        'Checking if %s is installed.' % (package))
    install_backend_python_libs.pip_install_to_system(package, version)


def main():
    """Install third-party libraries for Oppia."""
    setup.main(args=[])
    setup_gae.main(args=[])
    # These system python libraries are REQUIRED to start the development server
    # and cannot be added to oppia_tools because the dev_appserver python script
    # looks for them in the default system paths when it is run. Therefore, we
    # must install these libraries to the developer's computer.
    system_pip_dependencies = [
        ('enum34', common.ENUM_VERSION),
        ('protobuf', common.PROTOBUF_VERSION)
    ]
    local_pip_dependencies = [
        ('coverage', common.COVERAGE_VERSION, common.OPPIA_TOOLS_DIR),
        ('pylint', common.PYLINT_VERSION, common.OPPIA_TOOLS_DIR),
        ('Pillow', common.PILLOW_VERSION, common.OPPIA_TOOLS_DIR),
        ('pylint-quotes', common.PYLINT_QUOTES_VERSION, common.OPPIA_TOOLS_DIR),
        ('webtest', common.WEBTEST_VERSION, common.OPPIA_TOOLS_DIR),
        ('isort', common.ISORT_VERSION, common.OPPIA_TOOLS_DIR),
        ('pycodestyle', common.PYCODESTYLE_VERSION, common.OPPIA_TOOLS_DIR),
        ('esprima', common.ESPRIMA_VERSION, common.OPPIA_TOOLS_DIR),
        ('PyGithub', common.PYGITHUB_VERSION, common.OPPIA_TOOLS_DIR),
        ('psutil', common.PSUTIL_VERSION, common.OPPIA_TOOLS_DIR),
        ('pip-tools', common.PIP_TOOLS_VERSION, common.OPPIA_TOOLS_DIR),
<<<<<<< HEAD
        ('protobuf', common.PROTOBUF_VERSION, None),
        ('google-auth', common.GOOGLE_AUTH_VERSION, common.OPPIA_TOOLS_DIR),
        (
            'google-api-core', common.GOOGLE_API_CORE_VERSION,
            common.OPPIA_TOOLS_DIR),
        (
            'google-auth-httplib2', common.GOOGLE_AUTH_HTTPLIB2_VERSION,
            common.OPPIA_TOOLS_DIR),
        (
            'google-api-python-client', common.GOOGLE_API_PYTHON_CLIENT_VERSION,
            common.OPPIA_TOOLS_DIR),
        (
            'google-auth-oauthlib', common.GOOGLE_AUTH_OAUTHLIB_VERSION,
            common.OPPIA_TOOLS_DIR),
        (
            'simple-crypt', common.SIMPLE_CRYPT_VERSION,
            common.OPPIA_TOOLS_DIR),
        ('setuptools', common.SETUPTOOLS_VERSION, common.OPPIA_TOOLS_DIR),
=======
        ('simple-crypt', common.SIMPLE_CRYPT_VERSION, common.OPPIA_TOOLS_DIR),
        ('setuptools', common.SETUPTOOLS_VERSION, common.OPPIA_TOOLS_DIR)
>>>>>>> 0281f927
    ]

    for package, version, path in local_pip_dependencies:
        ensure_pip_library_is_installed(package, version, path)

    for package, version in system_pip_dependencies:
        ensure_system_python_libraries_are_installed(package, version)
    # Do a little surgery on configparser in pylint-1.9.4 to remove dependency
    # on ConverterMapping, which is not implemented in some Python
    # distributions.
    pylint_newlines = []
    with python_utils.open_file(PYLINT_CONFIGPARSER_FILEPATH, 'r') as f:
        for line in f.readlines():
            if line.strip() == 'ConverterMapping,':
                continue
            if line.strip().endswith('"ConverterMapping",'):
                pylint_newlines.append(
                    line[:line.find('"ConverterMapping"')] + '\n')
            else:
                pylint_newlines.append(line)
    with python_utils.open_file(PYLINT_CONFIGPARSER_FILEPATH, 'w+') as f:
        f.writelines(pylint_newlines)

    # Do similar surgery on configparser in pylint-quotes-0.1.8 to remove
    # dependency on ConverterMapping.
    pq_newlines = []
    with python_utils.open_file(PQ_CONFIGPARSER_FILEPATH, 'r') as f:
        for line in f.readlines():
            if line.strip() == 'ConverterMapping,':
                continue
            if line.strip() == '"ConverterMapping",':
                continue
            pq_newlines.append(line)
    with python_utils.open_file(PQ_CONFIGPARSER_FILEPATH, 'w+') as f:
        f.writelines(pq_newlines)

    # Download and install required JS and zip files.
    python_utils.PRINT('Installing third-party JS libraries and zip files.')
    install_third_party.main(args=[])

    # The following steps solves the problem of multiple google paths confusing
    # the python interpreter. Namely, there are two modules named google/, one
    # that is installed with google cloud libraries and another that comes with
    # the Google Cloud SDK. Python cannot import from both paths simultaneously
    # so we must combine the two modules into one. We solve this by copying the
    # Google Cloud SDK libraries that we need into the correct google
    # module directory in the 'third_party/python_libs' directory.
    python_utils.PRINT(
        'Copying Google Cloud SDK modules to third_party/python_libs...')
    correct_google_path = os.path.join(
        common.THIRD_PARTY_PYTHON_LIBS_DIR, 'google')
    if not os.path.isdir(correct_google_path):
        os.mkdir(correct_google_path)

    if not os.path.isdir(os.path.join(correct_google_path, 'appengine')):
        shutil.copytree(
            os.path.join(
                common.GOOGLE_APP_ENGINE_SDK_HOME, 'google', 'appengine'),
            os.path.join(correct_google_path, 'appengine'))

    if not os.path.isdir(os.path.join(correct_google_path, 'net')):
        shutil.copytree(
            os.path.join(
                common.GOOGLE_APP_ENGINE_SDK_HOME, 'google', 'net'),
            os.path.join(correct_google_path, 'net'))

    if not os.path.isdir(os.path.join(correct_google_path, 'pyglib')):
        shutil.copytree(
            os.path.join(
                common.GOOGLE_APP_ENGINE_SDK_HOME, 'google', 'pyglib'),
            os.path.join(correct_google_path, 'pyglib'))

    # The following for loop populates all of the google modules with
    # the correct __init__.py files if they do not exist. This solves the bug
    # mentioned below where namespace packages sometimes install modules without
    # __init__.py files (python requires modules to have __init__.py files in
    # in order to recognize them as modules and import them):
    # https://github.com/googleapis/python-ndb/issues/518
    python_utils.PRINT(
        'Checking that all google library modules contain __init__.py files...')
    for path_list in os.walk(
            correct_google_path):
        root_path = path_list[0]
        if not root_path.endswith('__pycache__'):
            with python_utils.open_file(
                os.path.join(root_path, '__init__.py'), 'a'):
                # If the file doesn't exist, it is created. If it does exist,
                # this open does nothing.
                pass

    if common.is_windows_os():
        tweak_yarn_executable()

    # Install third-party node modules needed for the build process.
    subprocess.check_call([get_yarn_command(), 'install', '--pure-lockfile'])

    # Install pre-commit script.
    python_utils.PRINT('Installing pre-commit hook for git')
    pre_commit_hook.main(args=['--install'])

    # TODO(#8112): Once pre_commit_linter is working correctly, this
    # condition should be removed.
    if not common.is_windows_os():
        # Install pre-push script.
        python_utils.PRINT('Installing pre-push hook for git')
        pre_push_hook.main(args=['--install'])


# The 'no coverage' pragma is used as this line is un-testable. This is because
# it will only be called when install_third_party_libs.py is used as a script.
if __name__ == '__main__': # pragma: no cover
    main()<|MERGE_RESOLUTION|>--- conflicted
+++ resolved
@@ -149,29 +149,8 @@
         ('PyGithub', common.PYGITHUB_VERSION, common.OPPIA_TOOLS_DIR),
         ('psutil', common.PSUTIL_VERSION, common.OPPIA_TOOLS_DIR),
         ('pip-tools', common.PIP_TOOLS_VERSION, common.OPPIA_TOOLS_DIR),
-<<<<<<< HEAD
-        ('protobuf', common.PROTOBUF_VERSION, None),
-        ('google-auth', common.GOOGLE_AUTH_VERSION, common.OPPIA_TOOLS_DIR),
-        (
-            'google-api-core', common.GOOGLE_API_CORE_VERSION,
-            common.OPPIA_TOOLS_DIR),
-        (
-            'google-auth-httplib2', common.GOOGLE_AUTH_HTTPLIB2_VERSION,
-            common.OPPIA_TOOLS_DIR),
-        (
-            'google-api-python-client', common.GOOGLE_API_PYTHON_CLIENT_VERSION,
-            common.OPPIA_TOOLS_DIR),
-        (
-            'google-auth-oauthlib', common.GOOGLE_AUTH_OAUTHLIB_VERSION,
-            common.OPPIA_TOOLS_DIR),
-        (
-            'simple-crypt', common.SIMPLE_CRYPT_VERSION,
-            common.OPPIA_TOOLS_DIR),
-        ('setuptools', common.SETUPTOOLS_VERSION, common.OPPIA_TOOLS_DIR),
-=======
         ('simple-crypt', common.SIMPLE_CRYPT_VERSION, common.OPPIA_TOOLS_DIR),
         ('setuptools', common.SETUPTOOLS_VERSION, common.OPPIA_TOOLS_DIR)
->>>>>>> 0281f927
     ]
 
     for package, version, path in local_pip_dependencies:
