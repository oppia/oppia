# Copyright 2019 The Oppia Authors. All Rights Reserved.
#
# Licensed under the Apache License, Version 2.0 (the 'License');
# you may not use this file except in compliance with the License.
# You may obtain a copy of the License at
#
#      http://www.apache.org/licenses/LICENSE-2.0
#
# Unless required by applicable law or agreed to in writing, software
# distributed under the License is distributed on an 'AS-IS' BASIS,
# WITHOUT WARRANTIES OR CONDITIONS OF ANY KIND, either express or implied.
# See the License for the specific language governing permissions and
# limitations under the License.

"""Installation script for Oppia third-party libraries."""

from __future__ import absolute_import  # pylint: disable=import-only-modules
from __future__ import unicode_literals  # pylint: disable=import-only-modules

import argparse
import fileinput
import os
import shutil
import subprocess

# These libraries need to be installed before running or importing any script.
TOOLS_DIR = os.path.join('..', 'oppia_tools')
# Download and install pyyaml.
if not os.path.exists(os.path.join(TOOLS_DIR, 'pyyaml-5.1.2')):
    subprocess.check_call([
        'pip', 'install', 'pyyaml==5.1.2', '--target',
        os.path.join(TOOLS_DIR, 'pyyaml-5.1.2')])

# Download and install future.
if not os.path.exists(os.path.join('third_party', 'future-0.17.1')):
    subprocess.check_call([
        'pip', 'install', 'future==0.17.1', '--target',
        os.path.join('third_party', 'future-0.17.1')])

# pylint: disable=wrong-import-position
# pylint: disable=wrong-import-order
import python_utils  # isort:skip

from . import common  # isort:skip
from . import install_third_party  # isort:skip
from . import pre_commit_hook  # isort:skip
from . import pre_push_hook  # isort:skip
from . import setup  # isort:skip
from . import setup_gae  # isort:skip
# pylint: enable=wrong-import-order
# pylint: enable=wrong-import-position

_PARSER = argparse.ArgumentParser(description="""
Installation script for Oppia third-party libraries.
""")

_PARSER.add_argument(
    '--nojsrepl',
    help='optional; if specified, skips installation of skulpt.',
    action='store_true')
_PARSER.add_argument(
    '--noskulpt',
    help='optional; if specified, skips installation of skulpt.',
    action='store_true')

PYLINT_CONFIGPARSER_FILEPATH = os.path.join(
    common.OPPIA_TOOLS_DIR, 'pylint-1.9.4', 'configparser.py')
PQ_CONFIGPARSER_FILEPATH = os.path.join(
    common.OPPIA_TOOLS_DIR, 'pylint-quotes-0.1.8', 'configparser.py')


def pip_install(package, version, install_path):
    """Installs third party libraries with pip.

    Args:
        package: str. The package name.
        version: str. The package version.
        install_path: str. The installation path for the package.
    """
    try:
        python_utils.PRINT('Checking if pip is installed on the local machine')
        # Importing pip just to check if its installed.
        import pip  #pylint: disable=unused-variable
    except ImportError:
        common.print_each_string_after_two_new_lines([
            'Pip is required to install Oppia dependencies, but pip wasn\'t '
            'found on your local machine.',
            'Please see \'Installing Oppia\' on the Oppia developers\' wiki '
            'page:'])

        if common.OS_NAME == 'Darwin':
            python_utils.PRINT(
                'https://github.com/oppia/oppia/wiki/Installing-Oppia-%28Mac-'
                'OS%29')
        elif common.OS_NAME == 'Linux':
            python_utils.PRINT(
                'https://github.com/oppia/oppia/wiki/Installing-Oppia-%28Linux'
                '%29')
        else:
            python_utils.PRINT(
                'https://github.com/oppia/oppia/wiki/Installing-Oppia-%28'
                'Windows%29')
        raise Exception

    subprocess.check_call([
        'pip', 'install', '%s==%s' % (package, version), '--target',
        install_path])


def install_skulpt(parsed_args):
    """Download and install Skulpt. Skulpt is built using a Python script
    included within the Skulpt repository (skulpt.py). This script normally
    requires GitPython, however the patches to it below
    (with the fileinput.replace) lead to it no longer being required. The Python
    script is used to avoid having to manually recreate the Skulpt dist build
    process in install_third_party.py. Note that skulpt.py will issue a
    warning saying its dist command will not work properly without GitPython,
    but it does actually work due to the patches.
    """
    no_skulpt = parsed_args.nojsrepl or parsed_args.noskulpt

    python_utils.PRINT('Checking whether Skulpt is installed in third_party')
    if not os.path.exists(
            os.path.join(
                common.THIRD_PARTY_DIR,
                'static/skulpt-0.10.0')) and not no_skulpt:
        if not os.path.exists(
                os.path.join(common.OPPIA_TOOLS_DIR, 'skulpt-0.10.0')):
            python_utils.PRINT('Downloading Skulpt')
            skulpt_filepath = os.path.join(
                common.OPPIA_TOOLS_DIR, 'skulpt-0.10.0', 'skulpt', 'skulpt.py')
            os.chdir(common.OPPIA_TOOLS_DIR)
            os.mkdir('skulpt-0.10.0')
            os.chdir('skulpt-0.10.0')
            subprocess.check_call([
                'git', 'clone', 'https://github.com/skulpt/skulpt'])
            os.chdir('skulpt')

            # Use a specific Skulpt release.
            subprocess.check_call(['git', 'checkout', '0.10.0'])

            python_utils.PRINT('Compiling Skulpt')
            # The Skulpt setup function needs to be tweaked. It fails without
            # certain third party commands. These are only used for unit tests
            # and generating documentation and are not necessary when building
            # Skulpt.
            for line in fileinput.input(
                    files=[skulpt_filepath], inplace=True):
                # Inside this loop the STDOUT will be redirected to the file,
                # skulpt.py. The end='' is needed to avoid double line breaks.
                python_utils.PRINT(
                    line.replace('ret = test()', 'ret = 0'),
                    end='')

            for line in fileinput.input(
                    files=[skulpt_filepath], inplace=True):
                # Inside this loop the STDOUT will be redirected to the file,
                # skulpt.py. The end='' is needed to avoid double line breaks.
                python_utils.PRINT(
                    line.replace('  doc()', '  pass#doc()'),
                    end='')

            for line in fileinput.input(
                    files=[skulpt_filepath], inplace=True):
                # This and the next command disable unit and compressed unit
                # tests for the compressed distribution of Skulpt. These
                # tests don't work on some Ubuntu environments and cause a
                # libreadline dependency issue.
                python_utils.PRINT(
                    line.replace(
                        'ret = os.system(\'{0}',
                        'ret = 0 #os.system(\'{0}'),
                    end='')

            for line in fileinput.input(
                    files=[skulpt_filepath], inplace=True):
                python_utils.PRINT(
                    line.replace('ret = rununits(opt=True)', 'ret = 0'),
                    end='')

<<<<<<< HEAD
            subprocess.check_call(['python', skulpt_filepath, 'dist'])
=======
            # NB: Check call cannot be used because the commands above make the
            # git tree for skulpt dirty.
            subprocess.call(['python', skulpt_filepath, 'dist'])

>>>>>>> cf1f0849
            # Return to the Oppia root folder.
            os.chdir(common.CURR_DIR)

        # Move the build directory to the static resources folder.
        shutil.copytree(
            os.path.join(
                common.OPPIA_TOOLS_DIR, 'skulpt-0.10.0/skulpt/dist/'),
            os.path.join(common.THIRD_PARTY_DIR, 'static/skulpt-0.10.0'))


def ensure_pip_library_is_installed(package, version, path):
    """Installs the pip library after ensuring its not already installed.

    Args:
        package: str. The package name.
        version: str. The package version.
        path: str. The installation path for the package.
    """
    python_utils.PRINT(
        'Checking if %s is installed in %s' % (package, path))

    exact_lib_path = os.path.join(path, '%s-%s' % (package, version))
    if not os.path.exists(exact_lib_path):
        python_utils.PRINT('Installing %s' % package)
        pip_install(package, version, exact_lib_path)


def main(args=None):
    """Install third-party libraries for Oppia."""
    parsed_args = _PARSER.parse_args(args=args)

    setup.main(args=[])
    setup_gae.main(args=[])
    pip_dependencies = [
        ('pylint', '1.9.4', common.OPPIA_TOOLS_DIR),
        ('Pillow', '6.0.0', common.OPPIA_TOOLS_DIR),
        ('pylint-quotes', '0.1.8', common.OPPIA_TOOLS_DIR),
        ('webtest', '2.0.33', common.OPPIA_TOOLS_DIR),
        ('isort', '4.3.20', common.OPPIA_TOOLS_DIR),
        ('pycodestyle', '2.5.0', common.OPPIA_TOOLS_DIR),
        ('esprima', '4.0.1', common.OPPIA_TOOLS_DIR),
        ('browsermob-proxy', '0.8.0', common.OPPIA_TOOLS_DIR),
        ('selenium', '3.13.0', common.OPPIA_TOOLS_DIR),
        ('PyGithub', '1.43.7', common.OPPIA_TOOLS_DIR),
    ]

    for package, version, path in pip_dependencies:
        ensure_pip_library_is_installed(package, version, path)

    # Do a little surgery on configparser in pylint-1.9.4 to remove dependency
    # on ConverterMapping, which is not implemented in some Python
    # distributions.
    pylint_newlines = []
    with python_utils.open_file(PYLINT_CONFIGPARSER_FILEPATH, 'r') as f:
        for line in f.readlines():
            if line.strip() == 'ConverterMapping,':
                continue
            if line.strip().endswith('"ConverterMapping",'):
                pylint_newlines.append(
                    line[:line.find('"ConverterMapping"')] + '\n')
            else:
                pylint_newlines.append(line)
    with python_utils.open_file(PYLINT_CONFIGPARSER_FILEPATH, 'w+') as f:
        f.writelines(pylint_newlines)

    # Do similar surgery on configparser in pylint-quotes-0.1.8 to remove
    # dependency on ConverterMapping.
    pq_newlines = []
    with python_utils.open_file(PQ_CONFIGPARSER_FILEPATH, 'r') as f:
        for line in f.readlines():
            if line.strip() == 'ConverterMapping,':
                continue
            if line.strip() == '"ConverterMapping",':
                continue
            pq_newlines.append(line)
    with python_utils.open_file(PQ_CONFIGPARSER_FILEPATH, 'w+') as f:
        f.writelines(pq_newlines)

    # Download and install required JS and zip files.
    python_utils.PRINT('Installing third-party JS libraries and zip files.')
    install_third_party.main(args=[])

    # Install third-party node modules needed for the build process.
    if common.OS_NAME == 'Windows':
        # Rename the one without extension, otherwise it will be executed.
        origin_yarn_bin = os.path.join(common.YARN_PATH, 'bin', 'yarn')
        if os.path.exists(origin_yarn_bin):
            os.rename(
                origin_yarn_bin,
                os.path.join(common.YARN_PATH, 'bin', 'yarn.sh'))
        yarn_command = 'yarn.cmd'
    else:
        yarn_command = 'yarn'
    subprocess.check_call([yarn_command])

    install_skulpt(parsed_args)

    # Install pre-commit script.
    python_utils.PRINT('Installing pre-commit hook for git')
    pre_commit_hook.main(args=['--install'])

    # Install pre-push script.
    python_utils.PRINT('Installing pre-push hook for git')
    pre_push_hook.main(args=['--install'])


# The 'no coverage' pragma is used as this line is un-testable. This is because
# it will only be called when install_third_party_libs.py is used as a script.
if __name__ == '__main__': # pragma: no cover
    main()<|MERGE_RESOLUTION|>--- conflicted
+++ resolved
@@ -178,14 +178,10 @@
                     line.replace('ret = rununits(opt=True)', 'ret = 0'),
                     end='')
 
-<<<<<<< HEAD
-            subprocess.check_call(['python', skulpt_filepath, 'dist'])
-=======
             # NB: Check call cannot be used because the commands above make the
             # git tree for skulpt dirty.
             subprocess.call(['python', skulpt_filepath, 'dist'])
 
->>>>>>> cf1f0849
             # Return to the Oppia root folder.
             os.chdir(common.CURR_DIR)
 
