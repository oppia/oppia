# Copyright 2019 The Oppia Authors. All Rights Reserved.
#
# Licensed under the Apache License, Version 2.0 (the 'License');
# you may not use this file except in compliance with the License.
# You may obtain a copy of the License at
#
#      http://www.apache.org/licenses/LICENSE-2.0
#
# Unless required by applicable law or agreed to in writing, software
# distributed under the License is distributed on an 'AS-IS' BASIS,
# WITHOUT WARRANTIES OR CONDITIONS OF ANY KIND, either express or implied.
# See the License for the specific language governing permissions and
# limitations under the License.

"""Installation script for Oppia third-party libraries."""

from __future__ import absolute_import  # pylint: disable=import-only-modules
from __future__ import unicode_literals  # pylint: disable=import-only-modules

import argparse
import os
import shutil
import subprocess
import sys

TOOLS_DIR = os.path.join(os.pardir, 'oppia_tools')

# These libraries need to be installed before running or importing any script.

PREREQUISITES = [
    ('pyyaml', '5.1.2', os.path.join(TOOLS_DIR, 'pyyaml-5.1.2')),
    ('future', '0.18.2', os.path.join(
        'third_party', 'python_libs')),
]

for package_name, version_number, target_path in PREREQUISITES:
    if not os.path.exists(target_path):
        command_text = [
            sys.executable, '-m', 'pip', 'install', '%s==%s'
            % (package_name, version_number), '--target', target_path]
        uextention_text = ['--user', '--prefix=', '--system']
        current_process = subprocess.Popen(
            command_text, stdout=subprocess.PIPE, stderr=subprocess.PIPE)
        output_stderr = current_process.communicate()[1]
        if 'can\'t combine user with prefix' in output_stderr:
            subprocess.check_call(command_text + uextention_text)


import python_utils  # isort:skip   pylint: disable=wrong-import-position, wrong-import-order

from . import common  # isort:skip  pylint: disable=wrong-import-position, wrong-import-order
from . import install_backend_python_libs  # isort:skip  pylint: disable=wrong-import-position, wrong-import-order
from . import install_third_party  # isort:skip  pylint: disable=wrong-import-position, wrong-import-order
from . import pre_commit_hook  # isort:skip  pylint: disable=wrong-import-position, wrong-import-order
from . import pre_push_hook  # isort:skip  pylint: disable=wrong-import-position, wrong-import-order
from . import setup  # isort:skip  pylint: disable=wrong-import-position, wrong-import-order
from . import setup_gae  # isort:skip  pylint: disable=wrong-import-position, wrong-import-order

_PARSER = argparse.ArgumentParser(
    description="""
Installation script for Oppia third-party libraries.
""")

PYLINT_CONFIGPARSER_FILEPATH = os.path.join(
    common.OPPIA_TOOLS_DIR, 'pylint-%s' % common.PYLINT_VERSION,
    'configparser.py')
PQ_CONFIGPARSER_FILEPATH = os.path.join(
    common.OPPIA_TOOLS_DIR, 'pylint-quotes-%s' % common.PYLINT_QUOTES_VERSION,
    'configparser.py')

# Download locations for prototool binary.
PROTOTOOL_LINUX_BIN_URL = (
    'https://github.com/uber/prototool/releases/download/v1.10.0/'
    'prototool-Linux-x86_64')

PROTOTOOL_DARWIN_BIN_URL = (
    'https://github.com/uber/prototool/releases/download/v1.10.0/'
    'prototool-Darwin-x86_64')

# Path of the prototool executable.
PROTOTOOL_DIR = os.path.join(
    common.OPPIA_TOOLS_DIR, 'prototool-%s' % common.PROTOTOOL_VERSION)
PROTOTOOL_BIN_PATH = os.path.join(PROTOTOOL_DIR, 'prototool')
# Path of files which needs to be compiled by protobuf.
PROTO_FILES_PATHS = [
    os.path.join(common.THIRD_PARTY_DIR, 'oppia-ml-proto-0.0.0'),
    os.path.join('core', 'domain', 'proto')]


def tweak_yarn_executable():
    """When yarn is run on Windows, the file yarn will be executed by default.
    However, this file is a bash script, and can't be executed directly on
    Windows. So, to prevent Windows automatically executing it by default
    (while preserving the behavior on other systems), we rename it to yarn.sh
    here.
    """
    origin_file_path = os.path.join(common.YARN_PATH, 'bin', 'yarn')
    if os.path.isfile(origin_file_path):
        renamed_file_path = os.path.join(common.YARN_PATH, 'bin', 'yarn.sh')
        os.rename(origin_file_path, renamed_file_path)


def get_yarn_command():
    """Get the executable file for yarn."""
    if common.is_windows_os():
        return 'yarn.cmd'
    return 'yarn'


def install_prototool():
    """Installs prototool for Linux or Darwin, depending upon the platform."""
    if os.path.exists(PROTOTOOL_BIN_PATH):
        return

    prototool_url = PROTOTOOL_LINUX_BIN_URL
    if common.is_mac_os():
        prototool_url = PROTOTOOL_DARWIN_BIN_URL

    common.ensure_directory_exists(PROTOTOOL_DIR)
    python_utils.url_retrieve(prototool_url, filename=PROTOTOOL_BIN_PATH)
    common.recursive_chmod(PROTOTOOL_BIN_PATH, 0o744)


def compile_protobuf_files(proto_files_paths):
    """Compiles protobuf files using prototool.

    Raises:
        Exception. If there is any error in compiling the proto files.
    """
    for path in proto_files_paths:
        command = [
            PROTOTOOL_BIN_PATH, 'generate', path]
        process = subprocess.Popen(
            command, stdout=subprocess.PIPE, stderr=subprocess.PIPE)
        stdout, stderr = process.communicate()
        if process.returncode == 0:
            python_utils.PRINT(stdout)
        else:
            python_utils.PRINT(stderr)
            raise Exception('Error compiling proto files at %s' % path)


def ensure_pip_library_is_installed(package, version, path):
    """Installs the pip library after ensuring its not already installed.

    Args:
        package: str. The package name.
        version: str. The package version.
        path: str. The installation path for the package.
    """
    python_utils.PRINT(
        'Checking if %s is installed in %s' % (package, path))

    exact_lib_path = os.path.join(path, '%s-%s' % (package, version))
    if not os.path.exists(exact_lib_path):
        python_utils.PRINT('Installing %s' % package)
        install_backend_python_libs.pip_install(
            package, version, exact_lib_path)


def ensure_system_python_libraries_are_installed(package, version):
    """Installs the pip library with the corresponding version to the system
    globally. This is necessary because the development application server
    requires certain libraries on the host machine.

    Args:
        package: str. The package name.
        version: str. The package version.
    """
    python_utils.PRINT(
        'Checking if %s is installed.' % (package))
    install_backend_python_libs.pip_install_to_system(package, version)


def main():
    """Install third-party libraries for Oppia."""
    setup.main(args=[])
    setup_gae.main(args=[])
    # These system python libraries are REQUIRED to start the development server
    # and cannot be added to oppia_tools because the dev_appserver python script
    # looks for them in the default system paths when it is run. Therefore, we
    # must install these libraries to the developer's computer.
    system_pip_dependencies = [
        ('enum34', common.ENUM_VERSION),
        ('protobuf', common.PROTOBUF_VERSION)
    ]
    local_pip_dependencies = [
        ('coverage', common.COVERAGE_VERSION, common.OPPIA_TOOLS_DIR),
        ('pylint', common.PYLINT_VERSION, common.OPPIA_TOOLS_DIR),
        ('Pillow', common.PILLOW_VERSION, common.OPPIA_TOOLS_DIR),
        ('pylint-quotes', common.PYLINT_QUOTES_VERSION, common.OPPIA_TOOLS_DIR),
        ('webtest', common.WEBTEST_VERSION, common.OPPIA_TOOLS_DIR),
        ('isort', common.ISORT_VERSION, common.OPPIA_TOOLS_DIR),
        ('pycodestyle', common.PYCODESTYLE_VERSION, common.OPPIA_TOOLS_DIR),
        ('esprima', common.ESPRIMA_VERSION, common.OPPIA_TOOLS_DIR),
        ('PyGithub', common.PYGITHUB_VERSION, common.OPPIA_TOOLS_DIR),
        ('protobuf', common.PROTOBUF_VERSION, common.OPPIA_TOOLS_DIR),
        ('psutil', common.PSUTIL_VERSION, common.OPPIA_TOOLS_DIR),
        ('pip-tools', common.PIP_TOOLS_VERSION, common.OPPIA_TOOLS_DIR),
        ('setuptools', common.SETUPTOOLS_VERSION, common.OPPIA_TOOLS_DIR),
    ]

    for package, version, path in local_pip_dependencies:
        ensure_pip_library_is_installed(package, version, path)

    for package, version in system_pip_dependencies:
        ensure_system_python_libraries_are_installed(package, version)
    # Do a little surgery on configparser in pylint-1.9.4 to remove dependency
    # on ConverterMapping, which is not implemented in some Python
    # distributions.
    pylint_newlines = []
    with python_utils.open_file(PYLINT_CONFIGPARSER_FILEPATH, 'r') as f:
        for line in f.readlines():
            if line.strip() == 'ConverterMapping,':
                continue
            if line.strip().endswith('"ConverterMapping",'):
                pylint_newlines.append(
                    line[:line.find('"ConverterMapping"')] + '\n')
            else:
                pylint_newlines.append(line)
    with python_utils.open_file(PYLINT_CONFIGPARSER_FILEPATH, 'w+') as f:
        f.writelines(pylint_newlines)

    # Do similar surgery on configparser in pylint-quotes-0.1.8 to remove
    # dependency on ConverterMapping.
    pq_newlines = []
    with python_utils.open_file(PQ_CONFIGPARSER_FILEPATH, 'r') as f:
        for line in f.readlines():
            if line.strip() == 'ConverterMapping,':
                continue
            if line.strip() == '"ConverterMapping",':
                continue
            pq_newlines.append(line)
    with python_utils.open_file(PQ_CONFIGPARSER_FILEPATH, 'w+') as f:
        f.writelines(pq_newlines)

    # Download and install required JS and zip files.
    python_utils.PRINT('Installing third-party JS libraries and zip files.')
    install_third_party.main(args=[])

<<<<<<< HEAD
    # The following steps solves the problem of multiple google paths confusing
    # the python interpreter. Namely, there are two modules named google/, one
    # that is installed with google cloud libraries and another that comes with
    # the Google Cloud SDK. Python cannot import from both paths simultaneously
    # so we must combine the two modules into one. We solve this by copying the
    # Google Cloud SDK libraries that we need into the correct google
    # module directory in the 'third_party/python_libs' directory.
    python_utils.PRINT(
        'Copying Google Cloud SDK modules to third_party/python_libs...')
    correct_google_path = os.path.join(
        common.THIRD_PARTY_PYTHON_LIBS_DIR, 'google')
    if not os.path.isdir(correct_google_path):
        os.mkdir(correct_google_path)

    if not os.path.isdir(os.path.join(correct_google_path, 'appengine')):
        shutil.copytree(
            os.path.join(
                common.GOOGLE_APP_ENGINE_SDK_HOME, 'google', 'appengine'),
            os.path.join(correct_google_path, 'appengine'))

    if not os.path.isdir(os.path.join(correct_google_path, 'net')):
        shutil.copytree(
            os.path.join(
                common.GOOGLE_APP_ENGINE_SDK_HOME, 'google', 'net'),
            os.path.join(correct_google_path, 'net'))

    if not os.path.isdir(os.path.join(correct_google_path, 'pyglib')):
        shutil.copytree(
            os.path.join(
                common.GOOGLE_APP_ENGINE_SDK_HOME, 'google', 'pyglib'),
            os.path.join(correct_google_path, 'pyglib'))

    # The following for loop populates all of the google modules with
    # the correct __init__.py files if they do not exist. This solves the bug
    # mentioned below where namespace packages sometimes install modules without
    # __init__.py files (python requires modules to have __init__.py files in
    # in order to recognize them as modules and import them):
    # https://github.com/googleapis/python-ndb/issues/518
    python_utils.PRINT(
        'Checking that all google library modules contain __init__.py files...')
    for path_list in os.walk(
            correct_google_path):
        root_path = path_list[0]
        if not root_path.endswith('__pycache__'):
            with python_utils.open_file(
                os.path.join(root_path, '__init__.py'), 'a'):
                # If the file doesn't exist, it is created. If it does exist,
                # this open does nothing.
                pass
=======
    # Compile protobuf files.
    python_utils.PRINT('Installing Prototool.')
    install_prototool()
    python_utils.PRINT('Compiling protobuf files.')
    compile_protobuf_files(PROTO_FILES_PATHS)
>>>>>>> 025d4b27

    if common.is_windows_os():
        tweak_yarn_executable()

    # Install third-party node modules needed for the build process.
    subprocess.check_call([get_yarn_command(), 'install', '--pure-lockfile'])

    # Install pre-commit script.
    python_utils.PRINT('Installing pre-commit hook for git')
    pre_commit_hook.main(args=['--install'])

    # TODO(#8112): Once pre_commit_linter is working correctly, this
    # condition should be removed.
    if not common.is_windows_os():
        # Install pre-push script.
        python_utils.PRINT('Installing pre-push hook for git')
        pre_push_hook.main(args=['--install'])


# The 'no coverage' pragma is used as this line is un-testable. This is because
# it will only be called when install_third_party_libs.py is used as a script.
if __name__ == '__main__': # pragma: no cover
    main()<|MERGE_RESOLUTION|>--- conflicted
+++ resolved
@@ -238,7 +238,6 @@
     python_utils.PRINT('Installing third-party JS libraries and zip files.')
     install_third_party.main(args=[])
 
-<<<<<<< HEAD
     # The following steps solves the problem of multiple google paths confusing
     # the python interpreter. Namely, there are two modules named google/, one
     # that is installed with google cloud libraries and another that comes with
@@ -288,13 +287,11 @@
                 # If the file doesn't exist, it is created. If it does exist,
                 # this open does nothing.
                 pass
-=======
     # Compile protobuf files.
     python_utils.PRINT('Installing Prototool.')
     install_prototool()
     python_utils.PRINT('Compiling protobuf files.')
     compile_protobuf_files(PROTO_FILES_PATHS)
->>>>>>> 025d4b27
 
     if common.is_windows_os():
         tweak_yarn_executable()
