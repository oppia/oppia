--- conflicted
+++ resolved
@@ -31,19 +31,15 @@
 
 # These libraries need to be installed before running or importing any script.
 
-PREREQUISITES = (
+PREREQUISITES = [
     ('pyyaml', '6.0', os.path.join(TOOLS_DIR, 'pyyaml-6.0')),
     ('future', '0.18.2', os.path.join('third_party', 'python_libs')),
     ('six', '1.16.0', os.path.join('third_party', 'python_libs')),
-<<<<<<< HEAD
     ('certifi', '2021.10.8', os.path.join(
         TOOLS_DIR, 'certifi-2021.10.8')),
     ('typing-extensions', '4.0.1', ''),
 ]
-=======
-    ('certifi', '2021.10.8', os.path.join(TOOLS_DIR, 'certifi-2021.10.8')),
-    ('typing-extensions', '4.0.1', os.path.join('third_party', 'python_libs'))
-)
+
 
 
 def install_prerequisite(package: Tuple[str]) -> None:
@@ -51,7 +47,6 @@
 
     Args:
         package: tuple. The args to provide to pip install.
->>>>>>> 74c757c7
 
     Raises:
         Exception. If the package fails to install due to issues with --prefix.
@@ -72,12 +67,9 @@
                 'Error installing prerequisite %s' % package_name) from e
 
 
-<<<<<<< HEAD
-=======
 for prerequisite in PREREQUISITES:
     install_prerequisite(prerequisite)
 
->>>>>>> 74c757c7
 from core import utils  # isort:skip   pylint: disable=wrong-import-position, wrong-import-order
 
 from . import common  # isort:skip  pylint: disable=wrong-import-position, wrong-import-order
