# Copyright 2019 The Oppia Authors. All Rights Reserved.
#
# Licensed under the Apache License, Version 2.0 (the 'License');
# you may not use this file except in compliance with the License.
# You may obtain a copy of the License at
#
#      http://www.apache.org/licenses/LICENSE-2.0
#
# Unless required by applicable law or agreed to in writing, software
# distributed under the License is distributed on an 'AS-IS' BASIS,
# WITHOUT WARRANTIES OR CONDITIONS OF ANY KIND, either express or implied.
# See the License for the specific language governing permissions and
# limitations under the License.

"""Installation script for Oppia third-party libraries."""

from __future__ import absolute_import  # pylint: disable=import-only-modules
from __future__ import unicode_literals  # pylint: disable=import-only-modules

import argparse
import os
import shutil
import subprocess
import sys

TOOLS_DIR = os.path.join(os.pardir, 'oppia_tools')

# These libraries need to be installed before running or importing any script.

PREREQUISITES = [
    ('pyyaml', '5.1.2', os.path.join(TOOLS_DIR, 'pyyaml-5.1.2')),
    ('future', '0.18.2', os.path.join(
        'third_party', 'python_libs')),
]

for package_name, version_number, target_path in PREREQUISITES:
    if not os.path.exists(target_path):
        command_text = [
            sys.executable, '-m', 'pip', 'install', '%s==%s'
            % (package_name, version_number), '--target', target_path]
        uextention_text = ['--user', '--prefix=', '--system']
        current_process = subprocess.Popen(
            command_text, stdout=subprocess.PIPE, stderr=subprocess.PIPE)
        output_stderr = current_process.communicate()[1]
        if 'can\'t combine user with prefix' in output_stderr:
            subprocess.check_call(command_text + uextention_text)


import python_utils  # isort:skip   pylint: disable=wrong-import-position, wrong-import-order

from . import common  # isort:skip  pylint: disable=wrong-import-position, wrong-import-order
from . import install_backend_python_libs  # isort:skip  pylint: disable=wrong-import-position, wrong-import-order
from . import install_third_party  # isort:skip  pylint: disable=wrong-import-position, wrong-import-order
from . import pre_commit_hook  # isort:skip  pylint: disable=wrong-import-position, wrong-import-order
from . import pre_push_hook  # isort:skip  pylint: disable=wrong-import-position, wrong-import-order
from . import setup  # isort:skip  pylint: disable=wrong-import-position, wrong-import-order
from . import setup_gae  # isort:skip  pylint: disable=wrong-import-position, wrong-import-order

_PARSER = argparse.ArgumentParser(
    description="""
Installation script for Oppia third-party libraries.
""")

PYLINT_CONFIGPARSER_FILEPATH = os.path.join(
    common.OPPIA_TOOLS_DIR, 'pylint-%s' % common.PYLINT_VERSION,
    'configparser.py')
PQ_CONFIGPARSER_FILEPATH = os.path.join(
    common.OPPIA_TOOLS_DIR, 'pylint-quotes-%s' % common.PYLINT_QUOTES_VERSION,
    'configparser.py')


def tweak_yarn_executable():
    """When yarn is run on Windows, the file yarn will be executed by default.
    However, this file is a bash script, and can't be executed directly on
    Windows. So, to prevent Windows automatically executing it by default
    (while preserving the behavior on other systems), we rename it to yarn.sh
    here.
    """
    origin_file_path = os.path.join(common.YARN_PATH, 'bin', 'yarn')
    if os.path.isfile(origin_file_path):
        renamed_file_path = os.path.join(common.YARN_PATH, 'bin', 'yarn.sh')
        os.rename(origin_file_path, renamed_file_path)


def get_yarn_command():
    """Get the executable file for yarn."""
    if common.is_windows_os():
        return 'yarn.cmd'
    return 'yarn'


def ensure_pip_library_is_installed(package, version, path):
    """Installs the pip library after ensuring its not already installed.

    Args:
        package: str. The package name.
        version: str. The package version.
        path: str or None. The installation path for the package.
    """
    if path is not None:
        python_utils.PRINT(
            'Checking if %s is installed in %s' % (package, path))

        exact_lib_path = os.path.join(path, '%s-%s' % (package, version))
        if not os.path.exists(exact_lib_path):
            python_utils.PRINT('Installing %s' % package)
            install_backend_python_libs.pip_install(
                package, version, exact_lib_path)
    else:
        install_backend_python_libs.pip_install(
            package, version, None)


def ensure_system_python_libraries_are_installed(package, version):
    """Installs the pip library with the corresponding version to the system
    globally. This is necessary because the development application server
    requires certain libraries on the host machine.

    Args:
        package: str. The package name.
        version: str. The package version.
    """
    python_utils.PRINT(
        'Checking if %s is installed.' % (package))
    install_backend_python_libs.pip_install_to_system(package, version)


def main():
    """Install third-party libraries for Oppia."""
    setup.main(args=[])
    setup_gae.main(args=[])
    # These system python libraries are REQUIRED to start the development server
    # and cannot be added to oppia_tools because the dev_appserver python script
    # looks for them in the default system paths when it is run. Therefore, we
    # must install these libraries to the developer's computer.
    system_pip_dependencies = [
        ('enum34', common.ENUM_VERSION),
        ('protobuf', common.PROTOBUF_VERSION)
    ]
    local_pip_dependencies = [
        ('coverage', common.COVERAGE_VERSION, common.OPPIA_TOOLS_DIR),
        ('pylint', common.PYLINT_VERSION, common.OPPIA_TOOLS_DIR),
        ('Pillow', common.PILLOW_VERSION, common.OPPIA_TOOLS_DIR),
        ('pylint-quotes', common.PYLINT_QUOTES_VERSION, common.OPPIA_TOOLS_DIR),
        ('webtest', common.WEBTEST_VERSION, common.OPPIA_TOOLS_DIR),
        ('isort', common.ISORT_VERSION, common.OPPIA_TOOLS_DIR),
        ('pycodestyle', common.PYCODESTYLE_VERSION, common.OPPIA_TOOLS_DIR),
        ('esprima', common.ESPRIMA_VERSION, common.OPPIA_TOOLS_DIR),
        ('PyGithub', common.PYGITHUB_VERSION, common.OPPIA_TOOLS_DIR),
        ('psutil', common.PSUTIL_VERSION, common.OPPIA_TOOLS_DIR),
        ('pip-tools', common.PIP_TOOLS_VERSION, common.OPPIA_TOOLS_DIR),
<<<<<<< HEAD
        ('protobuf', common.PROTOBUF_VERSION, None),
        ('google-auth', common.GOOGLE_AUTH_VERSION, common.OPPIA_TOOLS_DIR),
        (
            'google-api-core', common.GOOGLE_API_CORE_VERSION,
            common.OPPIA_TOOLS_DIR),
        (
            'google-auth-httplib2', common.GOOGLE_AUTH_HTTPLIB2_VERSION,
            common.OPPIA_TOOLS_DIR),
        (
            'google-api-python-client', common.GOOGLE_API_PYTHON_CLIENT_VERSION,
            common.OPPIA_TOOLS_DIR),
        (
            'google-auth-oauthlib', common.GOOGLE_AUTH_OAUTHLIB_VERSION,
            common.OPPIA_TOOLS_DIR),
        ('simple-crypt', common.SIMPLE_CRYPT_VERSION, common.OPPIA_TOOLS_DIR)
=======
        ('setuptools', common.SETUPTOOLS_VERSION, common.OPPIA_TOOLS_DIR),
>>>>>>> acf768ed
    ]

    for package, version, path in local_pip_dependencies:
        ensure_pip_library_is_installed(package, version, path)

    for package, version in system_pip_dependencies:
        ensure_system_python_libraries_are_installed(package, version)
    # Do a little surgery on configparser in pylint-1.9.4 to remove dependency
    # on ConverterMapping, which is not implemented in some Python
    # distributions.
    pylint_newlines = []
    with python_utils.open_file(PYLINT_CONFIGPARSER_FILEPATH, 'r') as f:
        for line in f.readlines():
            if line.strip() == 'ConverterMapping,':
                continue
            if line.strip().endswith('"ConverterMapping",'):
                pylint_newlines.append(
                    line[:line.find('"ConverterMapping"')] + '\n')
            else:
                pylint_newlines.append(line)
    with python_utils.open_file(PYLINT_CONFIGPARSER_FILEPATH, 'w+') as f:
        f.writelines(pylint_newlines)

    # Do similar surgery on configparser in pylint-quotes-0.1.8 to remove
    # dependency on ConverterMapping.
    pq_newlines = []
    with python_utils.open_file(PQ_CONFIGPARSER_FILEPATH, 'r') as f:
        for line in f.readlines():
            if line.strip() == 'ConverterMapping,':
                continue
            if line.strip() == '"ConverterMapping",':
                continue
            pq_newlines.append(line)
    with python_utils.open_file(PQ_CONFIGPARSER_FILEPATH, 'w+') as f:
        f.writelines(pq_newlines)

    # Download and install required JS and zip files.
    python_utils.PRINT('Installing third-party JS libraries and zip files.')
    install_third_party.main(args=[])

    # The following steps solves the problem of multiple google paths confusing
    # the python interpreter. Namely, there are two modules named google/, one
    # that is installed with google cloud libraries and another that comes with
    # the Google Cloud SDK. Python cannot import from both paths simultaneously
    # so we must combine the two modules into one. We solve this by copying the
    # Google Cloud SDK libraries that we need into the correct google
    # module directory in the 'third_party/python_libs' directory.
    python_utils.PRINT(
        'Copying Google Cloud SDK modules to third_party/python_libs...')
    correct_google_path = os.path.join(
        common.THIRD_PARTY_PYTHON_LIBS_DIR, 'google')
    if not os.path.isdir(correct_google_path):
        os.mkdir(correct_google_path)

    if not os.path.isdir(os.path.join(correct_google_path, 'appengine')):
        shutil.copytree(
            os.path.join(
                common.GOOGLE_APP_ENGINE_SDK_HOME, 'google', 'appengine'),
            os.path.join(correct_google_path, 'appengine'))

    if not os.path.isdir(os.path.join(correct_google_path, 'net')):
        shutil.copytree(
            os.path.join(
                common.GOOGLE_APP_ENGINE_SDK_HOME, 'google', 'net'),
            os.path.join(correct_google_path, 'net'))

    if not os.path.isdir(os.path.join(correct_google_path, 'pyglib')):
        shutil.copytree(
            os.path.join(
                common.GOOGLE_APP_ENGINE_SDK_HOME, 'google', 'pyglib'),
            os.path.join(correct_google_path, 'pyglib'))

    # The following for loop populates all of the google modules with
    # the correct __init__.py files if they do not exist. This solves the bug
    # mentioned below where namespace packages sometimes install modules without
    # __init__.py files (python requires modules to have __init__.py files in
    # in order to recognize them as modules and import them):
    # https://github.com/googleapis/python-ndb/issues/518
    python_utils.PRINT(
        'Checking that all google library modules contain __init__.py files...')
    for path_list in os.walk(
            correct_google_path):
        root_path = path_list[0]
        if not root_path.endswith('__pycache__'):
            with python_utils.open_file(
                os.path.join(root_path, '__init__.py'), 'a'):
                # If the file doesn't exist, it is created. If it does exist,
                # this open does nothing.
                pass

    if common.is_windows_os():
        tweak_yarn_executable()

    # Install third-party node modules needed for the build process.
    subprocess.check_call([get_yarn_command(), 'install', '--pure-lockfile'])

    # Install pre-commit script.
    python_utils.PRINT('Installing pre-commit hook for git')
    pre_commit_hook.main(args=['--install'])

    # TODO(#8112): Once pre_commit_linter is working correctly, this
    # condition should be removed.
    if not common.is_windows_os():
        # Install pre-push script.
        python_utils.PRINT('Installing pre-push hook for git')
        pre_push_hook.main(args=['--install'])


# The 'no coverage' pragma is used as this line is un-testable. This is because
# it will only be called when install_third_party_libs.py is used as a script.
if __name__ == '__main__': # pragma: no cover
    main()<|MERGE_RESOLUTION|>--- conflicted
+++ resolved
@@ -149,7 +149,6 @@
         ('PyGithub', common.PYGITHUB_VERSION, common.OPPIA_TOOLS_DIR),
         ('psutil', common.PSUTIL_VERSION, common.OPPIA_TOOLS_DIR),
         ('pip-tools', common.PIP_TOOLS_VERSION, common.OPPIA_TOOLS_DIR),
-<<<<<<< HEAD
         ('protobuf', common.PROTOBUF_VERSION, None),
         ('google-auth', common.GOOGLE_AUTH_VERSION, common.OPPIA_TOOLS_DIR),
         (
@@ -164,10 +163,10 @@
         (
             'google-auth-oauthlib', common.GOOGLE_AUTH_OAUTHLIB_VERSION,
             common.OPPIA_TOOLS_DIR),
-        ('simple-crypt', common.SIMPLE_CRYPT_VERSION, common.OPPIA_TOOLS_DIR)
-=======
+        (
+            'simple-crypt', common.SIMPLE_CRYPT_VERSION,
+            common.OPPIA_TOOLS_DIR),
         ('setuptools', common.SETUPTOOLS_VERSION, common.OPPIA_TOOLS_DIR),
->>>>>>> acf768ed
     ]
 
     for package, version, path in local_pip_dependencies:
