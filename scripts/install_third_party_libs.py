# Copyright 2019 The Oppia Authors. All Rights Reserved.
#
# Licensed under the Apache License, Version 2.0 (the 'License');
# you may not use this file except in compliance with the License.
# You may obtain a copy of the License at
#
#      http://www.apache.org/licenses/LICENSE-2.0
#
# Unless required by applicable law or agreed to in writing, software
# distributed under the License is distributed on an 'AS-IS' BASIS,
# WITHOUT WARRANTIES OR CONDITIONS OF ANY KIND, either express or implied.
# See the License for the specific language governing permissions and
# limitations under the License.

"""Installation script for Oppia third-party libraries."""

from __future__ import annotations

import argparse
import os
import pathlib
import shutil
import subprocess
import sys
import urllib.request as urlrequest
import zipfile

TOOLS_DIR = os.path.join(os.pardir, 'oppia_tools')

# These libraries need to be installed before running or importing any script.

PREREQUISITES = [
    ('pyyaml', '6.0', os.path.join(TOOLS_DIR, 'pyyaml-6.0')),
    ('future', '0.18.2', os.path.join('third_party', 'python_libs')),
    ('six', '1.16.0', os.path.join('third_party', 'python_libs')),
<<<<<<< HEAD
    ('certifi', '2021.5.30', os.path.join(
        TOOLS_DIR, 'certifi-2021.5.30')),
    ('typing-extensions', '4.0.1', os.path.join('third_party', 'python_libs')),
=======
    ('certifi', '2021.10.8', os.path.join(
        TOOLS_DIR, 'certifi-2021.10.8')),
>>>>>>> d7db2f58
]

for package_name, version_number, target_path in PREREQUISITES:
    command_text = [
        sys.executable, '-m', 'pip', 'install', '%s==%s'
        % (package_name, version_number), '--target', target_path]
    uextention_text = ['--user', '--prefix=', '--system']
    current_process = subprocess.Popen(
        command_text, stdout=subprocess.PIPE, stderr=subprocess.PIPE)
    output_stderr = current_process.communicate()[1]  # pylint: disable=invalid-name
    if b'can\'t combine user with prefix' in output_stderr:
        subprocess.check_call(command_text + uextention_text)


from core import python_utils  # isort:skip   pylint: disable=wrong-import-position, wrong-import-order

from . import common  # isort:skip  pylint: disable=wrong-import-position, wrong-import-order
from . import install_backend_python_libs  # isort:skip  pylint: disable=wrong-import-position, wrong-import-order
from . import install_third_party  # isort:skip  pylint: disable=wrong-import-position, wrong-import-order
from . import pre_commit_hook  # isort:skip  pylint: disable=wrong-import-position, wrong-import-order
from . import pre_push_hook  # isort:skip  pylint: disable=wrong-import-position, wrong-import-order
from . import setup  # isort:skip  pylint: disable=wrong-import-position, wrong-import-order
from . import setup_gae  # isort:skip  pylint: disable=wrong-import-position, wrong-import-order

_PARSER = argparse.ArgumentParser(
    description="""
Installation script for Oppia third-party libraries.
""")

# Download locations for buf binary.
BUF_BASE_URL = (
    'https://github.com/bufbuild/buf/releases/download/v0.29.0/')

BUF_LINUX_FILES = [
    'buf-Linux-x86_64', 'protoc-gen-buf-check-lint-Linux-x86_64',
    'protoc-gen-buf-check-breaking-Linux-x86_64']
BUF_DARWIN_FILES = [
    'buf-Darwin-x86_64', 'protoc-gen-buf-check-lint-Darwin-x86_64',
    'protoc-gen-buf-check-breaking-Darwin-x86_64']

# Download URL of protoc compiler.
PROTOC_URL = (
    'https://github.com/protocolbuffers/protobuf/releases/download/v%s' %
    common.PROTOC_VERSION)
PROTOC_LINUX_FILE = 'protoc-%s-linux-x86_64.zip' % (common.PROTOC_VERSION)
PROTOC_DARWIN_FILE = 'protoc-%s-osx-x86_64.zip' % (common.PROTOC_VERSION)

# Path of the buf executable.
BUF_DIR = os.path.join(
    common.OPPIA_TOOLS_DIR, 'buf-%s' % common.BUF_VERSION)
PROTOC_DIR = os.path.join(BUF_DIR, 'protoc')
# Path of files which needs to be compiled by protobuf.
PROTO_FILES_PATHS = [
    os.path.join(common.THIRD_PARTY_DIR, 'oppia-ml-proto-0.0.0')]
# Path to typescript plugin required to compile ts compatible files from proto.
PROTOC_GEN_TS_PATH = os.path.join(common.NODE_MODULES_PATH, 'protoc-gen-ts')


def tweak_yarn_executable():
    """When yarn is run on Windows, the file yarn will be executed by default.
    However, this file is a bash script, and can't be executed directly on
    Windows. So, to prevent Windows automatically executing it by default
    (while preserving the behavior on other systems), we rename it to yarn.sh
    here.
    """
    origin_file_path = os.path.join(common.YARN_PATH, 'bin', 'yarn')
    if os.path.isfile(origin_file_path):
        renamed_file_path = os.path.join(common.YARN_PATH, 'bin', 'yarn.sh')
        os.rename(origin_file_path, renamed_file_path)


def get_yarn_command():
    """Get the executable file for yarn."""
    if common.is_windows_os():
        return 'yarn.cmd'
    return 'yarn'


def install_buf_and_protoc():
    """Installs buf and protoc for Linux or Darwin, depending upon the
    platform.
    """
    buf_files = BUF_DARWIN_FILES if common.is_mac_os() else BUF_LINUX_FILES
    protoc_file = (
        PROTOC_DARWIN_FILE if common.is_mac_os() else PROTOC_LINUX_FILE)
    buf_path = os.path.join(BUF_DIR, buf_files[0])
    protoc_path = os.path.join(PROTOC_DIR, 'bin', 'protoc')

    if os.path.isfile(buf_path) and os.path.isfile(protoc_path):
        return

    common.ensure_directory_exists(BUF_DIR)
    for bin_file in buf_files:
        urlrequest.urlretrieve('%s/%s' % (
            BUF_BASE_URL, bin_file), filename=os.path.join(BUF_DIR, bin_file))
    urlrequest.urlretrieve('%s/%s' % (
        PROTOC_URL, protoc_file), filename=os.path.join(BUF_DIR, protoc_file))
    try:
        with zipfile.ZipFile(os.path.join(BUF_DIR, protoc_file), 'r') as zfile:
            zfile.extractall(path=PROTOC_DIR)
        os.remove(os.path.join(BUF_DIR, protoc_file))
    except Exception:
        raise Exception('Error installing protoc binary')
    common.recursive_chmod(buf_path, 0o744)
    common.recursive_chmod(protoc_path, 0o744)


def compile_protobuf_files(proto_files_paths):
    """Compiles protobuf files using buf.

    Raises:
        Exception. If there is any error in compiling the proto files.
    """
    proto_env = os.environ.copy()
    proto_env['PATH'] += '%s%s/bin' % (os.pathsep, PROTOC_DIR)
    proto_env['PATH'] += '%s%s/bin' % (os.pathsep, PROTOC_GEN_TS_PATH)
    buf_path = os.path.join(
        BUF_DIR,
        BUF_DARWIN_FILES[0] if common.is_mac_os() else BUF_LINUX_FILES[0])
    for path in proto_files_paths:
        command = [
            buf_path, 'generate', path]
        process = subprocess.Popen(
            command, stdout=subprocess.PIPE, stderr=subprocess.PIPE,
            env=proto_env)
        stdout, stderr = process.communicate()
        if process.returncode == 0:
            print(stdout)
        else:
            print(stderr)
            raise Exception('Error compiling proto files at %s' % path)

    # Since there is no simple configuration for imports when using protobuf to
    # generate Python files we need to manually fix the imports.
    # See: https://github.com/protocolbuffers/protobuf/issues/1491
    compiled_protobuf_dir = (
        pathlib.Path(os.path.join(common.CURR_DIR, 'proto_files')))
    for p in compiled_protobuf_dir.iterdir():
        if p.suffix == '.py':
            common.inplace_replace_file(
                p.absolute(),
                r'^import (\w*_pb2 as)', r'from proto_files import \1')


def ensure_pip_library_is_installed(package, version, path):
    """Installs the pip library after ensuring its not already installed.

    Args:
        package: str. The package name.
        version: str. The package version.
        path: str. The installation path for the package.
    """
    print('Checking if %s is installed in %s' % (package, path))

    exact_lib_path = os.path.join(path, '%s-%s' % (package, version))
    if not os.path.exists(exact_lib_path):
        print('Installing %s' % package)
        install_backend_python_libs.pip_install(
            '%s==%s' % (package, version), exact_lib_path)


def ensure_system_python_libraries_are_installed(package, version):
    """Installs the pip library with the corresponding version to the system
    globally. This is necessary because the development application server
    requires certain libraries on the host machine.

    Args:
        package: str. The package name.
        version: str. The package version.
    """
    print('Checking if %s is installed.' % (package))
    install_backend_python_libs.pip_install_to_system(package, version)


def main() -> None:
    """Install third-party libraries for Oppia."""
    setup.main(args=[])
    setup_gae.main(args=[])
    # These system python libraries are REQUIRED to start the development server
    # and cannot be added to oppia_tools because the dev_appserver python script
    # looks for them in the default system paths when it is run. Therefore, we
    # must install these libraries to the developer's computer.
    system_pip_dependencies = [
        ('protobuf', common.PROTOBUF_VERSION),
        ('grpcio', common.GRPCIO_VERSION),
    ]
    local_pip_dependencies = [
        ('coverage', common.COVERAGE_VERSION, common.OPPIA_TOOLS_DIR),
        ('pylint', common.PYLINT_VERSION, common.OPPIA_TOOLS_DIR),
        ('Pillow', common.PILLOW_VERSION, common.OPPIA_TOOLS_DIR),
        ('pylint-quotes', common.PYLINT_QUOTES_VERSION, common.OPPIA_TOOLS_DIR),
        ('webtest', common.WEBTEST_VERSION, common.OPPIA_TOOLS_DIR),
        ('isort', common.ISORT_VERSION, common.OPPIA_TOOLS_DIR),
        ('pycodestyle', common.PYCODESTYLE_VERSION, common.OPPIA_TOOLS_DIR),
        ('esprima', common.ESPRIMA_VERSION, common.OPPIA_TOOLS_DIR),
        ('PyGithub', common.PYGITHUB_VERSION, common.OPPIA_TOOLS_DIR),
        ('protobuf', common.PROTOBUF_VERSION, common.OPPIA_TOOLS_DIR),
        ('psutil', common.PSUTIL_VERSION, common.OPPIA_TOOLS_DIR),
        ('pip-tools', common.PIP_TOOLS_VERSION, common.OPPIA_TOOLS_DIR),
        ('setuptools', common.SETUPTOOLS_VERSION, common.OPPIA_TOOLS_DIR),
    ]

    for package, version, path in local_pip_dependencies:
        ensure_pip_library_is_installed(package, version, path)

    for package, version in system_pip_dependencies:
        ensure_system_python_libraries_are_installed(package, version)

    # Download and install required JS and zip files.
    print('Installing third-party JS libraries and zip files.')
    install_third_party.main(args=[])

    # The following steps solves the problem of multiple google paths confusing
    # the python interpreter. Namely, there are two modules named google/, one
    # that is installed with google cloud libraries and another that comes with
    # the Google Cloud SDK. Python cannot import from both paths simultaneously
    # so we must combine the two modules into one. We solve this by copying the
    # Google Cloud SDK libraries that we need into the correct google
    # module directory in the 'third_party/python_libs' directory.
    print('Copying Google Cloud SDK modules to third_party/python_libs...')
    correct_google_path = os.path.join(
        common.THIRD_PARTY_PYTHON_LIBS_DIR, 'google')
    if not os.path.isdir(correct_google_path):
        os.mkdir(correct_google_path)

    if not os.path.isdir(os.path.join(correct_google_path, 'appengine')):
        shutil.copytree(
            os.path.join(
                common.GOOGLE_APP_ENGINE_SDK_HOME, 'google', 'appengine'),
            os.path.join(correct_google_path, 'appengine'))

    if not os.path.isdir(os.path.join(correct_google_path, 'net')):
        shutil.copytree(
            os.path.join(
                common.GOOGLE_APP_ENGINE_SDK_HOME, 'google', 'net'),
            os.path.join(correct_google_path, 'net'))

    if not os.path.isdir(os.path.join(correct_google_path, 'pyglib')):
        shutil.copytree(
            os.path.join(
                common.GOOGLE_APP_ENGINE_SDK_HOME, 'google', 'pyglib'),
            os.path.join(correct_google_path, 'pyglib'))

    # The following for loop populates all of the google modules with
    # the correct __init__.py files if they do not exist. This solves the bug
    # mentioned below where namespace packages sometimes install modules without
    # __init__.py files (python requires modules to have __init__.py files in
    # in order to recognize them as modules and import them):
    # https://github.com/googleapis/python-ndb/issues/518
    print(
        'Checking that all google library modules contain __init__.py files...')
    for path_list in os.walk(correct_google_path):
        root_path = path_list[0]
        if not root_path.endswith('__pycache__'):
            with python_utils.open_file(
                os.path.join(root_path, '__init__.py'), 'a'):
                # If the file doesn't exist, it is created. If it does exist,
                # this open does nothing.
                pass

    if common.is_windows_os():
        tweak_yarn_executable()

    # Install third-party node modules needed for the build process.
    subprocess.check_call([get_yarn_command(), 'install', '--pure-lockfile'])

    # Compile protobuf files.
    print('Installing buf and protoc binary.')
    install_buf_and_protoc()
    print('Compiling protobuf files.')
    compile_protobuf_files(PROTO_FILES_PATHS)

    # Install pre-commit script.
    print('Installing pre-commit hook for git')
    pre_commit_hook.main(args=['--install'])

    # TODO(#8112): Once pre_commit_linter is working correctly, this
    # condition should be removed.
    if not common.is_windows_os():
        # Install pre-push script.
        print('Installing pre-push hook for git')
        pre_push_hook.main(args=['--install'])


# The 'no coverage' pragma is used as this line is un-testable. This is because
# it will only be called when install_third_party_libs.py is used as a script.
if __name__ == '__main__': # pragma: no cover
    main()<|MERGE_RESOLUTION|>--- conflicted
+++ resolved
@@ -33,14 +33,11 @@
     ('pyyaml', '6.0', os.path.join(TOOLS_DIR, 'pyyaml-6.0')),
     ('future', '0.18.2', os.path.join('third_party', 'python_libs')),
     ('six', '1.16.0', os.path.join('third_party', 'python_libs')),
-<<<<<<< HEAD
     ('certifi', '2021.5.30', os.path.join(
         TOOLS_DIR, 'certifi-2021.5.30')),
     ('typing-extensions', '4.0.1', os.path.join('third_party', 'python_libs')),
-=======
     ('certifi', '2021.10.8', os.path.join(
         TOOLS_DIR, 'certifi-2021.10.8')),
->>>>>>> d7db2f58
 ]
 
 for package_name, version_number, target_path in PREREQUISITES:
