--- conflicted
+++ resolved
@@ -158,16 +158,10 @@
 
     python_utils.PRINT('Starting GAE development server')
     background_processes.append(subprocess.Popen(
-<<<<<<< HEAD
-        'python %s/dev_appserver.py %s %s %s --admin_host 0.0.0.0 --admin_port '
-        '8000 --host 0.0.0.0 --port %s %s --skip_sdk_update_check true %s' % (
-            common.GOOGLE_CLOUD_SDK_BIN, clear_datastore_arg,
-=======
         'python %s/dev_appserver.py %s %s %s --admin_host 0.0.0.0 '
         '--admin_port 8000 --host 0.0.0.0 --port %s %s --skip_sdk_update_check '
         'true %s' % (
             common.GOOGLE_APP_ENGINE_SDK_HOME, clear_datastore_arg,
->>>>>>> 8f3b3ef9
             enable_console_arg, disable_host_checking_arg, no_auto_restart,
             python_utils.UNICODE(PORT_NUMBER_FOR_GAE_SERVER),
             app_yaml_filepath), shell=True))
