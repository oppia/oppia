# Copyright 2019 The Oppia Authors. All Rights Reserved.
#
# Licensed under the Apache License, Version 2.0 (the 'License');
# you may not use this file except in compliance with the License.
# You may obtain a copy of the License at
#
#      http://www.apache.org/licenses/LICENSE-2.0
#
# Unless required by applicable law or agreed to in writing, software
# distributed under the License is distributed on an 'AS-IS' BASIS,
# WITHOUT WARRANTIES OR CONDITIONS OF ANY KIND, either express or implied.
# See the License for the specific language governing permissions and
# limitations under the License.

"""This script starts up a development server running Oppia. It installs any
missing third-party dependencies and starts up a local GAE development
server.
"""

from __future__ import annotations

import argparse
import contextlib
import time
from typing import Iterator, Optional, Sequence

# Do not import any Oppia modules here,
# import them below the "install_third_party_libs.main()" line.
from . import install_third_party_libs
# This installs third party libraries before importing other files or importing
# libraries that use the builtins python module (e.g. build).
install_third_party_libs.main()

from . import build # isort:skip  pylint: disable=wrong-import-position, wrong-import-order
from . import common # isort:skip  pylint: disable=wrong-import-position, wrong-import-order
from . import extend_index_yaml # isort:skip  pylint: disable=wrong-import-position, wrong-import-order
from . import servers # isort:skip  pylint: disable=wrong-import-position, wrong-import-order

from core.constants import constants # isort:skip  pylint: disable=wrong-import-position, wrong-import-order
<<<<<<< HEAD
=======
from scripts import generate_sample_data # isort:skip  pylint: disable=wrong-import-position, wrong-import-order
>>>>>>> 9dbe5745

_PARSER = argparse.ArgumentParser(
    description="""
Run the script from the oppia root folder:
    python -m scripts.start
Note that the root folder MUST be named 'oppia'.
""")

_PARSER.add_argument(
    '--save_datastore',
    help='optional; if specified, does not clear the datastore.',
    action='store_true')
_PARSER.add_argument(
    '--disable_host_checking',
    help='optional; if specified, disables host checking so that the dev '
         'server can be accessed by any device on the same network using the '
         'host device\'s IP address. DO NOT use this flag if you\'re running '
         'on an untrusted network.',
    action='store_true')
_PARSER.add_argument(
    '--prod_env',
    help='optional; if specified, runs Oppia in a production environment.',
    action='store_true')
_PARSER.add_argument(
    '--maintenance_mode',
    help='optional; if specified, puts Oppia into maintenance mode.',
    action='store_true')
_PARSER.add_argument(
    '--no_browser',
    help='optional; if specified, does not open a browser.',
    action='store_true')
_PARSER.add_argument(
    '--no_auto_restart',
    help='optional; if specified, does not automatically restart when files '
         'are changed.',
    action='store_true')
_PARSER.add_argument(
    '--source_maps',
    help='optional; if specified, build webpack with source maps.',
    action='store_true')
_PARSER.add_argument(
    '--contributor_dashboard_debug',
    help='DEPRECATED: use \'--generate_sample_data\' instead',
    action='store_true')
_PARSER.add_argument(
    '--generate_sample_data',
    help='optional; if specified, populate sample data that can be used to help'
         'develop for the contributor dashboard.',
    action='store_true')

PORT_NUMBER_FOR_GAE_SERVER = 8181


@contextlib.contextmanager
def alert_on_exit() -> Iterator[None]:
    """Context manager that alerts developers to wait for a graceful shutdown.

    Yields:
        None. Nothing.
    """
    try:
        yield
    finally:
        print(
            '\n\n'
            # ANSI escape sequence for bright yellow text color.
            '\033[93m'
            # ANSI escape sequence for bold font.
            '\033[1m'
            'Servers are shutting down, please wait for them to end gracefully!'
            # ANSI escape sequence for resetting formatting.
            '\033[0m'
            '\n\n')
        # Give developers an opportunity to read the alert.
        time.sleep(5)


def notify_about_successful_shutdown() -> None:
    """Notifies developers that the servers have shutdown gracefully."""
    print(
        '\n\n'
        # ANSI escape sequence for bright green text color.
        '\033[92m'
        # ANSI escape sequence for bold font.
        '\033[1m'
        # The notification.
        'Done! Thank you for waiting.'
        # ANSI escape sequence for resetting formatting.
        '\033[0m'
        '\n\n')


def call_extend_index_yaml() -> None:
    """Calls the extend_index_yaml.py script."""
    print('\033[94m' + 'Extending index.yaml...' + '\033[0m')
    extend_index_yaml.main()


def main(args: Optional[Sequence[str]] = None) -> None:
    """Starts up a development server running Oppia."""
    parsed_args = _PARSER.parse_args(args=args)

    if parsed_args.contributor_dashboard_debug:
        raise Exception(
            'The \'--contributor_dashboard_debug\' flag is deprecated'
            'use \'--generate_sample_data\' instead.'
        )

    if common.is_port_in_use(PORT_NUMBER_FOR_GAE_SERVER):
        common.print_each_string_after_two_new_lines([
            'WARNING',
            'Could not start new server. There is already an existing server '
            'running at port %s.' % PORT_NUMBER_FOR_GAE_SERVER,
        ])

    # NOTE: The ordering of alert_on_exit() is important because we want the
    # alert to be printed _before_ the ExitStack unwinds, hence its placement as
    # the "latter" context (context managers exit in reverse-order).
    with contextlib.ExitStack() as stack, alert_on_exit():
        # ExitStack unwinds in reverse-order, so this will be the final action.
        stack.callback(notify_about_successful_shutdown)
        stack.callback(call_extend_index_yaml)

        build_args = []
        if parsed_args.prod_env:
            build_args.append('--prod_env')
        if parsed_args.maintenance_mode:
            build_args.append('--maintenance_mode')
        if parsed_args.source_maps:
            build_args.append('--source_maps')
        build.main(args=build_args)
        stack.callback(build.set_constants_to_default)

        stack.enter_context(servers.managed_redis_server())
        stack.enter_context(servers.managed_elasticsearch_dev_server())

        if constants.EMULATOR_MODE:
            stack.enter_context(servers.managed_firebase_auth_emulator(
                recover_users=parsed_args.save_datastore))
            stack.enter_context(servers.managed_cloud_datastore_emulator(
                clear_datastore=not parsed_args.save_datastore))

        # NOTE: When prod_env=True the Webpack compiler is run by build.main().
        if not parsed_args.prod_env:
            # We need to create an empty hashes.json file for the build so that
            # we don't get the error "assets/hashes.json file doesn't exist".
            build.save_hashes_to_file({})
            stack.enter_context(servers.managed_ng_build(watch_mode=True))
            stack.enter_context(servers.managed_webpack_compiler(
                use_prod_env=False, use_source_maps=parsed_args.source_maps,
                watch_mode=True))

        app_yaml_path = 'app.yaml' if parsed_args.prod_env else 'app_dev.yaml'
        dev_appserver = stack.enter_context(servers.managed_dev_appserver(
            app_yaml_path,
            enable_host_checking=not parsed_args.disable_host_checking,
            automatic_restart=not parsed_args.no_auto_restart,
            skip_sdk_update_check=True,
            port=PORT_NUMBER_FOR_GAE_SERVER))

<<<<<<< HEAD
=======
        if parsed_args.generate_sample_data:
            initializer = (
                generate_sample_data.GenerateSampleData(
                    base_url='http://localhost:%s' % PORT_NUMBER_FOR_GAE_SERVER)
            )
            initializer.generate_sample_data()

>>>>>>> 9dbe5745
        if parsed_args.no_browser:
            common.print_each_string_after_two_new_lines([
                'INFORMATION',
                'Local development server is ready! You can access it by '
                'navigating to http://localhost:%s/ in a web '
                'browser.' % PORT_NUMBER_FOR_GAE_SERVER,
            ])
        else:
            try:
                stack.enter_context(servers.create_managed_web_browser(
                    PORT_NUMBER_FOR_GAE_SERVER))
                common.print_each_string_after_two_new_lines([
                    'INFORMATION',
                    'Local development server is ready! Opening a default web '
                    'browser window pointing to it: '
                    'http://localhost:%s/' % PORT_NUMBER_FOR_GAE_SERVER,
                ])
            except Exception as error:
                common.print_each_string_after_two_new_lines([
                    'ERROR',
                    'Error occurred while attempting to automatically launch '
                    'the web browser: %s' % error,
                ])
                common.print_each_string_after_two_new_lines([
                    'INFORMATION',
                    'Local development server is ready! You can access it by '
                    'navigating to http://localhost:%s/ in a web '
                    'browser.' % PORT_NUMBER_FOR_GAE_SERVER,
                ])

        dev_appserver.wait()


if __name__ == '__main__':  # pragma: no cover
    main()<|MERGE_RESOLUTION|>--- conflicted
+++ resolved
@@ -37,10 +37,6 @@
 from . import servers # isort:skip  pylint: disable=wrong-import-position, wrong-import-order
 
 from core.constants import constants # isort:skip  pylint: disable=wrong-import-position, wrong-import-order
-<<<<<<< HEAD
-=======
-from scripts import generate_sample_data # isort:skip  pylint: disable=wrong-import-position, wrong-import-order
->>>>>>> 9dbe5745
 
 _PARSER = argparse.ArgumentParser(
     description="""
@@ -201,16 +197,6 @@
             skip_sdk_update_check=True,
             port=PORT_NUMBER_FOR_GAE_SERVER))
 
-<<<<<<< HEAD
-=======
-        if parsed_args.generate_sample_data:
-            initializer = (
-                generate_sample_data.GenerateSampleData(
-                    base_url='http://localhost:%s' % PORT_NUMBER_FOR_GAE_SERVER)
-            )
-            initializer.generate_sample_data()
-
->>>>>>> 9dbe5745
         if parsed_args.no_browser:
             common.print_each_string_after_two_new_lines([
                 'INFORMATION',
