--- conflicted
+++ resolved
@@ -146,7 +146,6 @@
 
     common.start_redis_server()
 
-<<<<<<< HEAD
     import contextlib2
 
     with contextlib2.ExitStack() as stack:
@@ -161,17 +160,6 @@
             automatic_restart=not parsed_args.no_auto_restart,
             skip_sdk_update_check=True, port=PORT_NUMBER_FOR_GAE_SERVER))
 
-=======
-    python_utils.PRINT('Starting GAE development server')
-    managed_dev_appserver = common.managed_dev_appserver(
-        app_yaml_filepath, clear_datastore=not parsed_args.save_datastore,
-        enable_console=parsed_args.enable_console,
-        enable_host_checking=not parsed_args.disable_host_checking,
-        automatic_restart=not parsed_args.no_auto_restart,
-        skip_sdk_update_check=True, port=PORT_NUMBER_FOR_GAE_SERVER)
-
-    with managed_dev_appserver:
->>>>>>> 512b8f33
         # Wait for the servers to come up.
         while not common.is_port_open(PORT_NUMBER_FOR_GAE_SERVER):
             time.sleep(1)
