# Copyright 2014 The Oppia Authors. All Rights Reserved.
#
# Licensed under the Apache License, Version 2.0 (the "License");
# you may not use this file except in compliance with the License.
# You may obtain a copy of the License at
#
#      http://www.apache.org/licenses/LICENSE-2.0
#
# Unless required by applicable law or agreed to in writing, software
# distributed under the License is distributed on an "AS-IS" BASIS,
# WITHOUT WARRANTIES OR CONDITIONS OF ANY KIND, either express or implied.
# See the License for the specific language governing permissions and
# limitations under the License.

"""Utility functions for managing server processes required by Oppia."""

from __future__ import annotations

import contextlib
import logging
import os
import re
import shutil
import signal
import subprocess
import threading

from core import feconf
from core import utils
from scripts import common

import psutil

from typing import (
    Any, Callable, ContextManager, Dict, Iterator, List, Optional, Sequence,
    Union
)


# Here we use type Any because the argument 'popen_kwargs' can accept an
# arbitrary number of keyword arguments with different types of values.
@contextlib.contextmanager
def managed_process(
    command_args: Sequence[Union[int, str]],
    human_readable_name: str = 'Process',
    shell: bool = False,
    timeout_secs: int = 60,
    raise_on_nonzero_exit: bool = True,
    **popen_kwargs: Any
) -> Iterator[psutil.Process]:
    """Context manager for starting and stopping a process gracefully.

    Args:
        command_args: list(int|str). A sequence of program arguments, where the
            program to execute is the first item. Ints are allowed in order to
            accomodate e.g. port numbers.
        human_readable_name: str. The human-readable name of the process. Used
            by the function's logging logic to improve readability.
        shell: bool. Whether the command should be run inside of its own shell.
            WARNING: Executing shell commands that incorporate unsanitized input
            from an untrusted source makes a program vulnerable to
            [shell injection](https://w.wiki/_Ac2), a serious security flaw
            which can result in arbitrary command execution. For this reason,
            the use of `shell=True` is **strongly discouraged** in cases where
            the command string is constructed from external input.
        timeout_secs: int. The time allotted for the managed process and its
            descendants to terminate themselves. After the timeout, any
            remaining processes will be killed abruptly.
        raise_on_nonzero_exit: bool. If True, raise an Exception when the
            managed process has a nonzero exit code. If False, no Exception is
            raised, and it is the caller's responsibility to handle the error.
        **popen_kwargs: dict(str: *). Same kwargs as `subprocess.Popen`.

    Yields:
        psutil.Process. The process managed by the context manager.

    Raises:
        Exception. The process exited unexpectedly (only raised if
            raise_on_nonzero_exit is True).
    """
    get_proc_info: Callable[[psutil.Process], str] = lambda p: (
        '%s(name="%s", pid=%d)' % (human_readable_name, p.name(), p.pid)
        if p.is_running() else '%s(pid=%d)' % (human_readable_name, p.pid))

    stripped_args = (('%s' % arg).strip() for arg in command_args)
    non_empty_args = (s for s in stripped_args if s)

    command = ' '.join(non_empty_args) if shell else list(non_empty_args)
    human_readable_command = command if shell else ' '.join(command)
    msg = 'Starting new %s: %s' % (human_readable_name, human_readable_command)
    print(msg)
    popen_proc = psutil.Popen(command, shell=shell, **popen_kwargs)

    try:
        yield popen_proc
    finally:
        proc_name = get_proc_info(popen_proc)
        print('Stopping %s...' % proc_name)
        procs_still_alive = [popen_proc]

        try:
            if popen_proc.is_running():
                # Children must be terminated before the parent, otherwise they
                # may become zombie processes.
                procs_still_alive = (
                    popen_proc.children(recursive=True) + [popen_proc])

            procs_to_kill = []
            for proc in procs_still_alive:
                if proc.is_running():
                    logging.info('Terminating %s...' % get_proc_info(proc))
                    proc.terminate()
                    procs_to_kill.append(proc)
                else:
                    logging.info('%s has already ended.' % get_proc_info(proc))

            procs_gone, procs_still_alive = (
                psutil.wait_procs(procs_to_kill, timeout=timeout_secs))
            for proc in procs_still_alive:
                logging.warning('Forced to kill %s!' % get_proc_info(proc))
                proc.kill()
            for proc in procs_gone:
                logging.info('%s has already ended.' % get_proc_info(proc))
        except Exception:
            # NOTE: Raising an exception while exiting a context manager is bad
            # practice, so we log and suppress exceptions instead.
            logging.exception(
                'Failed to stop %s gracefully!' % get_proc_info(popen_proc))

        exit_code = popen_proc.returncode
        # Note that negative values indicate termination by a signal: SIGTERM,
        # SIGINT, etc. Also, exit code 143 indicates that the process received
        # a SIGTERM from the OS, and it succeeded in gracefully terminating.
        if (
            exit_code is not None and exit_code > 0 and exit_code != 143
            and raise_on_nonzero_exit
        ):
            raise Exception(
                'Process %s exited unexpectedly with exit code %s' %
                (proc_name, exit_code))


@contextlib.contextmanager
def managed_dev_appserver(
    app_yaml_path: str,
    env: Optional[Dict[str, str]] = None,
    log_level: str = 'info',
    host: str = '0.0.0.0',
    port: int = 8080,
    admin_host: str = '0.0.0.0',
    admin_port: int = 8000,
    enable_host_checking: bool = True,
    automatic_restart: bool = False,
    skip_sdk_update_check: bool = False
) -> Iterator[psutil.Process]:
    """Returns a context manager to start up and shut down a GAE dev appserver.

    Args:
        app_yaml_path: str. Path to the app.yaml file which defines the
            structure of the server.
        env: dict(str: str) or None. Defines the environment variables for the
            new process.
        log_level: str. The lowest log level generated by the application code
            and the development server. Expected values are: debug, info,
            warning, error, critical.
        host: str. The host name to which the app server should bind.
        port: int. The lowest port to which application modules should bind.
        admin_host: str. The host name to which the admin server should bind.
        admin_port: int. The port to which the admin server should bind.
        enable_host_checking: bool. Whether to enforce HTTP Host checking for
            application modules, API server, and admin server. Host checking
            protects against DNS rebinding attacks, so only disable after
            understanding the security implications.
        automatic_restart: bool. Whether to restart instances automatically when
            files relevant to their module are changed.
        skip_sdk_update_check: bool. Whether to skip checking for SDK updates.
            If false, uses .appcfg_nag to decide.

    Yields:
        psutil.Process. The dev_appserver process.
    """
    dev_appserver_args: List[Union[str, int]] = [
        common.CURRENT_PYTHON_BIN,
        common.DEV_APPSERVER_PATH,
        '--host', host,
        '--port', port,
        '--admin_host', admin_host,
        '--admin_port', admin_port,
        '--enable_host_checking', 'true' if enable_host_checking else 'false',
        '--automatic_restart', 'true' if automatic_restart else 'false',
        '--skip_sdk_update_check', 'true' if skip_sdk_update_check else 'false',
        '--log_level', log_level,
        '--dev_appserver_log_level', log_level,
        app_yaml_path
    ]
    with contextlib.ExitStack() as stack:
        # OK to use shell=True here because we are not passing anything that
        # came from an untrusted user, only other callers of the script,
        # so there's no risk of shell-injection attacks.
        proc = stack.enter_context(managed_process(
            dev_appserver_args,
            human_readable_name='GAE Development Server',
            shell=True,
            env=env
        ))
        common.wait_for_port_to_be_in_use(port)
        yield proc


@contextlib.contextmanager
def managed_firebase_auth_emulator(
    recover_users: bool = False
) -> Iterator[psutil.Process]:
    """Returns a context manager to manage the Firebase auth emulator.

    Args:
        recover_users: bool. Whether to recover users created by the previous
            instance of the Firebase auth emulator.

    Yields:
        psutil.Process. The Firebase emulator process.
    """
    emulator_args = [
        common.FIREBASE_PATH, 'emulators:start', '--only', 'auth',
        '--project', feconf.OPPIA_PROJECT_ID,
        '--config', feconf.FIREBASE_EMULATOR_CONFIG_PATH,
    ]

    emulator_args.extend(
        ['--import', common.FIREBASE_EMULATOR_CACHE_DIR, '--export-on-exit']
        if recover_users else
        ['--export-on-exit', common.FIREBASE_EMULATOR_CACHE_DIR])

    # OK to use shell=True here because we are passing string literals and
    # constants, so there is no risk of a shell-injection attack.
    proc_context = managed_process(
        emulator_args, human_readable_name='Firebase Emulator', shell=True)
    with proc_context as proc:
        common.wait_for_port_to_be_in_use(feconf.FIREBASE_EMULATOR_PORT)
        yield proc


@contextlib.contextmanager
def managed_elasticsearch_dev_server() -> Iterator[psutil.Process]:
    """Returns a context manager for ElasticSearch server for running tests
    in development mode and running a local dev server. This is only required
    in a development environment.

    Yields:
        psutil.Process. The ElasticSearch server process.
    """
    # Clear previous data stored in the local cluster.
    if os.path.exists(common.ES_PATH_DATA_DIR):
        shutil.rmtree(common.ES_PATH_DATA_DIR)

    es_args = [
        '%s/bin/elasticsearch' % common.ES_PATH,
        # -q is the quiet flag.
        '-q'
    ]
    # Override the default path to ElasticSearch config files.
    es_env = {
        'ES_PATH_CONF': common.ES_PATH_CONFIG_DIR,
        # Set the minimum heap size to 100 MB and maximum to 500 MB.
        'ES_JAVA_OPTS': '-Xms100m -Xmx500m'
    }
    # OK to use shell=True here because we are passing string literals and
    # constants, so there is no risk of a shell-injection attack.
    proc_context = managed_process(
        es_args, human_readable_name='ElasticSearch Server', env=es_env,
        shell=True)
    with proc_context as proc:
        common.wait_for_port_to_be_in_use(feconf.ES_LOCALHOST_PORT)
        yield proc


@contextlib.contextmanager
def managed_cloud_datastore_emulator(
    clear_datastore: bool = False
) -> Iterator[psutil.Process]:
    """Returns a context manager for the Cloud Datastore emulator.

    Args:
        clear_datastore: bool. Whether to delete the datastore's config and data
            before starting the emulator.

    Yields:
        psutil.Process. The emulator process.
    """
    emulator_hostport = '%s:%d' % (
        feconf.CLOUD_DATASTORE_EMULATOR_HOST,
        feconf.CLOUD_DATASTORE_EMULATOR_PORT)
    emulator_args = [
        common.GCLOUD_PATH, 'beta', 'emulators', 'datastore', 'start',
        '--project', feconf.OPPIA_PROJECT_ID,
        '--data-dir', common.CLOUD_DATASTORE_EMULATOR_DATA_DIR,
        '--host-port', emulator_hostport,
        '--consistency=1.0',
        '--quiet'
    ]

    if clear_datastore:
        emulator_args.append('--no-store-on-disk')

    with contextlib.ExitStack() as stack:
        data_dir_exists = os.path.exists(
            common.CLOUD_DATASTORE_EMULATOR_DATA_DIR)
        if clear_datastore and data_dir_exists:
            # Replace it with an empty directory.
            shutil.rmtree(common.CLOUD_DATASTORE_EMULATOR_DATA_DIR)
            os.makedirs(common.CLOUD_DATASTORE_EMULATOR_DATA_DIR)
        elif not data_dir_exists:
            os.makedirs(common.CLOUD_DATASTORE_EMULATOR_DATA_DIR)

        # OK to use shell=True here because we are passing string literals and
        # constants, so there is no risk of a shell-injection attack.
        proc = stack.enter_context(managed_process(
            emulator_args, human_readable_name='Cloud Datastore Emulator',
            shell=True))

        common.wait_for_port_to_be_in_use(feconf.CLOUD_DATASTORE_EMULATOR_PORT)

        # Environment variables required to communicate with the emulator.
        stack.enter_context(common.swap_env(
            'DATASTORE_DATASET', feconf.OPPIA_PROJECT_ID))
        stack.enter_context(common.swap_env(
            'DATASTORE_EMULATOR_HOST', emulator_hostport))
        stack.enter_context(common.swap_env(
            'DATASTORE_EMULATOR_HOST_PATH', '%s/datastore' % emulator_hostport))
        stack.enter_context(common.swap_env(
            'DATASTORE_HOST', 'http://%s' % emulator_hostport))
        stack.enter_context(common.swap_env(
            'DATASTORE_PROJECT_ID', feconf.OPPIA_PROJECT_ID))
        stack.enter_context(common.swap_env(
            'DATASTORE_USE_PROJECT_ID_AS_APP_ID', 'true'))
        stack.enter_context(common.swap_env(
            'GOOGLE_CLOUD_PROJECT', feconf.OPPIA_PROJECT_ID))

        yield proc


@contextlib.contextmanager
def managed_redis_server() -> Iterator[psutil.Process]:
    """Run the redis server within a context manager that ends it gracefully."""
    if common.is_windows_os():
        raise Exception(
            'The redis command line interface is not installed because your '
            'machine is on the Windows operating system. The redis server '
            'cannot start.')

    # Check if a redis dump file currently exists. This file contains residual
    # data from a previous run of the redis server. If it exists, removes the
    # dump file so that the redis server starts with a clean slate.
    if os.path.exists(common.REDIS_DUMP_PATH):
        os.remove(common.REDIS_DUMP_PATH)

    # OK to use shell=True here because we are passing string literals and
    # constants, so there is no risk of a shell-injection attack.
    proc_context = managed_process(
        [common.REDIS_SERVER_PATH, common.REDIS_CONF_PATH],
        human_readable_name='Redis Server', shell=True)
    with proc_context as proc:
        common.wait_for_port_to_be_in_use(feconf.REDISPORT)
        try:
            yield proc
        finally:
            subprocess.check_call([common.REDIS_CLI_PATH, 'shutdown', 'nosave'])


def create_managed_web_browser(
    port: int
) -> Optional[ContextManager[psutil.Process]]:
    """Returns a context manager for a web browser targeting the given port on
    localhost. If a web browser cannot be opened on the current system by Oppia,
    then returns None instead.

    Args:
        port: int. The port number to open in the web browser.

    Returns:
        context manager|None. The context manager to a web browser window, or
        None if the current operating system does not support web browsers.
    """
    url = 'http://localhost:%s/' % port
    human_readable_name = 'Web Browser'
    if common.is_linux_os():
        if any(re.match('.*VBOX.*', d) for d in os.listdir('/dev/disk/by-id/')):
            return None
        else:
            return managed_process(
                ['xdg-open', url], human_readable_name=human_readable_name)
    elif common.is_mac_os():
        return managed_process(
            ['open', url], human_readable_name=human_readable_name)
    else:
        return None


@contextlib.contextmanager
def managed_webpack_compiler(
    config_path: Optional[str] = None,
    use_prod_env: bool = False,
    use_source_maps: bool = False,
    watch_mode: bool = False,
    max_old_space_size: Optional[int] = None
) -> Iterator[psutil.Process]:
    """Returns context manager to start/stop the webpack compiler gracefully.

    Args:
        config_path: str|None. Path to an explicit webpack config, or None to
            determine it from the other args.
        use_prod_env: bool. Whether to compile for use in production. Only
            respected if config_path is None.
        use_source_maps: bool. Whether to compile with source maps. Only
            respected if config_path is None.
        watch_mode: bool. Run the compiler in watch mode, which rebuilds on file
            change.
        max_old_space_size: int|None. Sets the max memory size of the compiler's
            "old memory" section. As memory consumption approaches the limit,
            the compiler will spend more time on garbage collection in an effort
            to free unused memory.

    Yields:
        psutil.Process. The Webpack compiler process.

    Raises:
        OSError. First build never completed.
    """
    if config_path is not None:
        pass
    elif use_prod_env:
        config_path = (
            common.WEBPACK_PROD_SOURCE_MAPS_CONFIG if use_source_maps else
            common.WEBPACK_PROD_CONFIG)
    else:
        config_path = (
            common.WEBPACK_DEV_SOURCE_MAPS_CONFIG if use_source_maps else
            common.WEBPACK_DEV_CONFIG)

    compiler_args = [
        common.NODE_BIN_PATH, common.WEBPACK_BIN_PATH, '--config', config_path,
    ]
    if max_old_space_size:
        # NOTE: --max-old-space-size is a flag for Node.js, not the Webpack
        # compiler, so we insert it immediately after NODE_BIN_PATH.
        compiler_args.insert(1, '--max-old-space-size=%d' % max_old_space_size)
    if watch_mode:
        compiler_args.extend(['--color', '--watch', '--progress'])

    with contextlib.ExitStack() as exit_stack:
        # OK to use shell=True here because we are passing string literals and
        # constants, so there is no risk of a shell-injection attack.
        proc = exit_stack.enter_context(managed_process(
            compiler_args, human_readable_name='Webpack Compiler', shell=True,
            # Capture compiler's output to detect when builds have completed.
            stdout=subprocess.PIPE))

        read_line_func: Callable[[], Optional[bytes]] = (
            lambda: proc.stdout.readline() or None
        )
        if watch_mode:
            for line in iter(read_line_func, None):
                common.write_stdout_safe(line)
                # Message printed when a compilation has succeeded. We break
                # after the first one to ensure the site is ready to be visited.
                if b'Built at: ' in line:
                    break
            else:
                # If none of the lines contained the string 'Built at',
                # raise an error because a build hasn't finished successfully.
                raise IOError('First build never completed')

        def print_proc_output() -> None:
            """Prints the proc's output until it is exhausted."""
            for line in iter(read_line_func, None):
                common.write_stdout_safe(line)

        # Start a thread to print the rest of the compiler's output to stdout.
        printer_thread = threading.Thread(target=print_proc_output)
        printer_thread.start()
        exit_stack.callback(printer_thread.join)

        yield proc


def get_chrome_verison() -> str:
    """Returns the version of Chrome installed on the system."""

    # Although there are spaces between Google and Chrome in the path, we
    # don't need to escape them for Popen (as opposed to on the terminal, in
    # which case we would need to escape them for the command to run).
    chrome_command = (
        '/Applications/Google Chrome.app/Contents/MacOS/Google Chrome'
        if common.is_mac_os() else 'google-chrome')
    try:
        output = subprocess.check_output([chrome_command, '--version'])
    except OSError as e:
        # For the error message on macOS, we need to add the backslashes in.
        # This is because it is likely that a user will try to run the
        # command on their terminal and, as mentioned above, the macOS
        # chrome version command has spaces in the path which need to be
        # escaped for successful terminal use.
        raise Exception(
            'Failed to execute "%s --version" command. This is used to '
            'determine the chromedriver version to use. Please set the '
            'chromedriver version manually using the '
            '--chrome_driver_version flag. To determine the '
            'chromedriver version to be used, please follow the '
            'instructions mentioned in the following URL:\n'
            'https://chromedriver.chromium.org/downloads/version-selection'
            % chrome_command.replace(' ', r'\ ')) from e

    installed_version_parts = b''.join(re.findall(rb'[0-9.]', output))
    installed_version = '.'.join(
        installed_version_parts.decode('utf-8').split('.')[:-1])
    response = utils.url_open(
        'https://chromedriver.storage.googleapis.com/LATEST_RELEASE_%s' % (
            installed_version))
    chrome_version: str = response.read().decode('utf-8')

    return chrome_version


@contextlib.contextmanager
def managed_portserver() -> Iterator[psutil.Process]:
    """Returns context manager to start/stop the portserver gracefully.

    The portserver listens at PORTSERVER_SOCKET_FILEPATH and allocates free
    ports to clients. This prevents race conditions when two clients request
    ports in quick succession. The local Google App Engine server that we use to
    serve the development version of Oppia uses python_portpicker, which is
    compatible with the portserver this function starts, to request ports.

    By "compatible" we mean that python_portpicker requests a port by sending a
    request consisting of the PID of the requesting process and expects a
    response consisting of the allocated port number. This is the interface
    provided by this portserver.

    Yields:
        psutil.Popen. The Popen subprocess object.
    """
    # Check if a socket file exists. This file can exist when previous instance
    # of the portserver did not close properly. We need to remove as otherwise
    # the portserver will fail to start.
    if os.path.exists(common.PORTSERVER_SOCKET_FILEPATH):
        os.remove(common.PORTSERVER_SOCKET_FILEPATH)

    portserver_args = [
        'python', '-m', 'scripts.run_portserver',
        '--portserver_unix_socket_address', common.PORTSERVER_SOCKET_FILEPATH,
    ]
    # OK to use shell=True here because we are passing string literals and
    # constants, so there is no risk of a shell-injection attack.
    proc_context = managed_process(
        portserver_args, human_readable_name='Portserver', shell=True)

    with proc_context as proc:
        try:
            yield proc
        finally:
            # Before exiting the proc_context, try to end the process with
            # SIGINT. The portserver is configured to shut down cleanly upon
            # receiving this signal.
            try:
                proc.send_signal(signal.SIGINT)
            except OSError:
                # Raises when the process has already shutdown, in which case we
                # can just return immediately.
                return  # pylint: disable=lost-exception
            else:
                # Otherwise, give the portserver 10 seconds to shut down after
                # sending CTRL-C (SIGINT).
                try:
                    proc.wait(timeout=10)
                except psutil.TimeoutExpired:
                    # If the server fails to shut down, allow proc_context to
                    # end it by calling terminate() and/or kill().
                    pass


@contextlib.contextmanager
<<<<<<< HEAD
def managed_webdriver_server(
    chrome_version: Optional[str] = None
) -> Iterator[psutil.Process]:
    """Returns context manager to start/stop the Webdriver server gracefully.

    This context manager updates Google Chrome before starting the server.

    Args:
        chrome_version: str|None. The version of Google Chrome to run the tests
            on. If None, then the currently-installed version of Google Chrome
            is used instead.

    Yields:
        psutil.Process. The Webdriver process.

    Raises:
        Exception. Space instead of '\'.
    """
    if chrome_version is None:
        chrome_version = get_chrome_verison()

    print('\n\nCHROME VERSION: %s' % chrome_version)

    subprocess.check_call([
        common.NODE_BIN_PATH, common.WEBDRIVER_MANAGER_BIN_PATH, 'update',
        '--versions.chrome', chrome_version,
    ])

    with contextlib.ExitStack() as exit_stack:
        if common.is_windows_os():
            # NOTE: webdriver-manager (version 13.0.0) uses `os.arch()` to
            # determine the architecture of the operating system, however, this
            # function can only be used to determine the architecture of the
            # machine that compiled `node`. In the case of Windows, we are using
            # the portable version, which was compiled on `ia32` machine so that
            # is the value returned by this `os.arch` function. Unfortunately,
            # webdriver-manager seems to assume that Windows wouldn't run on the
            # ia32 architecture, so its help function used to determine download
            # link returns null for this, which means that the application has
            # no idea about where to download the correct version.
            #
            # https://github.com/angular/webdriver-manager/blob/b7539a5a3897a8a76abae7245f0de8175718b142/lib/provider/chromedriver.ts#L16
            # https://github.com/angular/webdriver-manager/blob/b7539a5a3897a8a76abae7245f0de8175718b142/lib/provider/geckodriver.ts#L21
            # https://github.com/angular/webdriver-manager/blob/b7539a5a3897a8a76abae7245f0de8175718b142/lib/provider/chromedriver.ts#L167
            # https://github.com/nodejs/node/issues/17036
            regex_pattern = re.escape('this.osArch = os.arch();')
            arch = 'x64' if common.is_x64_architecture() else 'x86'
            replacement_string = 'this.osArch = "%s";' % arch
            exit_stack.enter_context(common.inplace_replace_file_context(
                common.CHROME_PROVIDER_FILE_PATH, regex_pattern,
                replacement_string))
            exit_stack.enter_context(common.inplace_replace_file_context(
                common.GECKO_PROVIDER_FILE_PATH, regex_pattern,
                replacement_string))

        # OK to use shell=True here because we are passing string literals and
        # constants, so there is no risk of a shell-injection attack.
        proc = exit_stack.enter_context(managed_process([
            common.NODE_BIN_PATH, common.WEBDRIVER_MANAGER_BIN_PATH, 'start',
            '--versions.chrome', chrome_version, '--quiet', '--standalone',
        ], human_readable_name='Webdriver manager', shell=True))

        common.wait_for_port_to_be_in_use(4444)

        yield proc


# Here we use type Any because the argument 'kwargs' can accept an arbitrary
# number of keyword arguments with different types of values.
@contextlib.contextmanager
def managed_protractor_server(
    suite_name: str = 'full',
    dev_mode: bool = True,
    debug_mode: bool = False,
    sharding_instances: int = 1,
    mobile: bool = False,
    **kwargs: Any
) -> Iterator[psutil.Process]:
    """Returns context manager to start/stop the Protractor server gracefully.

    Args:
        suite_name: str. The suite name whose tests should be run. If the value
            is `full`, all tests will run.
        dev_mode: bool. Whether the test is running on dev_mode.
        debug_mode: bool. Whether to run the protractor tests in debugging mode.
            Read the following instructions to learn how to run e2e tests in
            debugging mode:
            https://www.protractortest.org/#/debugging#disabled-control-flow.
        sharding_instances: int. How many sharding instances to be running.
        mobile: bool. Whether to run e2e test in the mobile viewport.
        **kwargs: dict(str: *). Keyword arguments passed to psutil.Popen.

    Yields:
        psutil.Process. The protractor process.

    Raises:
        ValueError. Number of sharding instances are less than 0.
    """
    if sharding_instances <= 0:
        raise ValueError('Sharding instance should be larger than 0')

    if mobile:
        os.environ['MOBILE'] = 'true'
    else:
        os.environ['MOBILE'] = 'false'

    protractor_args = [
        common.NODE_BIN_PATH,
        # This flag ensures tests fail if the `waitFor()` calls time out.
        '--unhandled-rejections=strict',
        common.PROTRACTOR_BIN_PATH, common.PROTRACTOR_CONFIG_FILE_PATH,
        '--params.devMode=%s' % dev_mode,
        '--suite', suite_name,
    ]

    if debug_mode:
        # NOTE: This is a flag for Node.js, not Protractor, so we insert it
        # immediately after NODE_BIN_PATH.
        protractor_args.insert(1, '--inspect-brk')

    if sharding_instances > 1:
        protractor_args.extend([
            '--capabilities.shardTestFiles=True',
            '--capabilities.maxInstances=%d' % sharding_instances,
        ])

    # OK to use shell=True here because we are passing string literals and
    # constants, so there is no risk of a shell-injection attack.
    managed_protractor_proc = managed_process(
        protractor_args, human_readable_name='Protractor Server', shell=True,
        raise_on_nonzero_exit=False, **kwargs)

    try:
        with managed_protractor_proc as proc:
            yield proc
    finally:
        del os.environ['MOBILE']


# Here we use type Any because the argument 'kwargs' can accept an arbitrary
# number of keyword arguments with different types of values.
@contextlib.contextmanager
=======
>>>>>>> 7e424589
def managed_webdriverio_server(
    suite_name: str = 'full',
    dev_mode: bool = True,
    debug_mode: bool = False,
    sharding_instances: int = 1,
    chrome_version: Optional[str] = None,
    mobile: bool = False,
    **kwargs: Any
) -> Iterator[psutil.Process]:
    """Returns context manager to start/stop the WebdriverIO server gracefully.

    Args:
        suite_name: str. The suite name whose tests should be run. If the value
            is `full`, all tests will run.
        dev_mode: bool. Whether the test is running on dev_mode.
        debug_mode: bool. Whether to run the webdriverio tests in debugging
            mode. Read the following instructions to learn how to run e2e
            tests in debugging mode:
            https://webdriver.io/docs/debugging/#the-debug-command.
        sharding_instances: int. How many sharding instances to be running.
        chrome_version: str|None. The version of Google Chrome to run the tests
            on. If None, then the currently-installed version of Google Chrome
            is used instead.
        **kwargs: dict(str: *). Keyword arguments passed to psutil.Popen.
        mobile: bool. Whether to run the webdriverio tests in mobile mode.

    Yields:
        psutil.Process. The webdriverio process.

    Raises:
        ValueError. Number of sharding instances are less than 0.
    """
    if sharding_instances <= 0:
        raise ValueError('Sharding instance should be larger than 0')

    if chrome_version is None:
        chrome_version = get_chrome_verison()

    if mobile:
        os.environ['MOBILE'] = 'true'
    else:
        os.environ['MOBILE'] = 'false'

    webdriverio_args = [
        common.NPX_BIN_PATH,
        # This flag ensures tests fail if the `waitFor()` calls time out.
        '--unhandled-rejections=strict',
        common.NODEMODULES_WDIO_BIN_PATH, common.WEBDRIVERIO_CONFIG_FILE_PATH,
        '--suite', suite_name, chrome_version,
        '--params.devMode=%s' % dev_mode,
    ]

    # Capabilities in wdio.conf.js are added as an array of object,
    # so in order to set the value of maxmium instances of chrome
    # in wdio.conf.js, we need to provide the index of the capability
    # at which chrome is present, i.e. 0.
    if sharding_instances > 1:
        webdriverio_args.extend([
           '--capabilities[0].maxInstances=%d' % sharding_instances,
       ])

    if debug_mode:
        webdriverio_args.insert(0, 'DEBUG=true')

    # OK to use shell=True here because we are passing string literals and
    # constants, so there is no risk of a shell-injection attack.
    managed_webdriverio_proc = managed_process(
        webdriverio_args, human_readable_name='WebdriverIO Server', shell=True,
        raise_on_nonzero_exit=False, **kwargs)

    try:
        with managed_webdriverio_proc as proc:
            yield proc
    finally:
        del os.environ['MOBILE']<|MERGE_RESOLUTION|>--- conflicted
+++ resolved
@@ -579,151 +579,6 @@
 
 
 @contextlib.contextmanager
-<<<<<<< HEAD
-def managed_webdriver_server(
-    chrome_version: Optional[str] = None
-) -> Iterator[psutil.Process]:
-    """Returns context manager to start/stop the Webdriver server gracefully.
-
-    This context manager updates Google Chrome before starting the server.
-
-    Args:
-        chrome_version: str|None. The version of Google Chrome to run the tests
-            on. If None, then the currently-installed version of Google Chrome
-            is used instead.
-
-    Yields:
-        psutil.Process. The Webdriver process.
-
-    Raises:
-        Exception. Space instead of '\'.
-    """
-    if chrome_version is None:
-        chrome_version = get_chrome_verison()
-
-    print('\n\nCHROME VERSION: %s' % chrome_version)
-
-    subprocess.check_call([
-        common.NODE_BIN_PATH, common.WEBDRIVER_MANAGER_BIN_PATH, 'update',
-        '--versions.chrome', chrome_version,
-    ])
-
-    with contextlib.ExitStack() as exit_stack:
-        if common.is_windows_os():
-            # NOTE: webdriver-manager (version 13.0.0) uses `os.arch()` to
-            # determine the architecture of the operating system, however, this
-            # function can only be used to determine the architecture of the
-            # machine that compiled `node`. In the case of Windows, we are using
-            # the portable version, which was compiled on `ia32` machine so that
-            # is the value returned by this `os.arch` function. Unfortunately,
-            # webdriver-manager seems to assume that Windows wouldn't run on the
-            # ia32 architecture, so its help function used to determine download
-            # link returns null for this, which means that the application has
-            # no idea about where to download the correct version.
-            #
-            # https://github.com/angular/webdriver-manager/blob/b7539a5a3897a8a76abae7245f0de8175718b142/lib/provider/chromedriver.ts#L16
-            # https://github.com/angular/webdriver-manager/blob/b7539a5a3897a8a76abae7245f0de8175718b142/lib/provider/geckodriver.ts#L21
-            # https://github.com/angular/webdriver-manager/blob/b7539a5a3897a8a76abae7245f0de8175718b142/lib/provider/chromedriver.ts#L167
-            # https://github.com/nodejs/node/issues/17036
-            regex_pattern = re.escape('this.osArch = os.arch();')
-            arch = 'x64' if common.is_x64_architecture() else 'x86'
-            replacement_string = 'this.osArch = "%s";' % arch
-            exit_stack.enter_context(common.inplace_replace_file_context(
-                common.CHROME_PROVIDER_FILE_PATH, regex_pattern,
-                replacement_string))
-            exit_stack.enter_context(common.inplace_replace_file_context(
-                common.GECKO_PROVIDER_FILE_PATH, regex_pattern,
-                replacement_string))
-
-        # OK to use shell=True here because we are passing string literals and
-        # constants, so there is no risk of a shell-injection attack.
-        proc = exit_stack.enter_context(managed_process([
-            common.NODE_BIN_PATH, common.WEBDRIVER_MANAGER_BIN_PATH, 'start',
-            '--versions.chrome', chrome_version, '--quiet', '--standalone',
-        ], human_readable_name='Webdriver manager', shell=True))
-
-        common.wait_for_port_to_be_in_use(4444)
-
-        yield proc
-
-
-# Here we use type Any because the argument 'kwargs' can accept an arbitrary
-# number of keyword arguments with different types of values.
-@contextlib.contextmanager
-def managed_protractor_server(
-    suite_name: str = 'full',
-    dev_mode: bool = True,
-    debug_mode: bool = False,
-    sharding_instances: int = 1,
-    mobile: bool = False,
-    **kwargs: Any
-) -> Iterator[psutil.Process]:
-    """Returns context manager to start/stop the Protractor server gracefully.
-
-    Args:
-        suite_name: str. The suite name whose tests should be run. If the value
-            is `full`, all tests will run.
-        dev_mode: bool. Whether the test is running on dev_mode.
-        debug_mode: bool. Whether to run the protractor tests in debugging mode.
-            Read the following instructions to learn how to run e2e tests in
-            debugging mode:
-            https://www.protractortest.org/#/debugging#disabled-control-flow.
-        sharding_instances: int. How many sharding instances to be running.
-        mobile: bool. Whether to run e2e test in the mobile viewport.
-        **kwargs: dict(str: *). Keyword arguments passed to psutil.Popen.
-
-    Yields:
-        psutil.Process. The protractor process.
-
-    Raises:
-        ValueError. Number of sharding instances are less than 0.
-    """
-    if sharding_instances <= 0:
-        raise ValueError('Sharding instance should be larger than 0')
-
-    if mobile:
-        os.environ['MOBILE'] = 'true'
-    else:
-        os.environ['MOBILE'] = 'false'
-
-    protractor_args = [
-        common.NODE_BIN_PATH,
-        # This flag ensures tests fail if the `waitFor()` calls time out.
-        '--unhandled-rejections=strict',
-        common.PROTRACTOR_BIN_PATH, common.PROTRACTOR_CONFIG_FILE_PATH,
-        '--params.devMode=%s' % dev_mode,
-        '--suite', suite_name,
-    ]
-
-    if debug_mode:
-        # NOTE: This is a flag for Node.js, not Protractor, so we insert it
-        # immediately after NODE_BIN_PATH.
-        protractor_args.insert(1, '--inspect-brk')
-
-    if sharding_instances > 1:
-        protractor_args.extend([
-            '--capabilities.shardTestFiles=True',
-            '--capabilities.maxInstances=%d' % sharding_instances,
-        ])
-
-    # OK to use shell=True here because we are passing string literals and
-    # constants, so there is no risk of a shell-injection attack.
-    managed_protractor_proc = managed_process(
-        protractor_args, human_readable_name='Protractor Server', shell=True,
-        raise_on_nonzero_exit=False, **kwargs)
-
-    try:
-        with managed_protractor_proc as proc:
-            yield proc
-    finally:
-        del os.environ['MOBILE']
-
-
-# Here we use type Any because the argument 'kwargs' can accept an arbitrary
-# number of keyword arguments with different types of values.
-@contextlib.contextmanager
-=======
->>>>>>> 7e424589
 def managed_webdriverio_server(
     suite_name: str = 'full',
     dev_mode: bool = True,
