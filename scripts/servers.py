# Copyright 2014 The Oppia Authors. All Rights Reserved.
#
# Licensed under the Apache License, Version 2.0 (the "License");
# you may not use this file except in compliance with the License.
# You may obtain a copy of the License at
#
#      http://www.apache.org/licenses/LICENSE-2.0
#
# Unless required by applicable law or agreed to in writing, software
# distributed under the License is distributed on an "AS-IS" BASIS,
# WITHOUT WARRANTIES OR CONDITIONS OF ANY KIND, either express or implied.
# See the License for the specific language governing permissions and
# limitations under the License.

"""Utility functions for managing server processes required by Oppia."""

from __future__ import annotations

import contextlib
import logging
import os
import re
import shutil
import signal
import subprocess
import threading

from core import feconf
from core import utils
from scripts import common

import psutil


@contextlib.contextmanager
def managed_process(
        command_args, human_readable_name='Process', shell=False,
        timeout_secs=60, raise_on_nonzero_exit=True, **popen_kwargs):
    """Context manager for starting and stopping a process gracefully.

    Args:
        command_args: list(int|str). A sequence of program arguments, where the
            program to execute is the first item. Ints are allowed in order to
            accomodate e.g. port numbers.
        human_readable_name: str. The human-readable name of the process. Used
            by the function's logging logic to improve readability.
        shell: bool. Whether the command should be run inside of its own shell.
            WARNING: Executing shell commands that incorporate unsanitized input
            from an untrusted source makes a program vulnerable to
            [shell injection](https://w.wiki/_Ac2), a serious security flaw
            which can result in arbitrary command execution. For this reason,
            the use of `shell=True` is **strongly discouraged** in cases where
            the command string is constructed from external input.
        timeout_secs: int. The time allotted for the managed process and its
            descendants to terminate themselves. After the timeout, any
            remaining processes will be killed abruptly.
        raise_on_nonzero_exit: bool. If True, raise an Exception when the
            managed process has a nonzero exit code. If False, no Exception is
            raised, and it is the caller's responsibility to handle the error.
        **popen_kwargs: dict(str: *). Same kwargs as `subprocess.Popen`.

    Yields:
        psutil.Process. The process managed by the context manager.

    Raises:
        Exception. The process exited unexpectedly (only raised if
            raise_on_nonzero_exit is True).
    """
    get_proc_info = lambda p: (
        '%s(name="%s", pid=%d)' % (human_readable_name, p.name(), p.pid)
        if p.is_running() else '%s(pid=%d)' % (human_readable_name, p.pid))

    stripped_args = (('%s' % arg).strip() for arg in command_args)
    non_empty_args = (s for s in stripped_args if s)

    command = ' '.join(non_empty_args) if shell else list(non_empty_args)
    human_readable_command = command if shell else ' '.join(command)
    msg = 'Starting new %s: %s' % (human_readable_name, human_readable_command)
    print(msg)
    popen_proc = psutil.Popen(command, shell=shell, **popen_kwargs)

    try:
        yield popen_proc
    finally:
        proc_name = get_proc_info(popen_proc)
        print('Stopping %s...' % proc_name)
        procs_still_alive = [popen_proc]

        try:
            if popen_proc.is_running():
                # Children must be terminated before the parent, otherwise they
                # may become zombie processes.
                procs_still_alive = (
                    popen_proc.children(recursive=True) + [popen_proc])

            procs_to_kill = []
            for proc in procs_still_alive:
                if proc.is_running():
                    logging.info('Terminating %s...' % get_proc_info(proc))
                    proc.terminate()
                    procs_to_kill.append(proc)
                else:
                    logging.info('%s has already ended.' % get_proc_info(proc))

            procs_gone, procs_still_alive = (
                psutil.wait_procs(procs_to_kill, timeout=timeout_secs))
            for proc in procs_still_alive:
                logging.warning('Forced to kill %s!' % get_proc_info(proc))
                proc.kill()
            for proc in procs_gone:
                logging.info('%s has already ended.' % get_proc_info(proc))
        except Exception:
            # NOTE: Raising an exception while exiting a context manager is bad
            # practice, so we log and suppress exceptions instead.
            logging.exception(
                'Failed to stop %s gracefully!' % get_proc_info(popen_proc))

        exit_code = popen_proc.returncode
        # Note that negative values indicate termination by a signal: SIGTERM,
        # SIGINT, etc. Also, exit code 143 indicates that the process received
        # a SIGTERM from the OS, and it succeeded in gracefully terminating.
        if (
            exit_code is not None and exit_code > 0 and exit_code != 143
            and raise_on_nonzero_exit
        ):
            raise Exception(
                'Process %s exited unexpectedly with exit code %s' %
                (proc_name, exit_code))


@contextlib.contextmanager
def managed_dev_appserver(
        app_yaml_path, env=None, log_level='info',
        host='0.0.0.0', port=8080, admin_host='0.0.0.0', admin_port=8000,
        enable_host_checking=True, automatic_restart=False,
        skip_sdk_update_check=False):
    """Returns a context manager to start up and shut down a GAE dev appserver.

    Args:
        app_yaml_path: str. Path to the app.yaml file which defines the
            structure of the server.
        env: dict(str: str) or None. Defines the environment variables for the
            new process.
        log_level: str. The lowest log level generated by the application code
            and the development server. Expected values are: debug, info,
            warning, error, critical.
        host: str. The host name to which the app server should bind.
        port: int. The lowest port to which application modules should bind.
        admin_host: str. The host name to which the admin server should bind.
        admin_port: int. The port to which the admin server should bind.
        enable_host_checking: bool. Whether to enforce HTTP Host checking for
            application modules, API server, and admin server. Host checking
            protects against DNS rebinding attacks, so only disable after
            understanding the security implications.
        automatic_restart: bool. Whether to restart instances automatically when
            files relevant to their module are changed.
        skip_sdk_update_check: bool. Whether to skip checking for SDK updates.
            If false, uses .appcfg_nag to decide.

    Yields:
        psutil.Process. The dev_appserver process.
    """
    dev_appserver_args = [
        common.CURRENT_PYTHON_BIN,
        common.DEV_APPSERVER_PATH,
        '--host', host,
        '--port', port,
        '--admin_host', admin_host,
        '--admin_port', admin_port,
        '--enable_host_checking', 'true' if enable_host_checking else 'false',
        '--automatic_restart', 'true' if automatic_restart else 'false',
        '--skip_sdk_update_check', 'true' if skip_sdk_update_check else 'false',
        '--log_level', log_level,
        '--dev_appserver_log_level', log_level,
        app_yaml_path
    ]
    with contextlib.ExitStack() as stack:
        # OK to use shell=True here because we are not passing anything that
        # came from an untrusted user, only other callers of the script,
        # so there's no risk of shell-injection attacks.
        proc = stack.enter_context(managed_process(
            dev_appserver_args,
            human_readable_name='GAE Development Server',
            shell=True,
            env=env
        ))
        common.wait_for_port_to_be_in_use(port)
        yield proc


@contextlib.contextmanager
def managed_firebase_auth_emulator(recover_users=False):
    """Returns a context manager to manage the Firebase auth emulator.

    Args:
        recover_users: bool. Whether to recover users created by the previous
            instance of the Firebase auth emulator.

    Yields:
        psutil.Process. The Firebase emulator process.
    """
    emulator_args = [
        common.FIREBASE_PATH, 'emulators:start', '--only', 'auth',
        '--project', feconf.OPPIA_PROJECT_ID,
        '--config', feconf.FIREBASE_EMULATOR_CONFIG_PATH,
    ]

    emulator_args.extend(
        ['--import', common.FIREBASE_EMULATOR_CACHE_DIR, '--export-on-exit']
        if recover_users else
        ['--export-on-exit', common.FIREBASE_EMULATOR_CACHE_DIR])

    # OK to use shell=True here because we are passing string literals and
    # constants, so there is no risk of a shell-injection attack.
    proc_context = managed_process(
        emulator_args, human_readable_name='Firebase Emulator', shell=True)
    with proc_context as proc:
        common.wait_for_port_to_be_in_use(feconf.FIREBASE_EMULATOR_PORT)
        yield proc


@contextlib.contextmanager
def managed_elasticsearch_dev_server():
    """Returns a context manager for ElasticSearch server for running tests
    in development mode and running a local dev server. This is only required
    in a development environment.

    Yields:
        psutil.Process. The ElasticSearch server process.
    """
    # Clear previous data stored in the local cluster.
    if os.path.exists(common.ES_PATH_DATA_DIR):
        shutil.rmtree(common.ES_PATH_DATA_DIR)

    es_args = [
        '%s/bin/elasticsearch' % common.ES_PATH,
        # -q is the quiet flag.
        '-q'
    ]
    # Override the default path to ElasticSearch config files.
    es_env = {
        'ES_PATH_CONF': common.ES_PATH_CONFIG_DIR,
        # Set the minimum heap size to 100 MB and maximum to 500 MB.
        'ES_JAVA_OPTS': '-Xms100m -Xmx500m'
    }
    # OK to use shell=True here because we are passing string literals and
    # constants, so there is no risk of a shell-injection attack.
    proc_context = managed_process(
        es_args, human_readable_name='ElasticSearch Server', env=es_env,
        shell=True)
    with proc_context as proc:
        common.wait_for_port_to_be_in_use(feconf.ES_LOCALHOST_PORT)
        yield proc


@contextlib.contextmanager
def managed_cloud_datastore_emulator(clear_datastore=False):
    """Returns a context manager for the Cloud Datastore emulator.

    Args:
        clear_datastore: bool. Whether to delete the datastore's config and data
            before starting the emulator.

    Yields:
        psutil.Process. The emulator process.
    """
    emulator_hostport = '%s:%d' % (
        feconf.CLOUD_DATASTORE_EMULATOR_HOST,
        feconf.CLOUD_DATASTORE_EMULATOR_PORT)
    emulator_args = [
        common.GCLOUD_PATH, 'beta', 'emulators', 'datastore', 'start',
        '--project', feconf.OPPIA_PROJECT_ID,
        '--data-dir', common.CLOUD_DATASTORE_EMULATOR_DATA_DIR,
        '--host-port', emulator_hostport,
        '--consistency=1.0',
        '--quiet'
    ]

    if clear_datastore:
        emulator_args.append('--no-store-on-disk')

    with contextlib.ExitStack() as stack:
        data_dir_exists = os.path.exists(
            common.CLOUD_DATASTORE_EMULATOR_DATA_DIR)
        if clear_datastore and data_dir_exists:
            # Replace it with an empty directory.
            shutil.rmtree(common.CLOUD_DATASTORE_EMULATOR_DATA_DIR)
            os.makedirs(common.CLOUD_DATASTORE_EMULATOR_DATA_DIR)
        elif not data_dir_exists:
            os.makedirs(common.CLOUD_DATASTORE_EMULATOR_DATA_DIR)

        # OK to use shell=True here because we are passing string literals and
        # constants, so there is no risk of a shell-injection attack.
        proc = stack.enter_context(managed_process(
            emulator_args, human_readable_name='Cloud Datastore Emulator',
            shell=True))

        common.wait_for_port_to_be_in_use(feconf.CLOUD_DATASTORE_EMULATOR_PORT)

        # Environment variables required to communicate with the emulator.
        stack.enter_context(common.swap_env(
            'DATASTORE_DATASET', feconf.OPPIA_PROJECT_ID))
        stack.enter_context(common.swap_env(
            'DATASTORE_EMULATOR_HOST', emulator_hostport))
        stack.enter_context(common.swap_env(
            'DATASTORE_EMULATOR_HOST_PATH', '%s/datastore' % emulator_hostport))
        stack.enter_context(common.swap_env(
            'DATASTORE_HOST', 'http://%s' % emulator_hostport))
        stack.enter_context(common.swap_env(
            'DATASTORE_PROJECT_ID', feconf.OPPIA_PROJECT_ID))
        stack.enter_context(common.swap_env(
            'DATASTORE_USE_PROJECT_ID_AS_APP_ID', 'true'))
        stack.enter_context(common.swap_env(
            'GOOGLE_CLOUD_PROJECT', feconf.OPPIA_PROJECT_ID))

        yield proc


@contextlib.contextmanager
def managed_redis_server():
    """Run the redis server within a context manager that ends it gracefully."""
    if common.is_windows_os():
        raise Exception(
            'The redis command line interface is not installed because your '
            'machine is on the Windows operating system. The redis server '
            'cannot start.')

    # Check if a redis dump file currently exists. This file contains residual
    # data from a previous run of the redis server. If it exists, removes the
    # dump file so that the redis server starts with a clean slate.
    if os.path.exists(common.REDIS_DUMP_PATH):
        os.remove(common.REDIS_DUMP_PATH)

    # OK to use shell=True here because we are passing string literals and
    # constants, so there is no risk of a shell-injection attack.
    proc_context = managed_process(
        [common.REDIS_SERVER_PATH, common.REDIS_CONF_PATH],
        human_readable_name='Redis Server', shell=True)
    with proc_context as proc:
        common.wait_for_port_to_be_in_use(feconf.REDISPORT)
        try:
            yield proc
        finally:
            subprocess.check_call([common.REDIS_CLI_PATH, 'shutdown', 'nosave'])


def create_managed_web_browser(port):
    """Returns a context manager for a web browser targeting the given port on
    localhost. If a web browser cannot be opened on the current system by Oppia,
    then returns None instead.

    Args:
        port: int. The port number to open in the web browser.

    Returns:
        context manager|None. The context manager to a web browser window, or
        None if the current operating system does not support web browsers.
    """
    url = 'http://localhost:%s/' % port
    human_readable_name = 'Web Browser'
    if common.is_linux_os():
        if any(re.match('.*VBOX.*', d) for d in os.listdir('/dev/disk/by-id/')):
            return None
        else:
            return managed_process(
                ['xdg-open', url], human_readable_name=human_readable_name)
    elif common.is_mac_os():
        return managed_process(
            ['open', url], human_readable_name=human_readable_name)
    else:
        return None


@contextlib.contextmanager
def managed_webpack_compiler(
        config_path=None, use_prod_env=False, use_source_maps=False,
        watch_mode=False, max_old_space_size=None):
    """Returns context manager to start/stop the webpack compiler gracefully.

    Args:
        config_path: str|None. Path to an explicit webpack config, or None to
            determine it from the other args.
        use_prod_env: bool. Whether to compile for use in production. Only
            respected if config_path is None.
        use_source_maps: bool. Whether to compile with source maps. Only
            respected if config_path is None.
        watch_mode: bool. Run the compiler in watch mode, which rebuilds on file
            change.
        max_old_space_size: int|None. Sets the max memory size of the compiler's
            "old memory" section. As memory consumption approaches the limit,
            the compiler will spend more time on garbage collection in an effort
            to free unused memory.

    Yields:
        psutil.Process. The Webpack compiler process.

    Raises:
        OSError. First build never completed.
    """
    if config_path is not None:
        pass
    elif use_prod_env:
        config_path = (
            common.WEBPACK_PROD_SOURCE_MAPS_CONFIG if use_source_maps else
            common.WEBPACK_PROD_CONFIG)
    else:
        config_path = (
            common.WEBPACK_DEV_SOURCE_MAPS_CONFIG if use_source_maps else
            common.WEBPACK_DEV_CONFIG)

    compiler_args = [
        common.NODE_BIN_PATH, common.WEBPACK_BIN_PATH, '--config', config_path,
    ]
    if max_old_space_size:
        # NOTE: --max-old-space-size is a flag for Node.js, not the Webpack
        # compiler, so we insert it immediately after NODE_BIN_PATH.
        compiler_args.insert(1, '--max-old-space-size=%d' % max_old_space_size)
    if watch_mode:
        compiler_args.extend(['--color', '--watch', '--progress'])

    with contextlib.ExitStack() as exit_stack:
        # OK to use shell=True here because we are passing string literals and
        # constants, so there is no risk of a shell-injection attack.
        proc = exit_stack.enter_context(managed_process(
            compiler_args, human_readable_name='Webpack Compiler', shell=True,
            # Capture compiler's output to detect when builds have completed.
            stdout=subprocess.PIPE))

        if watch_mode:
            for line in iter(lambda: proc.stdout.readline() or None, None):
                common.write_stdout_safe(line)
                # Message printed when a compilation has succeeded. We break
                # after the first one to ensure the site is ready to be visited.
                if b'Built at: ' in line:
                    break
            else:
                # If none of the lines contained the string 'Built at',
                # raise an error because a build hasn't finished successfully.
                raise IOError('First build never completed')

        def print_proc_output():
            """Prints the proc's output until it is exhausted."""
            for line in iter(lambda: proc.stdout.readline() or None, None):
                common.write_stdout_safe(line)

        # Start a thread to print the rest of the compiler's output to stdout.
        printer_thread = threading.Thread(target=print_proc_output)
        printer_thread.start()
        exit_stack.callback(printer_thread.join)

        yield proc


def get_chrome_verison():
    """Returns the version of Chrome installed on the system."""

    # Although there are spaces between Google and Chrome in the path, we
    # don't need to escape them for Popen (as opposed to on the terminal, in
    # which case we would need to escape them for the command to run).
    chrome_command = (
        '/Applications/Google Chrome.app/Contents/MacOS/Google Chrome'
        if common.is_mac_os() else 'google-chrome')
    try:
        output = subprocess.check_output([chrome_command, '--version'])
    except OSError as e:
        # For the error message on macOS, we need to add the backslashes in.
        # This is because it is likely that a user will try to run the
        # command on their terminal and, as mentioned above, the macOS
        # chrome version command has spaces in the path which need to be
        # escaped for successful terminal use.
        raise Exception(
            'Failed to execute "%s --version" command. This is used to '
            'determine the chromedriver version to use. Please set the '
            'chromedriver version manually using the '
            '--chrome_driver_version flag. To determine the '
            'chromedriver version to be used, please follow the '
            'instructions mentioned in the following URL:\n'
            'https://chromedriver.chromium.org/downloads/version-selection'
            % chrome_command.replace(' ', r'\ ')) from e

    installed_version_parts = b''.join(re.findall(rb'[0-9.]', output))
    installed_version = '.'.join(
        installed_version_parts.decode('utf-8').split('.')[:-1])
    response = utils.url_open(
        'https://chromedriver.storage.googleapis.com/LATEST_RELEASE_%s' % (
            installed_version))
    chrome_version = response.read().decode('utf-8')

    return chrome_version


@contextlib.contextmanager
def managed_portserver():
    """Returns context manager to start/stop the portserver gracefully.

    The portserver listens at PORTSERVER_SOCKET_FILEPATH and allocates free
    ports to clients. This prevents race conditions when two clients request
    ports in quick succession. The local Google App Engine server that we use to
    serve the development version of Oppia uses python_portpicker, which is
    compatible with the portserver this function starts, to request ports.

    By "compatible" we mean that python_portpicker requests a port by sending a
    request consisting of the PID of the requesting process and expects a
    response consisting of the allocated port number. This is the interface
    provided by this portserver.

    Yields:
        psutil.Popen. The Popen subprocess object.
    """
    # Check if a socket file exists. This file can exist when previous instance
    # of the portserver did not close properly. We need to remove as otherwise
    # the portserver will fail to start.
    if os.path.exists(common.PORTSERVER_SOCKET_FILEPATH):
        os.remove(common.PORTSERVER_SOCKET_FILEPATH)

    portserver_args = [
        'python', '-m', 'scripts.run_portserver',
        '--portserver_unix_socket_address', common.PORTSERVER_SOCKET_FILEPATH,
    ]
    # OK to use shell=True here because we are passing string literals and
    # constants, so there is no risk of a shell-injection attack.
    proc_context = managed_process(
        portserver_args, human_readable_name='Portserver', shell=True)

    with proc_context as proc:
        try:
            yield proc
        finally:
            # Before exiting the proc_context, try to end the process with
            # SIGINT. The portserver is configured to shut down cleanly upon
            # receiving this signal.
            try:
                proc.send_signal(signal.SIGINT)
            except OSError:
                # Raises when the process has already shutdown, in which case we
                # can just return immediately.
                return  # pylint: disable=lost-exception
            else:
                # Otherwise, give the portserver 10 seconds to shut down after
                # sending CTRL-C (SIGINT).
                try:
                    proc.wait(timeout=10)
                except psutil.TimeoutExpired:
                    # If the server fails to shut down, allow proc_context to
                    # end it by calling terminate() and/or kill().
                    pass


@contextlib.contextmanager
def managed_webdriver_server(chrome_version=None):
    """Returns context manager to start/stop the Webdriver server gracefully.

    This context manager updates Google Chrome before starting the server.

    Args:
        chrome_version: str|None. The version of Google Chrome to run the tests
            on. If None, then the currently-installed version of Google Chrome
            is used instead.

    Yields:
        psutil.Process. The Webdriver process.

    Raises:
        Exception. Space instead of '\'.
    """
    if chrome_version is None:
        chrome_version = get_chrome_verison()

    print('\n\nCHROME VERSION: %s' % chrome_version)

    subprocess.check_call([
        common.NODE_BIN_PATH, common.WEBDRIVER_MANAGER_BIN_PATH, 'update',
        '--versions.chrome', chrome_version,
    ])

    with contextlib.ExitStack() as exit_stack:
        if common.is_windows_os():
            # NOTE: webdriver-manager (version 13.0.0) uses `os.arch()` to
            # determine the architecture of the operating system, however, this
            # function can only be used to determine the architecture of the
            # machine that compiled `node`. In the case of Windows, we are using
            # the portable version, which was compiled on `ia32` machine so that
            # is the value returned by this `os.arch` function. Unfortunately,
            # webdriver-manager seems to assume that Windows wouldn't run on the
            # ia32 architecture, so its help function used to determine download
            # link returns null for this, which means that the application has
            # no idea about where to download the correct version.
            #
            # https://github.com/angular/webdriver-manager/blob/b7539a5a3897a8a76abae7245f0de8175718b142/lib/provider/chromedriver.ts#L16
            # https://github.com/angular/webdriver-manager/blob/b7539a5a3897a8a76abae7245f0de8175718b142/lib/provider/geckodriver.ts#L21
            # https://github.com/angular/webdriver-manager/blob/b7539a5a3897a8a76abae7245f0de8175718b142/lib/provider/chromedriver.ts#L167
            # https://github.com/nodejs/node/issues/17036
            regex_pattern = re.escape('this.osArch = os.arch();')
            arch = 'x64' if common.is_x64_architecture() else 'x86'
            replacement_string = 'this.osArch = "%s";' % arch
            exit_stack.enter_context(common.inplace_replace_file_context(
                common.CHROME_PROVIDER_FILE_PATH, regex_pattern,
                replacement_string))
            exit_stack.enter_context(common.inplace_replace_file_context(
                common.GECKO_PROVIDER_FILE_PATH, regex_pattern,
                replacement_string))

        # OK to use shell=True here because we are passing string literals and
        # constants, so there is no risk of a shell-injection attack.
        proc = exit_stack.enter_context(managed_process([
            common.NODE_BIN_PATH, common.WEBDRIVER_MANAGER_BIN_PATH, 'start',
            '--versions.chrome', chrome_version, '--quiet', '--standalone',
        ], human_readable_name='Webdriver manager', shell=True))

        common.wait_for_port_to_be_in_use(4444)

        yield proc


@contextlib.contextmanager
<<<<<<< HEAD
=======
def managed_protractor_server(
        suite_name='full', dev_mode=True, debug_mode=False,
        sharding_instances=1, mobile=False, **kwargs):
    """Returns context manager to start/stop the Protractor server gracefully.

    Args:
        suite_name: str. The suite name whose tests should be run. If the value
            is `full`, all tests will run.
        dev_mode: bool. Whether the test is running on dev_mode.
        debug_mode: bool. Whether to run the protractor tests in debugging mode.
            Read the following instructions to learn how to run e2e tests in
            debugging mode:
            https://www.protractortest.org/#/debugging#disabled-control-flow.
        sharding_instances: int. How many sharding instances to be running.
        mobile: bool. Whether to run e2e test in the mobile viewport.
        **kwargs: dict(str: *). Keyword arguments passed to psutil.Popen.

    Yields:
        psutil.Process. The protractor process.

    Raises:
        ValueError. Number of sharding instances are less than 0.
    """
    if sharding_instances <= 0:
        raise ValueError('Sharding instance should be larger than 0')

    if mobile:
        os.environ['MOBILE'] = 'true'
    else:
        os.environ['MOBILE'] = 'false'

    protractor_args = [
        common.NODE_BIN_PATH,
        # This flag ensures tests fail if the `waitFor()` calls time out.
        '--unhandled-rejections=strict',
        common.PROTRACTOR_BIN_PATH, common.PROTRACTOR_CONFIG_FILE_PATH,
        '--params.devMode=%s' % dev_mode,
        '--suite', suite_name,
    ]

    if debug_mode:
        # NOTE: This is a flag for Node.js, not Protractor, so we insert it
        # immediately after NODE_BIN_PATH.
        protractor_args.insert(1, '--inspect-brk')

    if sharding_instances > 1:
        protractor_args.extend([
            '--capabilities.shardTestFiles=True',
            '--capabilities.maxInstances=%d' % sharding_instances,
        ])

    # OK to use shell=True here because we are passing string literals and
    # constants, so there is no risk of a shell-injection attack.
    managed_protractor_proc = managed_process(
        protractor_args, human_readable_name='Protractor Server', shell=True,
        raise_on_nonzero_exit=False, **kwargs)

    try:
        with managed_protractor_proc as proc:
            yield proc
    finally:
        del os.environ['MOBILE']


@contextlib.contextmanager
>>>>>>> c80718c0
def managed_webdriverio_server(
        suite_name='full', dev_mode=True, debug_mode=False,
        sharding_instances=1, chrome_version=None, mobile=False, **kwargs):
    """Returns context manager to start/stop the WebdriverIO server gracefully.

    Args:
        suite_name: str. The suite name whose tests should be run. If the value
            is `full`, all tests will run.
        dev_mode: bool. Whether the test is running on dev_mode.
        debug_mode: bool. Whether to run the webdriverio tests in debugging
            mode. Read the following instructions to learn how to run e2e
            tests in debugging mode:
            https://webdriver.io/docs/debugging/#the-debug-command.
        sharding_instances: int. How many sharding instances to be running.
        chrome_version: str|None. The version of Google Chrome to run the tests
            on. If None, then the currently-installed version of Google Chrome
            is used instead.
        **kwargs: dict(str: *). Keyword arguments passed to psutil.Popen.
        mobile: bool. Whether to run the webdriverio tests in mobile mode.

    Yields:
        psutil.Process. The webdriverio process.

    Raises:
        ValueError. Number of sharding instances are less than 0.
    """
    if sharding_instances <= 0:
        raise ValueError('Sharding instance should be larger than 0')

    if chrome_version is None:
        chrome_version = get_chrome_verison()

    if mobile:
        os.environ['MOBILE'] = 'true'
    else:
        os.environ['MOBILE'] = 'false'

    webdriverio_args = [
        common.NPX_BIN_PATH,
        # This flag ensures tests fail if the `waitFor()` calls time out.
        '--unhandled-rejections=strict',
        common.NODEMODULES_WDIO_BIN_PATH, common.WEBDRIVERIO_CONFIG_FILE_PATH,
        '--suite', suite_name, chrome_version,
        '--params.devMode=%s' % dev_mode,
    ]

    # Capabilities in wdio.conf.js are added as an array of object,
    # so in order to set the value of maxmium instances of chrome
    # in wdio.conf.js, we need to provide the index of the capability
    # at which chrome is present, i.e. 0.
    if sharding_instances > 1:
        webdriverio_args.extend([
           '--capabilities[0].maxInstances=%d' % sharding_instances,
       ])

    if debug_mode:
        webdriverio_args.insert(0, 'DEBUG=true')

    # OK to use shell=True here because we are passing string literals and
    # constants, so there is no risk of a shell-injection attack.
    managed_webdriverio_proc = managed_process(
        webdriverio_args, human_readable_name='WebdriverIO Server', shell=True,
        raise_on_nonzero_exit=False, **kwargs)

    try:
        with managed_webdriverio_proc as proc:
            yield proc
    finally:
        del os.environ['MOBILE']<|MERGE_RESOLUTION|>--- conflicted
+++ resolved
@@ -613,74 +613,6 @@
 
 
 @contextlib.contextmanager
-<<<<<<< HEAD
-=======
-def managed_protractor_server(
-        suite_name='full', dev_mode=True, debug_mode=False,
-        sharding_instances=1, mobile=False, **kwargs):
-    """Returns context manager to start/stop the Protractor server gracefully.
-
-    Args:
-        suite_name: str. The suite name whose tests should be run. If the value
-            is `full`, all tests will run.
-        dev_mode: bool. Whether the test is running on dev_mode.
-        debug_mode: bool. Whether to run the protractor tests in debugging mode.
-            Read the following instructions to learn how to run e2e tests in
-            debugging mode:
-            https://www.protractortest.org/#/debugging#disabled-control-flow.
-        sharding_instances: int. How many sharding instances to be running.
-        mobile: bool. Whether to run e2e test in the mobile viewport.
-        **kwargs: dict(str: *). Keyword arguments passed to psutil.Popen.
-
-    Yields:
-        psutil.Process. The protractor process.
-
-    Raises:
-        ValueError. Number of sharding instances are less than 0.
-    """
-    if sharding_instances <= 0:
-        raise ValueError('Sharding instance should be larger than 0')
-
-    if mobile:
-        os.environ['MOBILE'] = 'true'
-    else:
-        os.environ['MOBILE'] = 'false'
-
-    protractor_args = [
-        common.NODE_BIN_PATH,
-        # This flag ensures tests fail if the `waitFor()` calls time out.
-        '--unhandled-rejections=strict',
-        common.PROTRACTOR_BIN_PATH, common.PROTRACTOR_CONFIG_FILE_PATH,
-        '--params.devMode=%s' % dev_mode,
-        '--suite', suite_name,
-    ]
-
-    if debug_mode:
-        # NOTE: This is a flag for Node.js, not Protractor, so we insert it
-        # immediately after NODE_BIN_PATH.
-        protractor_args.insert(1, '--inspect-brk')
-
-    if sharding_instances > 1:
-        protractor_args.extend([
-            '--capabilities.shardTestFiles=True',
-            '--capabilities.maxInstances=%d' % sharding_instances,
-        ])
-
-    # OK to use shell=True here because we are passing string literals and
-    # constants, so there is no risk of a shell-injection attack.
-    managed_protractor_proc = managed_process(
-        protractor_args, human_readable_name='Protractor Server', shell=True,
-        raise_on_nonzero_exit=False, **kwargs)
-
-    try:
-        with managed_protractor_proc as proc:
-            yield proc
-    finally:
-        del os.environ['MOBILE']
-
-
-@contextlib.contextmanager
->>>>>>> c80718c0
 def managed_webdriverio_server(
         suite_name='full', dev_mode=True, debug_mode=False,
         sharding_instances=1, chrome_version=None, mobile=False, **kwargs):
