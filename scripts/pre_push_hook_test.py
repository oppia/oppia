--- conflicted
+++ resolved
@@ -314,12 +314,8 @@
                 pre_push_hook.collect_files_being_pushed([], 'remote'), {})
 
     def test_collect_files_being_pushed_with_non_empty_ref_list(self):
-<<<<<<< HEAD
-=======
         def mock_get_branch():
             return 'branch-1'
-        # pylint: disable=unused-argument
->>>>>>> dad62139
         def mock_compare_to_remote(
                 unused_remote, unused_local_branch, remote_branch=None):  # pylint: disable=unused-argument
             return ['A:file1', 'M:file2']
