# Copyright 2020 The Oppia Authors. All Rights Reserved.
#
# Licensed under the Apache License, Version 2.0 (the "License");
# you may not use this file except in compliance with the License.
# You may obtain a copy of the License at
#
#      http://www.apache.org/licenses/LICENSE-2.0
#
# Unless required by applicable law or agreed to in writing, software
# distributed under the License is distributed on an "AS-IS" BASIS,
# WITHOUT WARRANTIES OR CONDITIONS OF ANY KIND, either express or implied.
# See the License for the specific language governing permissions and
# limitations under the License.

"""Installation script for Oppia python backend libraries."""

from __future__ import absolute_import  # pylint: disable=import-only-modules
from __future__ import unicode_literals  # pylint: disable=import-only-modules

import collections
import os
import re
import shutil
import subprocess
import sys

import pkg_resources
import python_utils
from scripts import common


def normalize_python_library_name(library_name):
    """Returns a normalized version of the python library name.

    Normalization of a library name means converting the library name to
    lowercase, and removing any "[...]" suffixes that occur. The reason we do
    this is because of 2 potential confusions when comparing library names that
    will cause this script to find incorrect mismatches.

    1. Python library name strings are case-insensitive, which means that
       libraries are considered equivalent even if the casing of the library
       names is different.
    2. There are certain python libraries with a default version and multiple
       variants. These variants have names like `library[sub-library]` and
       signify that it is a version of the library with special support for
       the sub-library. These variants can be considered equivalent to an
       individual developer and project because at any point in time, only one
       of these variants is allowed to be installed/used in a project.

    Here are some examples of ambiguities that this function resolves:
    - 'googleappenginemapreduce' is listed in the 'requirements.txt' file as
      all lowercase. However, the installed directories have names starting with
      the string 'GoogleAppEngineMapReduce'. This causes confusion when
      searching for mismatches because python treats the two library names as
      different even though they are equivalent.
    - If the name 'google-api-core[grpc]' is listed in the 'requirements.txt'
      file, this means that a variant of the 'google-api-core' package that
      supports grpc is required. However, the import names, the package
      directory names, and the metadata directory names of the installed package
      do not actually contain the sub-library identifier. This causes
      incorrect mismatches to be found because the script treats the installed
      package's library name, 'library', differently from the 'requirements.txt'
      listed library name, 'library[sub-library]'

    Args:
        library_name: str. The library name to be normalized.

    Returns:
        str. A normalized library name.
    """
    # Remove the special support package designation (e.g [grpc]) in the
    # brackets when parsing the requirements file to resolve confusion 2 in the
    # docstring.
    # NOTE: This does not cause ambiguities because there is no viable scenario
    # where both the library and a variant of the library exist in the
    # directory. Both the default version and the variant are imported in the
    # same way (e.g import google.api.core) and if pip allowed a scenario where
    # both versions were installed, then there would be ambiguities in the
    # imports. For this reason, it is safe to disambiguate the names by removing
    # the suffix. We have also implemented the backend tests,
    # test_uniqueness_of_lib_names_in_requirements_file and
    # test_uniqueness_of_lib_names_in_compiled_requirements_file, in
    # scripts/install_backend_python_libs_test.py to ensure that all
    # library names in the requirements files are distinct when normalized.
    library_name = re.sub(r'\[[^\[^\]]+\]', '', library_name)
    return library_name.lower()


def normalize_directory_name(directory_name):
    """Returns a normalized (lowercase) version of the directory name.

    Python library name strings are case insensitive which means that
    libraries are equivalent even if the casing of the library names are
    different. When python libraries are installed, the generated metadata
    directories also use the python library names as part of the directory name.
    This function normalizes directory names so that metadata directories with
    different case won't be treated as different in code. For example,
    `GoogleAppEnginePipeline-1.9.22.1.dist-info` and
    `googleappenginepipeline-1.9.22.1.dist-info` are equivalent, although their
    names are not the same. To make sure these two directory names are
    considered equal, we use this method to enforce that all directory names are
    lowercase.

    Args:
        directory_name: str. The directory name to be normalized.

    Returns:
        str. A normalized directory name string that is all lowercase.
    """
    return directory_name.lower()


def _get_requirements_file_contents():
    """Returns a dictionary containing all of the required normalized library
    names with their corresponding version strings listed in the
    'requirements.txt' file.

    Returns:
        dict(str, str). Dictionary with the normalized name of the library as
        the key and the version string of that library as the value.
    """
    requirements_contents = collections.defaultdict()
    with python_utils.open_file(
        common.COMPILED_REQUIREMENTS_FILE_PATH, 'r') as f:
        lines = f.readlines()
        for line in lines:
            trimmed_line = line.strip()
            if trimmed_line.startswith('#') or len(trimmed_line) == 0:
                continue
            library_name_and_version_string = trimmed_line.split(
                ' ')[0].split('==')
            # Libraries with different case are considered equivalent libraries:
            # e.g 'Flask' is the same library as 'flask'. Therefore, we
            # normalize all library names in order to compare libraries without
            # ambiguities.
            normalized_library_name = (
                normalize_python_library_name(
                    library_name_and_version_string[0]))
            version_string = library_name_and_version_string[1]
            requirements_contents[normalized_library_name] = version_string
    return requirements_contents


def _get_third_party_python_libs_directory_contents():
    """Returns a dictionary containing all of the normalized libraries name
    strings with their corresponding version strings installed in the
    'third_party/python_libs' directory.

    Returns:
        dict(str, str). Dictionary with the normalized name of the library
        installed as the key and the version string of that library as the
        value.
    """
    installed_packages = [
        (d.project_name, d.version)
        for d in pkg_resources.find_distributions(
            common.THIRD_PARTY_PYTHON_LIBS_DIR)]
    # Libraries with different case are considered equivalent libraries:
    # e.g 'Flask' is the same library as 'flask'. Therefore, we
    # normalize all library names in order to compare libraries without
    # ambiguities.
    directory_contents = {
        normalize_python_library_name(library_name): version_string
        for library_name, version_string in installed_packages
    }

    return directory_contents


def _remove_metadata(library_name, version_string):
    """Removes the residual metadata files pertaining to a specific library that
    was reinstalled with a new version. The reason we need this function is
    because `pip install --upgrade` upgrades libraries to a new version but
    does not remove the metadata that was installed with the previous version.
    These metadata files confuse the pkg_resources function that extracts all of
    the information about the currently installed python libraries and causes
    this installation script to behave incorrectly.

    Args:
        library_name: str. Name of the library to remove the metadata for.
        version_string: str. Stringified version of the library to remove the
            metadata for.
    """
    possible_normalized_directory_names = (
        _get_possible_normalized_metadata_directory_names(
            library_name, version_string))
    normalized_directory_names = [
        normalize_directory_name(name)
        for name in os.listdir(common.THIRD_PARTY_PYTHON_LIBS_DIR)
        if os.path.isdir(
            os.path.join(common.THIRD_PARTY_PYTHON_LIBS_DIR, name))
    ]
    for normalized_directory_name in normalized_directory_names:
        # Python metadata directory names contain a python library name that
        # does not have uniform case. However, python libraries are equivalent
        # regardless of their case. Therefore, in order to check if a python
        # library's metadata exists in a directory, we need to normalize the
        # directory name. Otherwise, we would need to check every permutation of
        # the casing for metadata directories generated with the naming
        # convention: <library_name>-<library-version>.
        if normalized_directory_name in possible_normalized_directory_names:
            path_to_delete = os.path.join(
                common.THIRD_PARTY_PYTHON_LIBS_DIR, normalized_directory_name)
            shutil.rmtree(path_to_delete)


def _rectify_third_party_directory(mismatches):
    """Rectifies the 'third_party/python_libs' directory state to reflect the
    current 'requirements.txt' file requirements. It takes a list of mismatches
    and corrects those mismatches by installing or uninstalling packages.

    Args:
        mismatches: dict(str, tuple(str|None, str|None)). Dictionary
            with the normalized library names as keys and a tuple as values. The
            1st element of the tuple is the version string of the library
            required by the requirements.txt file while the 2nd element is the
            version string of the library currently installed in the
            'third_party/python_libs' directory. If the library doesn't exist,
            the corresponding tuple element will be None. For example, this
            dictionary signifies that 'requirements.txt' requires flask with
            version 1.0.1 while the 'third_party/python_libs' directory contains
            flask 1.1.1:
                {
                  flask: ('1.0.1', '1.1.1')
                }
    """
    # Handling 5 or more mismatches requires 5 or more individual `pip install`
    # commands, which is slower than just reinstalling all of the libraries
    # using `pip install -r requirements.txt`.
    if len(mismatches) >= 5:
        if os.path.isdir(common.THIRD_PARTY_PYTHON_LIBS_DIR):
            shutil.rmtree(common.THIRD_PARTY_PYTHON_LIBS_DIR)
        _reinstall_all_dependencies()
        return

    for normalized_library_name, versions in mismatches.items():
        requirements_version = (
            pkg_resources.parse_version(versions[0]) if versions[0] else None)
        directory_version = (
            pkg_resources.parse_version(versions[1]) if versions[1] else None)

        # The library is installed in the directory but is not listed in
        # requirements.
        # We don't have functionality to remove a library cleanly, and if we
        # ignore the library, this might cause issues when pushing the branch to
        # develop as there might be possible hidden use cases of a deleted
        # library that the developer did not catch. The only way to enforce the
        # removal of a library is to clean out the folder and reinstall
        # everything from scratch.
        if not requirements_version:
            if os.path.isdir(common.THIRD_PARTY_PYTHON_LIBS_DIR):
                shutil.rmtree(common.THIRD_PARTY_PYTHON_LIBS_DIR)
            _reinstall_all_dependencies()
            return

        # The library listed in 'requirements.txt' is not in the
        # 'third_party/python_libs' directory.
        if not directory_version:
            _install_library(
                normalized_library_name,
                python_utils.convert_to_bytes(requirements_version))
        # The currently installed library version is not equal to the required
        # 'requirements.txt' version.
        elif requirements_version != directory_version:
            _install_library(
                normalized_library_name,
                python_utils.convert_to_bytes(requirements_version))
            _remove_metadata(
                normalized_library_name,
                python_utils.convert_to_bytes(directory_version))


def _install_library(library_name, version_string):
    """Installs a library with a certain version to the
    'third_party/python_libs' folder.

    Args:
        library_name: str. Name of the library to install.
        version_string: str. Stringified version of the library to install.
    """
    pip_install(
        library_name,
        version_string,
        common.THIRD_PARTY_PYTHON_LIBS_DIR,
        upgrade=True,
        no_dependencies=True
    )


def _reinstall_all_dependencies():
    """Reinstalls all of the libraries detailed in the compiled
    'requirements.txt' file to the 'third_party/python_libs' folder.
    """
    _pip_install_requirements(
        common.THIRD_PARTY_PYTHON_LIBS_DIR,
        common.COMPILED_REQUIREMENTS_FILE_PATH
    )


def _get_possible_normalized_metadata_directory_names(
        library_name, version_string):
    """Returns possible normalized metadata directory names for python libraries
    installed using pip (following the guidelines of PEP-427 and PEP-376).
    This ensures that our _remove_metadata() function works as intended. More
    details about the guidelines concerning the metadata folders can be found
    here:
    https://www.python.org/dev/peps/pep-0427/#file-contents
    https://www.python.org/dev/peps/pep-0376/#how-distributions-are-installed.

    Args:
        library_name: str. Name of the library.
        version_string: str. Stringified version of the library.

    Returns:
        set(str). Set containing the possible normalized directory name strings
        of metadata folders.
    """
    # Some metadata folders replace the hyphens in the library name with
    # underscores.
    return {
        normalize_directory_name(
            '%s-%s.dist-info' % (library_name, version_string)),
        normalize_directory_name(
            '%s-%s.dist-info' % (
                library_name.replace('-', '_'), version_string)),
        normalize_directory_name(
            '%s-%s.egg-info' % (library_name, version_string)),
        normalize_directory_name(
            '%s-%s.egg-info' % (
                library_name.replace('-', '_'), version_string)),
    }


def _verify_pip_is_installed():
    """Verify that pip is installed.

    Raises:
        ImportError. Error importing pip.
    """
    try:
        python_utils.PRINT('Checking if pip is installed on the local machine')
        # Importing pip just to check if its installed.
        import pip  #pylint: disable=unused-variable
    except ImportError as e:
        common.print_each_string_after_two_new_lines([
            'Pip is required to install Oppia dependencies, but pip wasn\'t '
            'found on your local machine.',
            'Please see \'Installing Oppia\' on the Oppia developers\' wiki '
            'page:'])

        if common.is_mac_os():
            python_utils.PRINT(
                'https://github.com/oppia/oppia/wiki/Installing-Oppia-%28Mac-'
                'OS%29')
        elif common.is_linux_os():
            python_utils.PRINT(
                'https://github.com/oppia/oppia/wiki/Installing-Oppia-%28Linux'
                '%29')
        else:
            python_utils.PRINT(
                'https://github.com/oppia/oppia/wiki/Installing-Oppia-%28'
                'Windows%29')
        raise ImportError('Error importing pip: %s' % e)


def _run_pip_command(cmd_parts):
    """Run pip command with some flags and configs. If it fails try to rerun it
    with additional flags and else raise an exception.

    Args:
        cmd_parts: list(str). List of cmd parts to be run with pip.

    Raises:
        Exception. Error installing package.
    """
    _verify_pip_is_installed()
    # The call to python -m is used to ensure that Python and Pip versions are
    # compatible.
    command = [sys.executable, '-m', 'pip'] + cmd_parts
    process = subprocess.Popen(
        command, stdout=subprocess.PIPE, stderr=subprocess.PIPE)
    stdout, stderr = process.communicate()
    if process.returncode == 0:
        python_utils.PRINT(stdout)
    elif 'can\'t combine user with prefix' in stderr:
        python_utils.PRINT('Trying by setting --user and --prefix flags.')
        subprocess.check_call(
            command + ['--user', '--prefix=', '--system'])
    else:
        python_utils.PRINT(stderr)
        python_utils.PRINT(
            'Refer to https://github.com/oppia/oppia/wiki/Troubleshooting')
        raise Exception('Error installing package')


def pip_install_to_system(package, version):
    """Installs third party libraries with pip to the user's system.

    Note: These libraries are installed to the user's default system-wide
    'site-packages' folder, not to a local Oppia third-party directory. This is
    ONLY required in very specific cases where the development server scripts
    require default libraries. (When running another python script using
    the shell, the call stack that is instantiated for that python script cannot
    be edited by us; therefore, we have no control over which system paths, the
    script visits when it looks for libraries and can only install those
    necessary libraries to the default system path.)

    In general, please DO NOT use this method when installing packages required
    for oppia. Use pip_install instead.

    Args:
        package: str. The package name.
        version: str. The package version.
    """
    _run_pip_command([
        'install', '%s==%s' % (package, version)])


def pip_install(
        package, version, install_path, upgrade=False, no_dependencies=False):
    """Installs third party libraries with pip to a specific path.

    Args:
        package: str. The package name.
        version: str. The package version.
<<<<<<< HEAD
        install_path: str or None. The installation path for the package.
        upgrade: bool. Whether call the pip with --upgrade flag.
=======
        install_path: str. The installation path for the package.
        upgrade: bool. Whether to call pip with the --upgrade flag.
>>>>>>> acf768ed
        no_dependencies: bool. Whether call the pip with --no-dependencies flag.
    """
    additional_pip_args = []
    if upgrade:
        additional_pip_args.append('--upgrade')
    if no_dependencies:
        additional_pip_args.append('--no-dependencies')

    if install_path is not None:
        _run_pip_command([
            'install', '%s==%s' % (package, version), '--target', install_path
        ] + additional_pip_args)
    else:
        _run_pip_command(
            ['install', '%s==%s' % (package, version)] + additional_pip_args)


def _pip_install_requirements(install_path, requirements_path):
    """Installs third party libraries from requirements files with pip.

    Args:
        install_path: str. The installation path for the packages.
        requirements_path: str. The path to the requirements file.
    """
    _run_pip_command([
        'install', '--target', install_path, '--no-dependencies',
        '-r', requirements_path, '--upgrade'
    ])


def get_mismatches():
    """Returns a dictionary containing mismatches between the 'requirements.txt'
    file and the 'third_party/python_libs' directory. Mismatches are defined as
    the following inconsistencies:
        1. A library exists in the requirements file but is not installed in the
           'third_party/python_libs' directory.
        2. A library is installed in the 'third_party/python_libs'
           directory but it is not listed in the requirements file.
        3. The library version installed is not as recent as the library version
           listed in the requirements file.
        4. The library version installed is more recent than the library version
           listed in the requirements file.

    Returns:
        dict(str, tuple(str|None, str|None)). Dictionary with the
        library names as keys and tuples as values. The 1st element of the
        tuple is the version string of the library required by the
        requirements.txt file while the 2nd element is the version string of
        the library currently in the 'third_party/python_libs' directory. If
        the library doesn't exist, the corresponding tuple element will be None.
        For example, the following dictionary signifies that 'requirements.txt'
        requires flask with version 1.0.1 while the 'third_party/python_libs'
        directory contains flask 1.1.1 (or mismatch 4 above):
            {
              flask: ('1.0.1', '1.1.1')
            }
    """
    requirements_contents = _get_requirements_file_contents()
    directory_contents = _get_third_party_python_libs_directory_contents()

    mismatches = {}
    for normalized_library_name in requirements_contents:
        # Library exists in the directory and the requirements file.
        if normalized_library_name in directory_contents:
            # Library matches but version doesn't match.
            if (directory_contents[normalized_library_name] !=
                    requirements_contents[normalized_library_name]):
                mismatches[normalized_library_name] = (
                    requirements_contents[normalized_library_name],
                    directory_contents[normalized_library_name])
        # Library exists in the requirements file but not in the directory.
        else:
            mismatches[normalized_library_name] = (
                requirements_contents[normalized_library_name], None)

    for normalized_library_name in directory_contents:
        # Library exists in the directory but is not in the requirements file.
        if normalized_library_name not in requirements_contents:
            mismatches[normalized_library_name] = (
                None, directory_contents[normalized_library_name])

    return mismatches


def validate_metadata_directories():
    """Validates that for each installed library in the
    'third_party/python_libs' folder, there exists a corresponding metadata
    directory following the correct naming conventions that are detailed by
    the PEP-427 and PEP-376 python guidelines.

    Raises:
        Exception. An installed library's metadata does not exist in the
            'third_party/python_libs' directory in the format that we expect
            (following the PEP-427 and PEP-376 python guidelines).
    """
    directory_contents = _get_third_party_python_libs_directory_contents()
    # Each python metadata directory name contains a python library name that
    # does not have uniform case. This is because we cannot guarantee the
    # casing of the directory names generated and there are no options that we
    # can provide to `pip install` to actually guarantee that a certain casing
    # format is used to create the directory names. The only official guidelines
    # for naming directories is that it must start with the string:
    # '<library_name>-<library-version>' but no casing guidelines are specified.
    # Therefore, in order to efficiently check if a python library's metadata
    # exists in a directory, we need to normalize the directory name. Otherwise,
    # we would need to check every permutation of the casing.
    normalized_directory_names = set(
        [
            normalize_directory_name(name)
            for name in os.listdir(common.THIRD_PARTY_PYTHON_LIBS_DIR)
            if os.path.isdir(
                os.path.join(common.THIRD_PARTY_PYTHON_LIBS_DIR, name))
        ])
    for normalized_library_name, version_string in directory_contents.items():
        # Possible names of the metadata directory installed when <library_name>
        # is installed.
        possible_normalized_directory_names = (
            _get_possible_normalized_metadata_directory_names(
                normalized_library_name, version_string))
        # If any of the possible metadata directory names show up in the
        # directory, that is confirmation that <library_name> was installed
        # correctly with the correct metadata.
        if not any(
                normalized_directory_name in normalized_directory_names
                for normalized_directory_name in
                possible_normalized_directory_names):
            raise Exception(
                'The python library %s was installed without the correct '
                'metadata folders which may indicate that the convention for '
                'naming the metadata folders have changed. Please go to '
                '`scripts/install_backend_python_libs` and modify our '
                'assumptions in the '
                '_get_possible_normalized_metadata_directory_names'
                ' function for what metadata directory names can be.' %
                normalized_library_name)


def main():
    """Compares the state of the current 'third_party/python_libs' directory to
    the libraries listed in the 'requirements.txt' file. If there are
    mismatches, regenerate the 'requirements.txt' file and correct the
    mismatches.
    """
    python_utils.PRINT('Regenerating "requirements.txt" file...')
    # Calls the script to regenerate requirements. The reason we cannot call the
    # regenerate requirements functionality inline is because the python script
    # that regenerates the file is a command-line interface (CLI). Once the CLI
    # finishes execution, it forces itself and any python scripts in the current
    # callstack to exit.
    # Therefore, in order to allow continued execution after the requirements
    # file is generated, we must call it as a separate process.
    subprocess.check_call(
        ['python', '-m', 'scripts.regenerate_requirements'],
        stdin=subprocess.PIPE,
        stdout=subprocess.PIPE,
        stderr=subprocess.PIPE)
    # Adds a note to the beginning of the 'requirements.txt' file to make sure
    # developers understand that they should not append or change this
    # autogenerated file.
    with python_utils.open_file(
        common.COMPILED_REQUIREMENTS_FILE_PATH, 'r+') as f:
        content = f.read()
        f.seek(0, 0)
        f.write(
            '# Developers: Please do not modify this auto-generated file. If\n'
            '# you want to add, remove, upgrade, or downgrade libraries,\n'
            '# please change the `requirements.in` file, and then follow\n'
            '# the instructions there to regenerate this file.\n' + content)

    mismatches = get_mismatches()
    if mismatches:
        _rectify_third_party_directory(mismatches)
        validate_metadata_directories()
    else:
        python_utils.PRINT(
            'All third-party Python libraries are already installed correctly.')


# The 'no coverage' pragma is used as this line is un-testable. This is because
# it will only be called when install_third_party_libs.py is used as a script.
if __name__ == '__main__': # pragma: no cover
    main()<|MERGE_RESOLUTION|>--- conflicted
+++ resolved
@@ -423,13 +423,8 @@
     Args:
         package: str. The package name.
         version: str. The package version.
-<<<<<<< HEAD
         install_path: str or None. The installation path for the package.
-        upgrade: bool. Whether call the pip with --upgrade flag.
-=======
-        install_path: str. The installation path for the package.
         upgrade: bool. Whether to call pip with the --upgrade flag.
->>>>>>> acf768ed
         no_dependencies: bool. Whether call the pip with --no-dependencies flag.
     """
     additional_pip_args = []
