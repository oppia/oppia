# coding: utf-8
#
# Copyright 2020 The Oppia Authors. All Rights Reserved.
#
# Licensed under the Apache License, Version 2.0 (the "License");
# you may not use this file except in compliance with the License.
# You may obtain a copy of the License at
#
#      http://www.apache.org/licenses/LICENSE-2.0
#
# Unless required by applicable law or agreed to in writing, software
# distributed under the License is distributed on an "AS-IS" BASIS,
# WITHOUT WARRANTIES OR CONDITIONS OF ANY KIND, either express or implied.
# See the License for the specific language governing permissions and
# limitations under the License.

"""Unit tests for scripts/linters/js_ts_linter.py."""

from __future__ import absolute_import  # pylint: disable=import-only-modules
from __future__ import unicode_literals  # pylint: disable=import-only-modules

import multiprocessing
import os

from core.tests import test_utils

from . import general_purpose_linter
from . import pre_commit_linter

NAME_SPACE = multiprocessing.Manager().Namespace()
NAME_SPACE.files = pre_commit_linter.FileCache()
FILE_CACHE = NAME_SPACE.files

LINTER_TESTS_DIR = os.path.join(os.getcwd(), 'scripts', 'linters', 'test_files')

# HTML filepaths.
INVALID_NG_TEMPLATE_HTML_FILEPATH = os.path.join(
    LINTER_TESTS_DIR, 'invalid_ng_template.html')
INVALID_TRAILING_WHITESPACE_HTML_FILEPATH = os.path.join(
    LINTER_TESTS_DIR, 'invalid_trailing_whitespace.html')
INVALID_PARENT_HTML_FILEPATH = os.path.join(
    LINTER_TESTS_DIR, 'invalid_parent.html')
INVALID_GLYPHICON_FILEPATH = os.path.join(
    LINTER_TESTS_DIR, 'invalid_glyphicon.html')
INVALID_STYLE_TAG_HTML_FILEPATH = os.path.join(
    LINTER_TESTS_DIR, 'invalid_style_tag.html')

# CSS filepaths.
INVALID_CSS_FILEPATH = os.path.join(LINTER_TESTS_DIR, 'invalid.css')

# Js and Ts filepaths.
FILE_IN_EXCLUDED_PATH = os.path.join(
    'core', 'tests', 'build_sources', 'assets', 'constants.js')
EXTRA_JS_FILEPATH = os.path.join('core', 'templates', 'demo.js')
INVALID_FILEOVERVIEW_FILEPATH = os.path.join(
    LINTER_TESTS_DIR, 'invalid_fileoverview.ts')

# PY filepaths.
INVALID_OBJECT_FILEPATH = os.path.join(LINTER_TESTS_DIR, 'invalid_object.py')
INVALID_REQUEST_FILEPATH = os.path.join(LINTER_TESTS_DIR, 'invalid_request.py')
INVALID_NO_NEWLINE_FILEPATH = os.path.join(
    LINTER_TESTS_DIR, 'invalid_no_newline.py')
INVALID_URLOPEN_FILEPATH = os.path.join(
    LINTER_TESTS_DIR, 'invalid_urlopen.py')
INVALID_URLRETRIEVE_FILEPATH = os.path.join(
    LINTER_TESTS_DIR, 'invalid_urlretrieve.py')
INVALID_AUTHOR_FILEPATH = os.path.join(LINTER_TESTS_DIR, 'invalid_author.py')
INVALID_NDB_FILEPATH = os.path.join(LINTER_TESTS_DIR, 'invalid_ndb.py')
INVALID_PYLINT_ID_FILEPATH = os.path.join(
    LINTER_TESTS_DIR, 'invalid_pylint_id.py')
INVALID_QUOTE_FILEPATH = os.path.join(LINTER_TESTS_DIR, 'invalid_quote.py')
INVALID_UNQUOTE_PLUS_FILEPATH = os.path.join(
    LINTER_TESTS_DIR, 'invalid_urlunquote_plus.py')
INVALID_URLENCODE_FILEPATH = os.path.join(
    LINTER_TESTS_DIR, 'invalid_urlencode.py')
INVALID_TABS_FILEPATH = os.path.join(LINTER_TESTS_DIR, 'invalid_tabs.py')
INVALID_MERGE_CONFLICT_FILEPATH = os.path.join(
    LINTER_TESTS_DIR, 'invalid_merge_conflict.py')
INVALID_TODO_FILEPATH = os.path.join(LINTER_TESTS_DIR, 'invalid_todo.py')
INVALID_COPYRIGHT_FILEPATH = os.path.join(
    LINTER_TESTS_DIR, 'invalid_copyright.py')
INVALID_UNICODE_LITERAL_FILEPATH = os.path.join(
    LINTER_TESTS_DIR, 'invalid_unicode_literal.py')
CONSTANTS_FILEPATH = 'constants.ts'
VALID_PY_IGNORE_PRAGMA_FILEPATH = os.path.join(
    LINTER_TESTS_DIR, 'valid_py_ignore_pragma.py')


class HTMLLintTests(test_utils.LinterTestBase):
    """Test the HTML lint functions."""

    def test_invalid_use_of_ng_template(self):
        linter = general_purpose_linter.GeneralPurposeLinter(
            [INVALID_NG_TEMPLATE_HTML_FILEPATH], FILE_CACHE)
        lint_task_report = linter.check_bad_patterns()
        self.assert_same_list_elements(
            ['Line 9: The directives must be directly referenced.'],
            lint_task_report.trimmed_messages)
        self.assertEqual('Bad pattern', lint_task_report.name)
        self.assertTrue(lint_task_report.failed)

    def test_invalid_use_of_trailing_whitespace(self):
        linter = general_purpose_linter.GeneralPurposeLinter(
            [INVALID_TRAILING_WHITESPACE_HTML_FILEPATH], FILE_CACHE)
        lint_task_report = linter.check_bad_patterns()
        self.assert_same_list_elements(
            ['Line 9: There should not be any trailing whitespaces.'],
            lint_task_report.trimmed_messages)
        self.assertEqual('Bad pattern', lint_task_report.name)
        self.assertTrue(lint_task_report.failed)

    def test_invalid_use_of_parent(self):
        linter = general_purpose_linter.GeneralPurposeLinter(
            [INVALID_PARENT_HTML_FILEPATH], FILE_CACHE)
        lint_task_report = linter.check_bad_patterns()
        self.assert_same_list_elements([
            'Line 13: Please do not access parent properties using '
            '$parent. Use the scope object for this purpose.'
            ], lint_task_report.trimmed_messages)
        self.assertEqual('Bad pattern', lint_task_report.name)
        self.assertTrue(lint_task_report.failed)

    def test_invalid_use_of_style(self):
        linter = general_purpose_linter.GeneralPurposeLinter(
            [INVALID_STYLE_TAG_HTML_FILEPATH], FILE_CACHE)
        lint_task_report = linter.check_bad_patterns()
        self.assert_same_list_elements([
            'Line 2: Please do not use inline styling.'
            ], lint_task_report.trimmed_messages)
        self.assertEqual('Bad pattern', lint_task_report.name)
        self.assertTrue(lint_task_report.failed)


class JsTsLintTests(test_utils.LinterTestBase):
    """Test the JsTs lint functions."""

<<<<<<< HEAD
    def test_http_client_used_with_error_message(self):
        linter = general_purpose_linter.GeneralPurposeLinter(
            [INVALID_HTTP_CLIENT_FILEPATH], FILE_CACHE)
        lint_task_report = linter.check_bad_patterns()
        self.assert_same_list_elements([
            'Line 22: An instance of HttpClient is found in this file. You are '
            'not allowed to create http requests from files that are not '
            'backend api services.'], lint_task_report.trimmed_messages)
=======
    def test_invalid_use_of_template_url(self):
        linter = general_purpose_linter.GeneralPurposeLinter(
            [INVALID_TEMPLATE_URL_FILEPATH], FILE_CACHE)
        lint_task_report = linter.check_bad_patterns()
        self.assert_same_list_elements([
            'Line 24: The directives must be directly referenced.'
            ], lint_task_report.trimmed_messages)
>>>>>>> 6f176b4e
        self.assertEqual('Bad pattern', lint_task_report.name)
        self.assertTrue(lint_task_report.failed)


class PythonLintTests(test_utils.LinterTestBase):
    """Test the Python lint functions."""

    def test_invalid_use_of_author(self):
        linter = general_purpose_linter.GeneralPurposeLinter(
            [INVALID_AUTHOR_FILEPATH], FILE_CACHE)
        lint_task_report = linter.check_bad_patterns()
        self.assert_same_list_elements(
            ['Line 26: Please remove author tags from this file.'],
            lint_task_report.trimmed_messages)
        self.assertEqual('Bad pattern', lint_task_report.name)
        self.assertTrue(lint_task_report.failed)

    def test_invalid_use_of_ndb(self):
        linter = general_purpose_linter.GeneralPurposeLinter(
            [INVALID_NDB_FILEPATH], FILE_CACHE)
        lint_task_report = linter.check_bad_patterns()
        self.assert_same_list_elements(
            ['Line 31: Please use datastore_services instead of ndb'],
            lint_task_report.trimmed_messages)
        self.assert_same_list_elements(
            ['Line 34: Please use datastore_services instead of ndb'],
            lint_task_report.trimmed_messages)
        self.assertEqual('Bad pattern', lint_task_report.name)
        self.assertTrue(lint_task_report.failed)

    def test_invalid_use_of_pylint_id(self):
        linter = general_purpose_linter.GeneralPurposeLinter(
            [INVALID_PYLINT_ID_FILEPATH], FILE_CACHE)
        lint_task_report = linter.check_bad_patterns()
        self.assert_same_list_elements([
            'Line 43: Please remove pylint exclusion if it is unnecessary,'
            ' or make it human readable with a sentence instead of an id. '
            'The id-to-message list can be seen '
            'here->http://pylint-messages.wikidot.com/all-codes'
            ], lint_task_report.trimmed_messages)
        self.assertEqual('Bad pattern', lint_task_report.name)
        self.assertTrue(lint_task_report.failed)

    def test_invalid_use_of_quote(self):
        linter = general_purpose_linter.GeneralPurposeLinter(
            [INVALID_QUOTE_FILEPATH], FILE_CACHE)
        lint_task_report = linter.check_bad_patterns()
        self.assert_same_list_elements(
            ['Line 44: Please use python_utils.url_quote().'
            ], lint_task_report.trimmed_messages)
        self.assertEqual('Bad pattern', lint_task_report.name)
        self.assertTrue(lint_task_report.failed)

    def test_invalid_use_of_unquote_plus(self):
        linter = general_purpose_linter.GeneralPurposeLinter(
            [INVALID_UNQUOTE_PLUS_FILEPATH], FILE_CACHE)
        lint_task_report = linter.check_bad_patterns()
        self.assert_same_list_elements(
            ['Line 45: Please use python_utils.url_unquote_plus().'],
            lint_task_report.trimmed_messages)
        self.assertEqual('Bad pattern', lint_task_report.name)
        self.assertTrue(lint_task_report.failed)

    def test_invalid_use_of_urlencode(self):
        linter = general_purpose_linter.GeneralPurposeLinter(
            [INVALID_URLENCODE_FILEPATH], FILE_CACHE)
        lint_task_report = linter.check_bad_patterns()
        self.assert_same_list_elements(
            ['Line 46: Please use python_utils.url_encode().'],
            lint_task_report.trimmed_messages)
        self.assertEqual('Bad pattern', lint_task_report.name)
        self.assertTrue(lint_task_report.failed)

    def test_invalid_use_of_urlretrieve(self):
        linter = general_purpose_linter.GeneralPurposeLinter(
            [INVALID_URLRETRIEVE_FILEPATH], FILE_CACHE)
        lint_task_report = linter.check_bad_patterns()
        self.assert_same_list_elements(
            ['Line 46: Please use python_utils.url_retrieve().'],
            lint_task_report.trimmed_messages)
        self.assertEqual('Bad pattern', lint_task_report.name)
        self.assertTrue(lint_task_report.failed)

    def test_invalid_use_of_urlopen(self):
        linter = general_purpose_linter.GeneralPurposeLinter(
            [INVALID_URLOPEN_FILEPATH], FILE_CACHE)
        lint_task_report = linter.check_bad_patterns()
        self.assert_same_list_elements(
            ['Line 45: Please use python_utils.url_open().'],
            lint_task_report.trimmed_messages)
        self.assertEqual('Bad pattern', lint_task_report.name)
        self.assertTrue(lint_task_report.failed)

    def test_invalid_use_of_request(self):
        linter = general_purpose_linter.GeneralPurposeLinter(
            [INVALID_REQUEST_FILEPATH], FILE_CACHE)
        lint_task_report = linter.check_bad_patterns()
        self.assert_same_list_elements(
            ['Line 47: Please use python_utils.url_request().'],
            lint_task_report.trimmed_messages)
        self.assertEqual('Bad pattern', lint_task_report.name)
        self.assertTrue(lint_task_report.failed)

    def test_invalid_use_of_object(self):
        linter = general_purpose_linter.GeneralPurposeLinter(
            [INVALID_OBJECT_FILEPATH], FILE_CACHE)
        lint_task_report = linter.check_bad_patterns()
        self.assert_same_list_elements(
            ['Line 25: Please use python_utils.OBJECT.'],
            lint_task_report.trimmed_messages)
        self.assertEqual('Bad pattern', lint_task_report.name)
        self.assertTrue(lint_task_report.failed)


class GeneralLintTests(test_utils.LinterTestBase):
    """Test all other general lint functions."""

    def test_invalid_use_of_tabs(self):
        linter = general_purpose_linter.GeneralPurposeLinter(
            [INVALID_TABS_FILEPATH], FILE_CACHE)
        lint_task_report = linter.check_bad_patterns()
        self.assert_same_list_elements(
            ['Please use spaces instead of tabs.'],
            lint_task_report.trimmed_messages)
        self.assertEqual('Bad pattern', lint_task_report.name)
        self.assertTrue(lint_task_report.failed)

    def test_merge_conflict_present(self):
        linter = general_purpose_linter.GeneralPurposeLinter(
            [INVALID_MERGE_CONFLICT_FILEPATH], FILE_CACHE)
        lint_task_report = linter.check_bad_patterns()
        self.assert_same_list_elements([
            'Please fully resolve existing merge conflicts.',
            'Please fully resolve existing merge conflicts.'
            ], lint_task_report.trimmed_messages)
        self.assertEqual('Bad pattern', lint_task_report.name)
        self.assertTrue(lint_task_report.failed)

    def test_invalid_use_of_glyphicon(self):
        linter = general_purpose_linter.GeneralPurposeLinter(
            [INVALID_GLYPHICON_FILEPATH], FILE_CACHE)
        lint_task_report = linter.check_bad_patterns()
        self.assert_same_list_elements(
            ['Please use equivalent material-icons instead of glyphicons.'],
            lint_task_report.trimmed_messages)
        self.assertEqual('Bad pattern', lint_task_report.name)
        self.assertTrue(lint_task_report.failed)

    def test_invalid_use_of_todo(self):
        linter = general_purpose_linter.GeneralPurposeLinter(
            [INVALID_TODO_FILEPATH], FILE_CACHE)
        lint_task_report = linter.check_bad_patterns()
        self.assert_same_list_elements([
            'Line 33: Please assign TODO comments to a user in the format'
            ' TODO(username): XXX.'], lint_task_report.trimmed_messages)
        self.assertEqual('Bad pattern', lint_task_report.name)
        self.assertTrue(lint_task_report.failed)

    def test_missing_copyright(self):
        linter = general_purpose_linter.GeneralPurposeLinter(
            [INVALID_COPYRIGHT_FILEPATH], FILE_CACHE)
        lint_task_report = linter.check_mandatory_patterns()
        self.assert_same_list_elements([
            'Please ensure this file should contain a proper copyright '
            'notice.'], lint_task_report.trimmed_messages)
        self.assertEqual('Mandatory pattern', lint_task_report.name)
        self.assertTrue(lint_task_report.failed)

    def test_missing_unicode_literal(self):
        linter = general_purpose_linter.GeneralPurposeLinter(
            [INVALID_UNICODE_LITERAL_FILEPATH], FILE_CACHE)
        lint_task_report = linter.check_mandatory_patterns()
        self.assert_same_list_elements([
            'Please ensure this file should contain unicode_literals '
            'future import.'], lint_task_report.trimmed_messages)
        self.assertEqual('Mandatory pattern', lint_task_report.name)
        self.assertTrue(lint_task_report.failed)

    def test_missing_fileoverview(self):
        linter = general_purpose_linter.GeneralPurposeLinter(
            [INVALID_FILEOVERVIEW_FILEPATH], FILE_CACHE)
        lint_task_report = linter.check_mandatory_patterns()
        self.assert_same_list_elements([
            'Please ensure this file should contain a file overview i.e. '
            'a short description of the file.'
            ], lint_task_report.trimmed_messages)
        self.assertEqual('Mandatory pattern', lint_task_report.name)
        self.assertTrue(lint_task_report.failed)

    def test_invalid_dev_mode_in_constants_ts(self):
        def mock_readlines(unused_self, unused_filepath):
            return (
                'Copyright 2020 The Oppia Authors. All Rights Reserved.',
                ' * @fileoverview Initializes constants for '
                'the Oppia codebase.',
                '"DEV_MODE": false,\n'
                '"EMULATOR_MODE": true\n')

        readlines_swap = self.swap(
            pre_commit_linter.FileCache, 'readlines', mock_readlines)

        with readlines_swap:
            linter = general_purpose_linter.GeneralPurposeLinter(
                [CONSTANTS_FILEPATH], FILE_CACHE)
            lint_task_report = linter.check_bad_patterns()
        self.assertItemsEqual(
            [
                'constants.ts --> Please set the DEV_MODE variable in '
                'constants.ts to true before committing.',
            ],
            lint_task_report.trimmed_messages
        )
        self.assertEqual('Bad pattern', lint_task_report.name)
        self.assertTrue(lint_task_report.failed)

    def test_invalid_emulator_mode_in_constants_ts(self):
        def mock_readlines(unused_self, unused_filepath):
            return (
                'Copyright 2020 The Oppia Authors. All Rights Reserved.',
                ' * @fileoverview Initializes constants for '
                'the Oppia codebase.',
                '"DEV_MODE": true,\n'
                '"EMULATOR_MODE": false\n')

        readlines_swap = self.swap(
            pre_commit_linter.FileCache, 'readlines', mock_readlines)

        with readlines_swap:
            linter = general_purpose_linter.GeneralPurposeLinter(
                [CONSTANTS_FILEPATH], FILE_CACHE)
            lint_task_report = linter.check_bad_patterns()
        self.assertItemsEqual(
            [
                'constants.ts --> Please set the EMULATOR_MODE variable in '
                'constants.ts to true before committing.',
            ],
            lint_task_report.trimmed_messages
        )
        self.assertEqual('Bad pattern', lint_task_report.name)
        self.assertTrue(lint_task_report.failed)

    def test_linter_with_no_files(self):
        lint_task_report = general_purpose_linter.GeneralPurposeLinter(
            [], FILE_CACHE).perform_all_lint_checks()
        self.assertEqual(
            [
                'There are no files to be checked.',
                'SUCCESS  General purpose lint check passed'],
            lint_task_report[0].get_report())
        self.assertEqual('General purpose lint', lint_task_report[0].name)
        self.assertFalse(lint_task_report[0].failed)

    def test_file_with_no_newline_at_eof(self):
        linter = general_purpose_linter.GeneralPurposeLinter(
            [INVALID_NO_NEWLINE_FILEPATH], FILE_CACHE)
        lint_task_report = linter.check_newline_at_eof()
        self.assert_same_list_elements(
            ['There should be a single newline at the end of file.'],
            lint_task_report.trimmed_messages)
        self.assertEqual('Newline at EOF', lint_task_report.name)
        self.assertTrue(lint_task_report.failed)

    def test_check_extra_js_file_found(self):
        linter = general_purpose_linter.GeneralPurposeLinter(
            [EXTRA_JS_FILEPATH], FILE_CACHE)
        lint_task_report = linter.check_extra_js_files()
        self.assertEqual([
            'core/templates/demo.js  --> Found extra .js file',
            'If you want the above files to be present as js files, add '
            'them to the list JS_FILEPATHS_NOT_TO_BUILD in build.py. '
            'Otherwise, rename them to .ts'], lint_task_report.trimmed_messages)
        self.assertEqual('Extra JS files', lint_task_report.name)
        self.assertTrue(lint_task_report.failed)

    def test_with_excluded_filepath(self):
        def mock_is_filepath_excluded_for_bad_patterns_check(
                unused_pattern, unused_filepath):
            return True

        filepath_excluded_swap = self.swap(
            general_purpose_linter,
            'is_filepath_excluded_for_bad_patterns_check',
            mock_is_filepath_excluded_for_bad_patterns_check)

        with filepath_excluded_swap:
            linter = general_purpose_linter.GeneralPurposeLinter(
                [INVALID_NO_NEWLINE_FILEPATH], FILE_CACHE)
            lint_task_report = linter.check_bad_patterns()
        self.assertEqual(
            ['SUCCESS  Bad pattern check passed'],
            lint_task_report.get_report())
        self.assertEqual('Bad pattern', lint_task_report.name)
        self.assertFalse(lint_task_report.failed)

    def test_perform_all_lint_checks_with_success(self):
        linter = general_purpose_linter.GeneralPurposeLinter(
            [INVALID_NO_NEWLINE_FILEPATH], FILE_CACHE)
        lint_task_report = linter.perform_all_lint_checks()
        self.assertTrue(isinstance(lint_task_report, list))

    def test_get_linters_with_success(self):
        custom_linter, third_party_linter = general_purpose_linter.get_linters(
            [INVALID_AUTHOR_FILEPATH], FILE_CACHE)
        self.assertTrue(
            isinstance(
                custom_linter, general_purpose_linter.GeneralPurposeLinter))
        self.assertEqual(third_party_linter, None)

    def test_linter_ignore_pragma(self):
        linter = general_purpose_linter.GeneralPurposeLinter(
            [VALID_PY_IGNORE_PRAGMA_FILEPATH], FILE_CACHE)
        lint_task_report = linter.check_bad_patterns()
        self.assertFalse(lint_task_report.failed)<|MERGE_RESOLUTION|>--- conflicted
+++ resolved
@@ -131,31 +131,6 @@
         self.assertTrue(lint_task_report.failed)
 
 
-class JsTsLintTests(test_utils.LinterTestBase):
-    """Test the JsTs lint functions."""
-
-<<<<<<< HEAD
-    def test_http_client_used_with_error_message(self):
-        linter = general_purpose_linter.GeneralPurposeLinter(
-            [INVALID_HTTP_CLIENT_FILEPATH], FILE_CACHE)
-        lint_task_report = linter.check_bad_patterns()
-        self.assert_same_list_elements([
-            'Line 22: An instance of HttpClient is found in this file. You are '
-            'not allowed to create http requests from files that are not '
-            'backend api services.'], lint_task_report.trimmed_messages)
-=======
-    def test_invalid_use_of_template_url(self):
-        linter = general_purpose_linter.GeneralPurposeLinter(
-            [INVALID_TEMPLATE_URL_FILEPATH], FILE_CACHE)
-        lint_task_report = linter.check_bad_patterns()
-        self.assert_same_list_elements([
-            'Line 24: The directives must be directly referenced.'
-            ], lint_task_report.trimmed_messages)
->>>>>>> 6f176b4e
-        self.assertEqual('Bad pattern', lint_task_report.name)
-        self.assertTrue(lint_task_report.failed)
-
-
 class PythonLintTests(test_utils.LinterTestBase):
     """Test the Python lint functions."""
 
