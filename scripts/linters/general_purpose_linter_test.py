--- conflicted
+++ resolved
@@ -335,8 +335,6 @@
             'interface for a backend dict. Wrap the property name in '
             'single quotes instead.'], self.linter_stdout)
         self.assert_failed_messages_count(self.linter_stdout, 1)
-<<<<<<< HEAD
-=======
 
     def test_invalid_use_of_eslint_no_explicit_any_comment(self):
         with self.print_swap:
@@ -348,7 +346,6 @@
             'https://github.com/oppia/oppia/wiki/Guide-on-defining-types '
             'if you\'re having trouble declaring types.'], self.linter_stdout)
         self.assert_failed_messages_count(self.linter_stdout, 1)
->>>>>>> 6b2d604d
 
 
 class PythonLintTests(test_utils.LinterTestBase):
