--- conflicted
+++ resolved
@@ -234,76 +234,6 @@
             os.path.relpath(filepath).replace('.ts', '.js'))
         return compiled_js_filepath
 
-<<<<<<< HEAD
-    def _check_any_type(self):
-        """Checks if the type of any variable is declared as 'any'
-        in TypeScript files.
-        """
-        summary_messages = []
-        if self.verbose_mode_enabled:
-            concurrent_task_utils.log('Starting any type check')
-            concurrent_task_utils.log(
-                '----------------------------------------')
-
-        # This pattern is used to match cases like ': any'.
-        any_type_pattern = r':\ *any'
-
-        # This pattern is used to match cases where the previous line ended
-        # with a ':', so we know this line begins with a type.
-        starts_with_any_pattern = r'^\ *any'
-
-        with linter_utils.redirect_stdout(sys.stdout):
-            failed = False
-
-            for file_path in self.all_filepaths:
-                if file_path in FILES_EXCLUDED_FROM_ANY_TYPE_CHECK:
-                    continue
-
-                file_content = self.file_cache.read(file_path)
-                starts_with_type = False
-
-                for line_number, line in enumerate(file_content.split('\n')):
-                    if starts_with_type and re.findall(
-                            starts_with_any_pattern, line):
-                        failed = True
-                        summary_message = (
-                            '%s --> \'any\' type found at line %s. Please do '
-                            'not declare variable as \'any\' type' % (
-                                file_path, line_number + 1))
-                        concurrent_task_utils.log(summary_message)
-                        summary_messages.append(summary_message)
-                        concurrent_task_utils.log('')
-
-                    if re.findall(any_type_pattern, line):
-                        failed = True
-                        summary_message = (
-                            '%s --> \'any\' type found at line %s. Please do '
-                            'not declare variable as \'any\' type' % (
-                                file_path, line_number + 1))
-                        concurrent_task_utils.log(summary_message)
-                        summary_messages.append(summary_message)
-                        concurrent_task_utils.log('')
-
-                    if line:
-                        starts_with_type = line[len(line) - 1] == ':'
-
-            if failed:
-                summary_message = (
-                    '%s \'any\' type check failed' % (
-                        linter_utils.FAILED_MESSAGE_PREFIX))
-            else:
-                summary_message = (
-                    '%s \'any\' type check passed' % (
-                        linter_utils.SUCCESS_MESSAGE_PREFIX))
-
-            concurrent_task_utils.log(summary_message)
-            summary_messages.append(summary_message)
-            concurrent_task_utils.log('')
-
-        return summary_messages
-
-=======
->>>>>>> c8d2ecd8
     def _check_http_requests(self):
         """Checks if the http requests are made only by
         backend-api.service.ts.
