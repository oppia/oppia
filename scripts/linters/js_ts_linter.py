--- conflicted
+++ resolved
@@ -176,13 +176,8 @@
                 with linter_utils.temp_dir(prefix='tmpcompiledjs',
                                            parent=os.getcwd()) as temp_dir:
                     compiled_js_filepath = self._compile_ts_file(
-<<<<<<< HEAD
-                        filepath, compiled_js_dir)
+                        filepath, temp_dir)
                     file_content = self.file_cache.read(compiled_js_filepath)
-=======
-                        filepath, temp_dir)
-                    file_content = FILE_CACHE.read(compiled_js_filepath)
->>>>>>> bc261445
                     parsed_js_and_ts_files[filepath] = esprima.parseScript(
                         file_content)
 
@@ -662,14 +657,8 @@
                     with linter_utils.temp_dir(parent=os.getcwd()) as temp_dir:
                         if os.path.isfile(corresponding_angularjs_filepath):
                             compiled_js_filepath = self._compile_ts_file(
-<<<<<<< HEAD
-                                corresponding_angularjs_filepath,
-                                compiled_js_dir)
+                                corresponding_angularjs_filepath, temp_dir)
                             file_content = self.file_cache.read(
-=======
-                                corresponding_angularjs_filepath, temp_dir)
-                            file_content = FILE_CACHE.read(
->>>>>>> bc261445
                                 compiled_js_filepath).decode('utf-8')
 
                             parsed_script = esprima.parseScript(file_content)
