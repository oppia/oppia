# coding: utf-8
#
# Copyright 2020 The Oppia Authors. All Rights Reserved.
#
# Licensed under the Apache License, Version 2.0 (the "License");
# you may not use this file except in compliance with the License.
# You may obtain a copy of the License at
#
#      http://www.apache.org/licenses/LICENSE-2.0
#
# Unless required by applicable law or agreed to in writing, software
# distributed under the License is distributed on an "AS-IS" BASIS,
# WITHOUT WARRANTIES OR CONDITIONS OF ANY KIND, either express or implied.
# See the License for the specific language governing permissions and
# limitations under the License.

"""Lint checks for Js and Ts files."""

from __future__ import absolute_import
from __future__ import unicode_literals

import collections
import os
import re
import shutil
import subprocess
import sys

import python_utils

from .. import common
from .. import concurrent_task_utils

CURR_DIR = os.path.abspath(os.getcwd())
OPPIA_TOOLS_DIR = os.path.join(CURR_DIR, os.pardir, 'oppia_tools')

ESPRIMA_PATH = os.path.join(
    OPPIA_TOOLS_DIR, 'esprima-%s' % common.ESPRIMA_VERSION)

sys.path.insert(1, ESPRIMA_PATH)

import esprima  # isort:skip pylint: disable=wrong-import-order, wrong-import-position

COMPILED_TYPESCRIPT_TMP_PATH = 'tmpcompiledjs/'

# The INJECTABLES_TO_IGNORE contains a list of services that are not supposed
# to be included in angular-services.index.ts. These services are not required
# for our application to run but are only present to aid tests or belong to a
# class of legacy services that will soon be removed from the codebase.
# NOTE TO DEVELOPERS: Don't add any more files to this list. If you have any
# questions, please talk to @srijanreddy98.
INJECTABLES_TO_IGNORE = [
<<<<<<< HEAD
    # This file is required for the js-ts-linter-test.
    'MockIgnoredService',
    # We don't want this service to be present in the index.
    'UpgradedServices'
=======
    'MockIgnoredService', # This file is required for the js-ts-linter-test.
    'UpgradedServices', # We don't want this service to be present in the index.
    # Route guards cannot be made injectables until migration is complete.
    'CanAccessSplashPageGuard',
>>>>>>> 74469289
]


def _parse_js_or_ts_file(filepath, file_content, **kwargs):
    """Runs the correct function to parse the given file's source code.

    With ES2015 and later, a JavaScript program can be either a script or a
    module. It is a very important distinction, since a parser such as Esprima
    needs to know the type of the source to be able to analyze its syntax
    correctly. This is achieved by choosing the parseScript function to parse a
    script and the parseModule function to parse a module.

    https://esprima.readthedocs.io/en/latest/syntactic-analysis.html#distinguishing-a-script-and-a-module

    Args:
        filepath: str. Path of the source file.
        file_content: str. Code to compile.
        **kwargs: dict(*: *). Passed along to esprima.

    Returns:
        dict. Parsed contents produced by esprima.
    """
    parse_function = (
        esprima.parseScript if filepath.endswith('.js') else
        esprima.parseModule)
    return parse_function(file_content, **kwargs)


def _get_expression_from_node_if_one_exists(
        parsed_node, components_to_check):
    """This function first checks whether the parsed node represents
    the required angular component that needs to be derived by checking if
    its in the 'components_to_check' list. If yes, then it  will return the
    expression part of the node from which the component can be derived.
    If no, it will return None. It is done by filtering out
    'AssignmentExpression' (as it represents an assignment) and 'Identifier'
    (as it represents a static expression).

    Args:
        parsed_node: dict. Parsed node of the body of a JS file.
        components_to_check: list(str). List of angular components to check
            in a JS file. These include directives, factories, controllers,
            etc.

    Returns:
        expression: dict or None. Expression part of the node if the node
        represents a component else None.
    """
    if parsed_node.type != 'ExpressionStatement':
        return
    # Separate the expression part of the node which is the actual
    # content of the node.
    expression = parsed_node.expression
    # Check whether the expression belongs to a
    # 'CallExpression' which always contains a call
    # and not an 'AssignmentExpression'.
    # For example, func() is a CallExpression.
    if expression.type != 'CallExpression':
        return
    # Check whether the expression belongs to a 'MemberExpression' which
    # represents a computed expression or an Identifier which represents
    # a static expression.
    # For example, 'thing.func' is a MemberExpression where
    # 'thing' is the object of the MemberExpression and
    # 'func' is the property of the MemberExpression.
    # Another example of a MemberExpression within a CallExpression is
    # 'thing.func()' where 'thing.func' is the callee of the CallExpression.
    if expression.callee.type != 'MemberExpression':
        return
    # Get the component in the JS file.
    component = expression.callee.property.name
    if component not in components_to_check:
        return
    return expression


def compile_all_ts_files():
    """Compiles all project typescript files into
    COMPILED_TYPESCRIPT_TMP_PATH. Previously, we only compiled
    the TS files that were needed, but when a relative import was used, the
    linter would crash with a FileNotFound exception before being able to
    run. For more details, please see issue #9458.
    """
    cmd = ('./node_modules/typescript/bin/tsc -p %s -outDir %s') % (
        './tsconfig.json', COMPILED_TYPESCRIPT_TMP_PATH)
    subprocess.call(cmd, stdout=subprocess.PIPE, shell=True)


class JsTsLintChecksManager(python_utils.OBJECT):
    """Manages all the Js and Ts linting functions."""

    def __init__(self, js_files, ts_files, file_cache):
        """Constructs a JsTsLintChecksManager object.

        Args:
            js_files: list(str). The list of js filepaths to be linted.
            ts_files: list(str). The list of ts filepaths to be linted.
            file_cache: object(FileCache). Provides thread-safe access to cached
                file content.
        """
        os.environ['PATH'] = '%s/bin:' % common.NODE_PATH + os.environ['PATH']

        self.js_files = js_files
        self.ts_files = ts_files
        self.file_cache = file_cache
        self.parsed_js_and_ts_files = []
        self.parsed_expressions_in_files = []

    @property
    def js_filepaths(self):
        """Return all js filepaths."""
        return self.js_files

    @property
    def ts_filepaths(self):
        """Return all ts filepaths."""
        return self.ts_files

    @property
    def all_filepaths(self):
        """Return all filepaths."""
        return self.js_filepaths + self.ts_filepaths

    def _validate_and_parse_js_and_ts_files(self):
        """This function validates JavaScript and Typescript files and
        returns the parsed contents as a Python dictionary.

        Returns:
            dict. A dict which has key as filepath and value as contents of js
            and ts files after validating and parsing the files.
        """

        # Select JS files which need to be checked.
        files_to_check = self.all_filepaths
        parsed_js_and_ts_files = dict()
        concurrent_task_utils.log('Validating and parsing JS and TS files ...')
        for filepath in files_to_check:
            file_content = self.file_cache.read(filepath)

            try:
                # Use esprima to parse a JS or TS file.
                parsed_js_and_ts_files[filepath] = _parse_js_or_ts_file(
                    filepath, file_content, comment=True)
            except Exception:
                if filepath.endswith('.js'):
                    raise
                # Compile typescript file which has syntax invalid for JS file.
                compiled_js_filepath = self._get_compiled_ts_filepath(filepath)

                file_content = self.file_cache.read(compiled_js_filepath)
                parsed_js_and_ts_files[filepath] = _parse_js_or_ts_file(
                    filepath, file_content)

        return parsed_js_and_ts_files

    def _get_expressions_from_parsed_script(self):
        """This function returns the expressions in the script parsed using
        js and ts files.

        Returns:
            dict. A dict which has key as filepath and value as the expressions
            in the script parsed using js and ts files.
        """

        parsed_expressions_in_files = collections.defaultdict(dict)
        components_to_check = ['controller', 'directive', 'factory', 'filter']

        for filepath, parsed_script in self.parsed_js_and_ts_files.items():
            parsed_expressions_in_files[filepath] = collections.defaultdict(
                list)
            parsed_nodes = parsed_script.body
            for parsed_node in parsed_nodes:
                for component in components_to_check:
                    expression = _get_expression_from_node_if_one_exists(
                        parsed_node, [component])
                    parsed_expressions_in_files[filepath][component].append(
                        expression)

        return parsed_expressions_in_files

    def _get_compiled_ts_filepath(self, filepath):
        """Returns the path for compiled ts file.

        Args:
            filepath: str. Filepath of ts file.

        Returns:
            str. Filepath of compiled ts file.
        """
        compiled_js_filepath = os.path.join(
            os.getcwd(),
            COMPILED_TYPESCRIPT_TMP_PATH,
            os.path.relpath(filepath).replace('.ts', '.js'))
        return compiled_js_filepath

    def _check_constants_declaration(self):
        """Checks the declaration of constants in the TS files to ensure that
        the constants are not declared in files other than *.constants.ajs.ts
        and that the constants are declared only single time. This also checks
        that the constants are declared in both *.constants.ajs.ts (for
        AngularJS) and in *.constants.ts (for Angular 8).

        Returns:
            TaskResult. A TaskResult object representing the result of the lint
            check.
        """
        name = 'Constants declaration'
        error_messages = []
        failed = False

        ts_files_to_check = self.ts_filepaths
        constants_to_source_filepaths_dict = {}
        for filepath in ts_files_to_check:
            # The following block extracts the corresponding Angularjs
            # constants file for the Angular constants file. This is
            # required since the check cannot proceed if the AngularJS
            # constants file is not provided before the Angular constants
            # file.
            is_corresponding_angularjs_filepath = False
            if filepath.endswith('.constants.ts'):
                filename_without_extension = filepath[:-3]
                corresponding_angularjs_filepath = (
                    filename_without_extension + '.ajs.ts')

                is_corresponding_angularjs_filepath = (
                    os.path.isfile(corresponding_angularjs_filepath))
                if is_corresponding_angularjs_filepath:
                    compiled_js_filepath = self._get_compiled_ts_filepath(
                        corresponding_angularjs_filepath)
                    file_content = self.file_cache.read(compiled_js_filepath)

                    parsed_script = (
                        _parse_js_or_ts_file(filepath, file_content))
                    parsed_nodes = parsed_script.body
                    angularjs_constants_list = []
                    components_to_check = ['constant']
                    for parsed_node in parsed_nodes:
                        expression = (
                            _get_expression_from_node_if_one_exists(
                                parsed_node, components_to_check))
                        if not expression:
                            continue
                        else:
                            # The following block populates a set to
                            # store constants for the Angular-AngularJS
                            # constants file consistency check.
                            angularjs_constants_name = (
                                expression.arguments[0].value)
                            angularjs_constants_value = (
                                expression.arguments[1])
                            # Check if const is declared outside the
                            # class.
                            if angularjs_constants_value.property:
                                angularjs_constants_value = (
                                    angularjs_constants_value.property.name)
                            if angularjs_constants_value != (
                                    angularjs_constants_name):
                                failed = True
                                error_messages.append(
                                    '%s --> Please ensure that the '
                                    'constant %s is initialized '
                                    'from the value from the '
                                    'corresponding Angular constants'
                                    ' file (the *.constants.ts '
                                    'file). Please create one in the'
                                    ' Angular constants file if it '
                                    'does not exist there.' % (
                                        filepath,
                                        angularjs_constants_name))
                            angularjs_constants_list.append(
                                angularjs_constants_name)

            # Check if the constant has multiple declarations which is
            # prohibited.
            parsed_script = self.parsed_js_and_ts_files[filepath]
            parsed_nodes = parsed_script.body
            components_to_check = ['constant']
            for parsed_node in parsed_nodes:
                expression = _get_expression_from_node_if_one_exists(
                    parsed_node, components_to_check)
                if not expression:
                    continue
                else:
                    constant_name = expression.arguments[0].raw
                    if constant_name in constants_to_source_filepaths_dict:
                        failed = True
                        error_message = (
                            '%s --> The constant %s is already declared '
                            'in %s. Please import the file where the '
                            'constant is declared or rename the constant'
                            '.' % (
                                filepath, constant_name,
                                constants_to_source_filepaths_dict[
                                    constant_name]))
                        error_messages.append(error_message)
                    else:
                        constants_to_source_filepaths_dict[
                            constant_name] = filepath

        return concurrent_task_utils.TaskResult(
            name, failed, error_messages, error_messages)

    def _check_angular_services_index(self):
        """Finds all @Injectable classes and makes sure that they are added to
            Oppia root and Angular Services Index.

        Returns:
            all_messages: str. All the messages returned by the lint checks.
        """
        name = 'Angular Services Index file'
        error_messages = []
        injectable_pattern = '%s%s' % (
            'Injectable\\({\\n*\\s*providedIn: \'root\'\\n*}\\)\\n',
            'export class ([A-Za-z0-9]*)')
        angular_services_index_path = (
            './core/templates/services/angular-services.index.ts')
        angular_services_index = self.file_cache.read(
            angular_services_index_path)
        error_messages = []
        failed = False
        for file_path in self.ts_files:
            file_content = self.file_cache.read(file_path)
            class_names = re.findall(injectable_pattern, file_content)
            for class_name in class_names:
                if class_name in INJECTABLES_TO_IGNORE:
                    continue
                import_statement_regex = 'import {[\\s*\\w+,]*%s' % class_name
                if not re.search(
                        import_statement_regex, angular_services_index):
                    error_message = (
                        'Please import %s to Angular Services Index file in %s'
                        'from %s'
                        % (class_name, angular_services_index_path, file_path))
                    error_messages.append(error_message)
                    failed = True

                service_name_type_pair_regex = (
                    '\\[\'%s\',\\n*\\s*%s\\]' % (class_name, class_name))
                service_name_type_pair = (
                    '[\'%s\', %s]' % (class_name, class_name))

                if not re.search(
                        service_name_type_pair_regex, angular_services_index):
                    error_message = (
                        'Please add the pair %s to the angularServices in %s'
                        % (service_name_type_pair, angular_services_index_path)
                    )
                    error_messages.append(error_message)
                    failed = True
        return concurrent_task_utils.TaskResult(
            name, failed, error_messages, error_messages)

    def perform_all_lint_checks(self):
        """Perform all the lint checks and returns the messages returned by all
        the checks.

        Returns:
            list(TaskResult). A list of TaskResult objects representing the
            results of the lint checks.
        """

        if not self.all_filepaths:
            return [
                concurrent_task_utils.TaskResult(
                    'JS TS lint', False, [],
                    ['There are no JavaScript or Typescript files to lint.'])]

        # Clear temp compiled typescipt files from the previous runs.
        shutil.rmtree(COMPILED_TYPESCRIPT_TMP_PATH, ignore_errors=True)
        # Compiles all typescipt files into COMPILED_TYPESCRIPT_TMP_PATH.
        compile_all_ts_files()

        self.parsed_js_and_ts_files = self._validate_and_parse_js_and_ts_files()
        self.parsed_expressions_in_files = (
            self._get_expressions_from_parsed_script())

        linter_stdout = []

        linter_stdout.append(self._check_constants_declaration())
        linter_stdout.append(self._check_angular_services_index())

        # Clear temp compiled typescipt files.
        shutil.rmtree(COMPILED_TYPESCRIPT_TMP_PATH, ignore_errors=True)

        return linter_stdout


class ThirdPartyJsTsLintChecksManager(python_utils.OBJECT):
    """Manages all the third party Python linting functions."""

    def __init__(self, files_to_lint):
        """Constructs a ThirdPartyJsTsLintChecksManager object.

        Args:
            files_to_lint: list(str). A list of filepaths to lint.
        """
        super(ThirdPartyJsTsLintChecksManager, self).__init__()
        self.files_to_lint = files_to_lint

    @property
    def all_filepaths(self):
        """Return all filepaths."""
        return self.files_to_lint

    @staticmethod
    def _get_trimmed_error_output(eslint_output):
        """Remove extra bits from eslint messages.

        Args:
            eslint_output: str. Output returned by the eslint linter.

        Returns:
            str. A string with the trimmed messages.
        """
        trimmed_error_messages = []
        # Extract the message from list and split the message by newline
        # so that we can use them and remove last four lines from the end.
        # Becuase last two lines are empty strings and third one have a message
        # with number of errors.
        # Example: \u2716 2 problems (2 errors, 0 warnings)
        # 1 error and 0 warnings potentially fixable with the `--fix` option.
        eslint_output_lines = eslint_output.split('\n')
        newlines_present = eslint_output_lines[-1] == '' and (
            eslint_output_lines[-2] == '')
        fix_option_present = eslint_output_lines[-3].endswith('`--fix` option.')
        unicode_x_present = eslint_output_lines[-4].startswith('\u2716')

        if (newlines_present and fix_option_present and unicode_x_present):
            eslint_output_lines = eslint_output_lines[:-4]

        for line in eslint_output_lines:
            # ESlint messages start with line numbers and then a
            # "x" and a message-id in the end. We are matching
            # if the line contains line number because every message start with
            # num:num where num is of type int and we are matching it with regex
            # and if that is True then we are replacing "error" with empty
            # string('') which is at the index 1 and message-id from the end.
            if re.search(r'^\d+:\d+', line.lstrip()):
                error_string = re.search(r'error', line).group(0)
                error_message = line.replace(error_string, '', 1)
            else:
                error_message = line
            trimmed_error_messages.append(error_message)
        return '\n'.join(trimmed_error_messages) + '\n'

    def _lint_js_and_ts_files(self):
        """Prints a list of lint errors in the given list of JavaScript files.

        Returns:
            TaskResult. A TaskResult object representing the result of the lint
            check.
        """
        node_path = os.path.join(common.NODE_PATH, 'bin', 'node')
        eslint_path = os.path.join(
            'node_modules', 'eslint', 'bin', 'eslint.js')
        if not os.path.exists(eslint_path):
            raise Exception(
                'ERROR    Please run start.sh first to install node-eslint '
                'and its dependencies.')

        files_to_lint = self.all_filepaths
        error_messages = []
        full_error_messages = []
        failed = False
        name = 'ESLint'

        eslint_cmd_args = [node_path, eslint_path, '--quiet']
        proc_args = eslint_cmd_args + files_to_lint
        proc = subprocess.Popen(
            proc_args, stdout=subprocess.PIPE, stderr=subprocess.PIPE)

        encoded_linter_stdout, encoded_linter_stderr = proc.communicate()
        # Standard and error output is in bytes, we need to decode the line to
        # print it.
        linter_stdout = encoded_linter_stdout.decode('utf-8')
        linter_stderr = encoded_linter_stderr.decode('utf-8')
        if linter_stderr:
            raise Exception(linter_stderr)

        if linter_stdout:
            failed = True
            full_error_messages.append(linter_stdout)
            error_messages.append(self._get_trimmed_error_output(linter_stdout))

        return concurrent_task_utils.TaskResult(
            name, failed, error_messages, full_error_messages)

    def perform_all_lint_checks(self):
        """Perform all the lint checks and returns the messages returned by all
        the checks.

        Returns:
            list(TaskResult). A list of TaskResult objects representing the
            results of the lint checks.
        """
        if not self.all_filepaths:
            return [
                concurrent_task_utils.TaskResult(
                    'JS TS lint', False, [],
                    ['There are no JavaScript or Typescript files to lint.'])]

        return [self._lint_js_and_ts_files()]


def get_linters(js_filepaths, ts_filepaths, file_cache):
    """Creates JsTsLintChecksManager and ThirdPartyJsTsLintChecksManager
        objects and return them.

    Args:
        js_filepaths: list(str). A list of js filepaths to lint.
        ts_filepaths: list(str). A list of ts filepaths to lint.
        file_cache: object(FileCache). Provides thread-safe access to cached
            file content.

    Returns:
        tuple(JsTsLintChecksManager, ThirdPartyJsTsLintChecksManager. A 2-tuple
        of custom and third_party linter objects.
    """
    js_ts_file_paths = js_filepaths + ts_filepaths

    custom_linter = JsTsLintChecksManager(
        js_filepaths, ts_filepaths, file_cache)

    third_party_linter = ThirdPartyJsTsLintChecksManager(js_ts_file_paths)

    return custom_linter, third_party_linter<|MERGE_RESOLUTION|>--- conflicted
+++ resolved
@@ -50,17 +50,12 @@
 # NOTE TO DEVELOPERS: Don't add any more files to this list. If you have any
 # questions, please talk to @srijanreddy98.
 INJECTABLES_TO_IGNORE = [
-<<<<<<< HEAD
     # This file is required for the js-ts-linter-test.
     'MockIgnoredService',
     # We don't want this service to be present in the index.
-    'UpgradedServices'
-=======
-    'MockIgnoredService', # This file is required for the js-ts-linter-test.
-    'UpgradedServices', # We don't want this service to be present in the index.
+    'UpgradedServices',
     # Route guards cannot be made injectables until migration is complete.
     'CanAccessSplashPageGuard',
->>>>>>> 74469289
 ]
 
 
