# coding: utf-8
#
# Copyright 2020 The Oppia Authors. All Rights Reserved.
#
# Licensed under the Apache License, Version 2.0 (the "License");
# you may not use this file except in compliance with the License.
# You may obtain a copy of the License at
#
#      http://www.apache.org/licenses/LICENSE-2.0
#
# Unless required by applicable law or agreed to in writing, software
# distributed under the License is distributed on an "AS-IS" BASIS,
# WITHOUT WARRANTIES OR CONDITIONS OF ANY KIND, either express or implied.
# See the License for the specific language governing permissions and
# limitations under the License.

"""Lint checks for Js and Ts files."""

from __future__ import absolute_import  # pylint: disable=import-only-modules
from __future__ import unicode_literals  # pylint: disable=import-only-modules

import collections
import json
import os
import re
import subprocess
import sys
import time

import python_utils

from . import linter_utils
from .. import clean
from .. import common

CURR_DIR = os.path.abspath(os.getcwd())
OPPIA_TOOLS_DIR = os.path.join(CURR_DIR, os.pardir, 'oppia_tools')

ESPRIMA_PATH = os.path.join(
    OPPIA_TOOLS_DIR, 'esprima-%s' % common.ESPRIMA_VERSION)

sys.path.insert(1, ESPRIMA_PATH)

# pylint: disable=wrong-import-order
# pylint: disable=wrong-import-position
import esprima  # isort:skip
from .. import build  # isort:skip
# pylint: enable=wrong-import-order
# pylint: enable=wrong-import-position

FILES_EXCLUDED_FROM_ANY_TYPE_CHECK_PATH = os.path.join(
    CURR_DIR, 'scripts', 'linters', 'excluded_any_type_files.json')

FILES_EXCLUDED_FROM_ANY_TYPE_CHECK = json.load(python_utils.open_file(
    FILES_EXCLUDED_FROM_ANY_TYPE_CHECK_PATH, 'r'))

COMPILED_TYPESCRIPT_TMP_PATH = 'tmpcompiledjs/'


def _get_expression_from_node_if_one_exists(
        parsed_node, components_to_check):
    """This function first checks whether the parsed node represents
    the required angular component that needs to be derived by checking if
    its in the 'components_to_check' list. If yes, then it  will return the
    expression part of the node from which the component can be derived.
    If no, it will return None. It is done by filtering out
    'AssignmentExpression' (as it represents an assignment) and 'Identifier'
    (as it represents a static expression).

    Args:
        parsed_node: dict. Parsed node of the body of a JS file.
        components_to_check: list(str). List of angular components to check
            in a JS file. These include directives, factories, controllers,
            etc.

    Returns:
        expression: dict or None. Expression part of the node if the node
            represents a component else None.
    """
    if parsed_node.type != 'ExpressionStatement':
        return
    # Separate the expression part of the node which is the actual
    # content of the node.
    expression = parsed_node.expression
    # Check whether the expression belongs to a
    # 'CallExpression' which always contains a call
    # and not an 'AssignmentExpression'.
    # For example, func() is a CallExpression.
    if expression.type != 'CallExpression':
        return
    # Check whether the expression belongs to a 'MemberExpression' which
    # represents a computed expression or an Identifier which represents
    # a static expression.
    # For example, 'thing.func' is a MemberExpression where
    # 'thing' is the object of the MemberExpression and
    # 'func' is the property of the MemberExpression.
    # Another example of a MemberExpression within a CallExpression is
    # 'thing.func()' where 'thing.func' is the callee of the CallExpression.
    if expression.callee.type != 'MemberExpression':
        return
    # Get the component in the JS file.
    component = expression.callee.property.name
    if component not in components_to_check:
        return
    return expression


class JsTsLintChecksManager(python_utils.OBJECT):
    """Manages all the Js and Ts linting functions.

    Attributes:
        all_filepaths: list(str). The list of filepaths to be linted.
        js_filepaths: list(str): The list of js filepaths to be linted.
        ts_filepaths: list(str): The list of ts filepaths to be linted.
        parsed_js_and_ts_files: dict. Contains the content of JS files, after
            validating and parsing the files.
        verbose_mode_enabled: bool. True if verbose mode is enabled.
    """
    def __init__(self, js_files, ts_files, file_cache, verbose_mode_enabled):
        """Constructs a JsTsLintChecksManager object.

        Args:
            js_files: list(str). The list of js filepaths to be linted.
            ts_files: list(str). The list of ts filepaths to be linted.
            file_cache: object(FileCache). Provides thread-safe access to cached
                file content.
            verbose_mode_enabled: bool. True if verbose mode is enabled.
        """
        os.environ['PATH'] = '%s/bin:' % common.NODE_PATH + os.environ['PATH']

        self.js_files = js_files
        self.ts_files = ts_files
        self.file_cache = file_cache
        self.verbose_mode_enabled = verbose_mode_enabled
        self.parsed_js_and_ts_files = []
        self.parsed_expressions_in_files = []

    @property
    def js_filepaths(self):
        """Return all js filepaths."""
        return self.js_files

    @property
    def ts_filepaths(self):
        """Return all ts filepaths."""
        return self.ts_files

    @property
    def all_filepaths(self):
        """Return all filepaths."""
        return self.js_filepaths + self.ts_filepaths

    def _validate_and_parse_js_and_ts_files(self):
        """This function validates JavaScript and Typescript files and
        returns the parsed contents as a Python dictionary.

        Returns:
            dict. contains the contents of js and ts files after
            validating and parsing the files.
        """

        # Select JS files which need to be checked.
        files_to_check = self.all_filepaths
        parsed_js_and_ts_files = dict()
        if not self.verbose_mode_enabled:
            python_utils.PRINT('Validating and parsing JS and TS files ...')
        for filepath in files_to_check:
            if self.verbose_mode_enabled:
                python_utils.PRINT(
                    'Validating and parsing %s file ...' % filepath)
            file_content = self.file_cache.read(filepath)

            try:
                # Use esprima to parse a JS or TS file.
                parsed_js_and_ts_files[filepath] = esprima.parseScript(
                    file_content, comment=True)
            except Exception:
                if filepath.endswith('.js'):
                    raise
                # Compile typescript file which has syntax invalid for JS file.
<<<<<<< HEAD
                with linter_utils.temp_dir(prefix='tmpcompiledjs',
                                           parent=os.getcwd()) as temp_dir:
                    compiled_js_filepath = self._compile_ts_file(
                        filepath, temp_dir)
                    file_content = self.file_cache.read(compiled_js_filepath)
                    parsed_js_and_ts_files[filepath] = esprima.parseScript(
                        file_content)
=======
                compiled_js_filepath = self._get_compiled_ts_filepath(filepath)

                file_content = FILE_CACHE.read(compiled_js_filepath)
                parsed_js_and_ts_files[filepath] = esprima.parseScript(
                    file_content)
>>>>>>> 22cbfdef

        return parsed_js_and_ts_files

    def _get_expressions_from_parsed_script(self):
        """This function returns the expressions in the script parsed using
        js and ts files.

        Returns:
            dict. contains the expressions in the script parsed using js
            and ts files.
        """

        parsed_expressions_in_files = collections.defaultdict(dict)
        components_to_check = ['controller', 'directive', 'factory', 'filter']

        for filepath, parsed_script in self.parsed_js_and_ts_files.items():
            parsed_expressions_in_files[filepath] = collections.defaultdict(
                list)
            parsed_nodes = parsed_script.body
            for parsed_node in parsed_nodes:
                for component in components_to_check:
                    expression = _get_expression_from_node_if_one_exists(
                        parsed_node, [component])
                    parsed_expressions_in_files[filepath][component].append(
                        expression)

        return parsed_expressions_in_files

    def _get_compiled_ts_filepath(self, filepath):
        """Returns the path for compiled ts file.

        Args:
            filepath: str. filepath of ts file

        Returns:
            str. filepath of compiled ts file.
        """
        compiled_js_filepath = os.path.join(
            os.getcwd(),
            COMPILED_TYPESCRIPT_TMP_PATH,
            os.path.relpath(filepath).replace('.ts', '.js'))
        return compiled_js_filepath

    def _compile_all_ts_files(self):
        """Compiles all project typescript files into
        COMPILED_TYPESCRIPT_TMP_PATH. Previously, we only compiled
        the TS files that were needed, but when a relative import was used, the
        linter would crash with a FileNotFound exception before being able to
        run. For more details, please see issue #9458.
        """
        cmd = ('./node_modules/typescript/bin/tsc -p %s -outDir %s') % (
            './tsconfig.json', COMPILED_TYPESCRIPT_TMP_PATH)
        subprocess.call(cmd, shell=True, stdout=subprocess.PIPE)

    def _check_any_type(self):
        """Checks if the type of any variable is declared as 'any'
        in TypeScript files.
        """
        summary_messages = []
        if self.verbose_mode_enabled:
            python_utils.PRINT('Starting any type check')
            python_utils.PRINT('----------------------------------------')

        # This pattern is used to match cases like ': any'.
        any_type_pattern = r':\ *any'

        # This pattern is used to match cases where the previous line ended
        # with a ':', so we know this line begins with a type.
        starts_with_any_pattern = r'^\ *any'

        with linter_utils.redirect_stdout(sys.stdout):
            failed = False

            for file_path in self.all_filepaths:
                if file_path in FILES_EXCLUDED_FROM_ANY_TYPE_CHECK:
                    continue

                file_content = self.file_cache.read(file_path)
                starts_with_type = False

                for line_number, line in enumerate(file_content.split('\n')):
                    if starts_with_type and re.findall(
                            starts_with_any_pattern, line):
                        failed = True
                        summary_message = (
                            '%s --> \'any\' type found at line %s. Please do '
                            'not declare variable as \'any\' type' % (
                                file_path, line_number + 1))
                        python_utils.PRINT(summary_message)
                        summary_messages.append(summary_message)
                        python_utils.PRINT('')

                    if re.findall(any_type_pattern, line):
                        failed = True
                        summary_message = (
                            '%s --> \'any\' type found at line %s. Please do '
                            'not declare variable as \'any\' type' % (
                                file_path, line_number + 1))
                        python_utils.PRINT(summary_message)
                        summary_messages.append(summary_message)
                        python_utils.PRINT('')

                    if line:
                        starts_with_type = line[len(line) - 1] == ':'

            if failed:
                summary_message = (
                    '%s \'any\' type check failed' % (
                        linter_utils.FAILED_MESSAGE_PREFIX))
            else:
                summary_message = (
                    '%s \'any\' type check passed' % (
                        linter_utils.SUCCESS_MESSAGE_PREFIX))

            python_utils.PRINT(summary_message)
            summary_messages.append(summary_message)
            python_utils.PRINT('')

        return summary_messages

    def _check_http_requests(self):
        """Checks if the http requests are made only by
        backend-api.service.ts.
        """

        if self.verbose_mode_enabled:
            python_utils.PRINT('Starting HTTP requests check')
            python_utils.PRINT('----------------------------------------')

        http_client_pattern = r':\n? *HttpClient'

        excluded_files = [
            'core/templates/services/request-interceptor.service.spec.ts'
        ]

        summary_messages = []

        with linter_utils.redirect_stdout(sys.stdout):
            failed = False

            for file_path in self.all_filepaths:
                if file_path in excluded_files:
                    continue

                if file_path.endswith('backend-api.service.ts'):
                    continue

                file_content = self.file_cache.read(file_path)

                if re.findall(http_client_pattern, file_content):
                    failed = True
                    summary_message = (
                        '%s --> An instance of HttpClient is found in this '
                        'file. You are not allowed to create http requests '
                        'from files that are not backend api services.' % (
                            file_path))
                    summary_messages.append(summary_message)
                    python_utils.PRINT(summary_message)
                    python_utils.PRINT('')

            if failed:
                summary_message = (
                    '%s HTTP requests check failed' % (
                        linter_utils.FAILED_MESSAGE_PREFIX))
                summary_messages.append(summary_message)
            else:
                summary_message = (
                    '%s HTTP requests check passed' % (
                        linter_utils.SUCCESS_MESSAGE_PREFIX))
                summary_messages.append(summary_message)

            python_utils.PRINT(summary_message)
            python_utils.PRINT('')

        return summary_messages

    def _check_extra_js_files(self):
        """Checks if the changes made include extra js files in core
        or extensions folder which are not specified in
        build.JS_FILEPATHS_NOT_TO_BUILD.
        """
        if self.verbose_mode_enabled:
            python_utils.PRINT('Starting extra js files check')
            python_utils.PRINT('----------------------------------------')

        summary_messages = []
        failed = False
        stdout = sys.stdout
        with linter_utils.redirect_stdout(stdout):
            js_files_to_check = self.js_filepaths

            for filepath in js_files_to_check:
                if filepath.startswith(('core/templates', 'extensions')) and (
                        filepath not in build.JS_FILEPATHS_NOT_TO_BUILD) and (
                            not filepath.endswith('protractor.js')):
                    summary_message = (
                        '%s  --> Found extra .js file\n' % filepath)
                    summary_messages.append(summary_message)
                    python_utils.PRINT(summary_message)
                    failed = True

            if failed:
                err_msg = (
                    'If you want the above files to be present as js files, '
                    'add them to the list JS_FILEPATHS_NOT_TO_BUILD in '
                    'build.py. Otherwise, rename them to .ts\n')
                summary_messages.append(err_msg)
                python_utils.PRINT(err_msg)

            if failed:
                summary_message = (
                    '%s Extra JS files check failed, see '
                    'message above on resolution steps.' % (
                        linter_utils.FAILED_MESSAGE_PREFIX))
            else:
                summary_message = (
                    '%s Extra JS files check passed' % (
                        linter_utils.SUCCESS_MESSAGE_PREFIX))
            summary_messages.append(summary_message)
            python_utils.PRINT(summary_message)
            python_utils.PRINT('')
        return summary_messages

    def _check_js_and_ts_component_name_and_count(self):
        """This function ensures that all JS/TS files have exactly
        one component and and that the name of the component
        matches the filename.
        """
        if self.verbose_mode_enabled:
            python_utils.PRINT('Starting js component name and count check')
            python_utils.PRINT('----------------------------------------')
        # Select JS files which need to be checked.
        files_to_check = [
            filepath for filepath in self.all_filepaths if not
            filepath.endswith('App.ts')]
        failed = False
        summary_messages = []
        components_to_check = ['controller', 'directive', 'factory', 'filter']
        stdout = sys.stdout
        for filepath in files_to_check:
            component_num = 0
            parsed_expressions = self.parsed_expressions_in_files[filepath]
            with linter_utils.redirect_stdout(stdout):
                for component in components_to_check:
                    if component_num > 1:
                        break
                    for expression in parsed_expressions[component]:
                        if not expression:
                            continue
                        component_num += 1
                        # Check if the number of components in each file exceeds
                        # one.
                        if component_num > 1:
                            summary_message = (
                                '%s -> Please ensure that there is exactly one '
                                'component in the file.' % (filepath))
                            failed = True
                            python_utils.PRINT(summary_message)
                            summary_messages.append(summary_message)
                            break

        with linter_utils.redirect_stdout(stdout):
            if failed:
                summary_message = (
                    '%s JS and TS Component name and count check failed, '
                    'see messages above for duplicate names.' % (
                        linter_utils.FAILED_MESSAGE_PREFIX))
                python_utils.PRINT(summary_message)
                summary_messages.append(summary_message)
            else:
                summary_message = (
                    '%s JS and TS Component name and count check passed' %
                    (linter_utils.SUCCESS_MESSAGE_PREFIX))
                python_utils.PRINT(summary_message)
                summary_messages.append(summary_message)

            python_utils.PRINT('')
        return summary_messages

    def _check_directive_scope(self):
        """This function checks that all directives have an explicit
        scope: {} and it should not be scope: true.
        """
        if self.verbose_mode_enabled:
            python_utils.PRINT('Starting directive scope check')
            python_utils.PRINT('----------------------------------------')
        # Select JS and TS files which need to be checked.
        files_to_check = self.all_filepaths
        failed = False
        summary_messages = []
        components_to_check = ['directive']

        stdout = sys.stdout
        for filepath in files_to_check:
            parsed_expressions = self.parsed_expressions_in_files[filepath]
            with linter_utils.redirect_stdout(stdout):
                # Parse the body of the content as nodes.
                for component in components_to_check:
                    for expression in parsed_expressions[component]:
                        if not expression:
                            continue
                        # Separate the arguments of the expression.
                        arguments = expression.arguments
                        # The first argument of the expression is the
                        # name of the directive.
                        if arguments[0].type == 'Literal':
                            directive_name = python_utils.UNICODE(
                                arguments[0].value)
                        arguments = arguments[1:]
                        for argument in arguments:
                            # Check the type of an argument.
                            if argument.type != 'ArrayExpression':
                                continue
                            # Separate out the elements for the argument.
                            elements = argument.elements
                            for element in elements:
                                # Check the type of an element.
                                if element.type != 'FunctionExpression':
                                    continue
                                # Separate out the body of the element.
                                body = element.body
                                # Further separate the body elements from the
                                # body.
                                body_elements = body.body
                                for body_element in body_elements:
                                    # Check if the body element is a return
                                    # statement.
                                    body_element_type_is_not_return = (
                                        body_element.type != 'ReturnStatement')
                                    if body_element_type_is_not_return:
                                        continue
                                    arg_type = (
                                        body_element.argument and
                                        body_element.argument.type)
                                    body_element_arg_type_is_not_object = (
                                        arg_type != 'ObjectExpression')
                                    if body_element_arg_type_is_not_object:
                                        continue
                                    # Separate the properties of the return
                                    # node.
                                    return_node_properties = (
                                        body_element.argument.properties)
                                    # Loop over all the properties of the return
                                    # node to find out the scope key.
                                    for return_node_property in (
                                            return_node_properties):
                                        # Check whether the property is scope.
                                        property_key_is_an_identifier = (
                                            return_node_property.key.type == (
                                                'Identifier'))
                                        property_key_name_is_scope = (
                                            return_node_property.key.name == (
                                                'scope'))
                                        if (
                                                property_key_is_an_identifier
                                                and (
                                                    property_key_name_is_scope
                                                    )):
                                            # Separate the scope value and
                                            # check if it is an Object
                                            # Expression. If it is not, then
                                            # check for scope: true and report
                                            # the error message.
                                            scope_value = (
                                                return_node_property.value)
                                            if (
                                                    scope_value.type == (
                                                        'Literal')
                                                    and (
                                                        scope_value.value)):
                                                failed = True
                                                summary_message = (
                                                    'Please ensure that %s '
                                                    'directive in %s file '
                                                    'does not have scope set '
                                                    'to true.' %
                                                    (directive_name, filepath))
                                                python_utils.PRINT(
                                                    summary_message)
                                                summary_messages.append(
                                                    summary_message)
                                                python_utils.PRINT('')
                                            elif scope_value.type != (
                                                    'ObjectExpression'):
                                                # Check whether the directive
                                                # has scope: {} else report
                                                # the error message.
                                                failed = True
                                                summary_message = (
                                                    'Please ensure that %s '
                                                    'directive in %s file has '
                                                    'a scope: {}.' % (
                                                        directive_name, filepath
                                                        ))
                                                python_utils.PRINT(
                                                    summary_message)
                                                summary_messages.append(
                                                    summary_message)
                                                python_utils.PRINT('')

        with linter_utils.redirect_stdout(stdout):
            if failed:
                summary_message = (
                    '%s Directive scope check failed, '
                    'see messages above for suggested fixes.' % (
                        linter_utils.FAILED_MESSAGE_PREFIX))
                python_utils.PRINT(summary_message)
                summary_messages.append(summary_message)
            else:
                summary_message = (
                    '%s Directive scope check passed' % (
                        linter_utils.SUCCESS_MESSAGE_PREFIX))
                python_utils.PRINT(summary_message)
                summary_messages.append(summary_message)

            python_utils.PRINT('')
        return summary_messages

    def _check_sorted_dependencies(self):
        """This function checks that the dependencies which are
        imported in the controllers/directives/factories in JS
        files are in following pattern: dollar imports, regular
        imports, and constant imports, all in sorted order.
        """
        if self.verbose_mode_enabled:
            python_utils.PRINT('Starting sorted dependencies check')
            python_utils.PRINT('----------------------------------------')
        files_to_check = self.all_filepaths
        components_to_check = ['controller', 'directive', 'factory']
        failed = False
        summary_messages = []

        stdout = sys.stdout
        for filepath in files_to_check:
            parsed_expressions = self.parsed_expressions_in_files[filepath]
            with linter_utils.redirect_stdout(stdout):
                for component in components_to_check:
                    for expression in parsed_expressions[component]:
                        if not expression:
                            continue
                        # Separate the arguments of the expression.
                        arguments = expression.arguments
                        if arguments[0].type == 'Literal':
                            property_value = python_utils.UNICODE(
                                arguments[0].value)
                        arguments = arguments[1:]
                        for argument in arguments:
                            if argument.type != 'ArrayExpression':
                                continue
                            literal_args = []
                            function_args = []
                            dollar_imports = []
                            regular_imports = []
                            constant_imports = []
                            elements = argument.elements
                            for element in elements:
                                if element.type == 'Literal':
                                    literal_args.append(
                                        python_utils.UNICODE(
                                            element.value))
                                elif element.type == 'FunctionExpression':
                                    func_args = element.params
                                    for func_arg in func_args:
                                        function_args.append(
                                            python_utils.UNICODE(func_arg.name))
                            for arg in function_args:
                                if arg.startswith('$'):
                                    dollar_imports.append(arg)
                                elif re.search('[a-z]', arg):
                                    regular_imports.append(arg)
                                else:
                                    constant_imports.append(arg)
                            dollar_imports.sort()
                            regular_imports.sort()
                            constant_imports.sort()
                            sorted_imports = (
                                dollar_imports + regular_imports + (
                                    constant_imports))
                            if sorted_imports != function_args:
                                failed = True
                                summary_message = (
                                    'Please ensure that in %s in file %s, the '
                                    'injected dependencies should be in the '
                                    'following manner: dollar imports, regular '
                                    'imports and constant imports, all in '
                                    'sorted order.'
                                    % (property_value, filepath))
                                python_utils.PRINT(summary_message)
                                summary_messages.append(summary_message)
                            if sorted_imports != literal_args:
                                failed = True
                                summary_message = (
                                    'Please ensure that in %s in file %s, the '
                                    'stringfied dependencies should be in the '
                                    'following manner: dollar imports, regular '
                                    'imports and constant imports, all in '
                                    'sorted order.'
                                    % (property_value, filepath))
                                python_utils.PRINT(summary_message)
                                summary_messages.append(summary_message)
        with linter_utils.redirect_stdout(stdout):
            if failed:
                summary_message = (
                    '%s Sorted dependencies check failed, fix files that '
                    'that don\'t have sorted dependencies mentioned above.' % (
                        linter_utils.FAILED_MESSAGE_PREFIX))
            else:
                summary_message = (
                    '%s Sorted dependencies check passed' % (
                        linter_utils.SUCCESS_MESSAGE_PREFIX))

        summary_messages.append(summary_message)
        python_utils.PRINT('')
        python_utils.PRINT(summary_message)
        if self.verbose_mode_enabled:
            python_utils.PRINT('----------------------------------------')
        return summary_messages

    def _match_line_breaks_in_controller_dependencies(self):
        """This function checks whether the line breaks between the dependencies
        listed in the controller of a directive or service exactly match those
        between the arguments of the controller function.
        """
        if self.verbose_mode_enabled:
            python_utils.PRINT(
                'Starting controller dependency line break check')
            python_utils.PRINT('----------------------------------------')
        files_to_check = self.all_filepaths
        failed = False
        summary_messages = []

        # For RegExp explanation, please see https://regex101.com/r/T85GWZ/2/.
        pattern_to_match = (
            r'controller.* \[(?P<stringfied_dependencies>[\S\s]*?)' +
            r'function\((?P<function_parameters>[\S\s]*?)\)')
        stdout = sys.stdout
        with linter_utils.redirect_stdout(stdout):
            for filepath in files_to_check:
                file_content = self.file_cache.read(filepath)
                matched_patterns = re.findall(pattern_to_match, file_content)
                for matched_pattern in matched_patterns:
                    stringfied_dependencies, function_parameters = (
                        matched_pattern)
                    stringfied_dependencies = (
                        stringfied_dependencies.strip().replace(
                            '\'', '').replace(' ', ''))[:-1]
                    function_parameters = (
                        function_parameters.strip().replace(' ', ''))
                    if stringfied_dependencies != function_parameters:
                        failed = True
                        python_utils.PRINT(
                            'Please ensure that in file %s the line breaks '
                            'pattern between the dependencies mentioned as '
                            'strings:\n[%s]\nand the dependencies mentioned '
                            'as function parameters: \n(%s)\nfor the '
                            'corresponding controller should '
                            'exactly match.' % (
                                filepath, stringfied_dependencies,
                                function_parameters))
                        python_utils.PRINT('')

            if failed:
                summary_message = (
                    '%s Controller dependency line break check failed, '
                    'see messages above for the affected files.' % (
                        linter_utils.FAILED_MESSAGE_PREFIX))
                python_utils.PRINT(summary_message)
                summary_messages.append(summary_message)
            else:
                summary_message = (
                    '%s Controller dependency line break check passed' % (
                        linter_utils.SUCCESS_MESSAGE_PREFIX))
                python_utils.PRINT(summary_message)
                summary_messages.append(summary_message)

            python_utils.PRINT('')
        return summary_messages

    def _check_constants_declaration(self):
        """Checks the declaration of constants in the TS files to ensure that
        the constants are not declared in files other than *.constants.ajs.ts
        and that the constants are declared only single time. This also checks
        that the constants are declared in both *.constants.ajs.ts (for
        AngularJS) and in *.constants.ts (for Angular 8).
        """

        if self.verbose_mode_enabled:
            python_utils.PRINT('Starting constants declaration check')
            python_utils.PRINT('----------------------------------------')

        summary_messages = []
        failed = False
        stdout = sys.stdout

        with linter_utils.redirect_stdout(stdout):
            ts_files_to_check = self.ts_filepaths
            constants_to_source_filepaths_dict = {}
            angularjs_source_filepaths_to_constants_dict = {}
            for filepath in ts_files_to_check:
                # The following block extracts the corresponding Angularjs
                # constants file for the Angular constants file. This is
                # required since the check cannot proceed if the AngularJS
                # constants file is not provided before the Angular constants
                # file.
                is_corresponding_angularjs_filepath = False
                if filepath.endswith('.constants.ts'):
                    filename_without_extension = filepath[:-3]
                    corresponding_angularjs_filepath = (
                        filename_without_extension + '.ajs.ts')
<<<<<<< HEAD
                    with linter_utils.temp_dir(parent=os.getcwd()) as temp_dir:
                        is_corresponding_angularjs_filepath = (
                            os.path.isfile(corresponding_angularjs_filepath))
                        if is_corresponding_angularjs_filepath:
                            compiled_js_filepath = self._compile_ts_file(
                                corresponding_angularjs_filepath, temp_dir)
                            file_content = self.file_cache.read(
                                compiled_js_filepath).decode('utf-8')

                            parsed_script = esprima.parseScript(file_content)
                            parsed_nodes = parsed_script.body
                            angularjs_constants_list = []
                            components_to_check = ['constant']
                            for parsed_node in parsed_nodes:
                                expression = (
                                    _get_expression_from_node_if_one_exists(
                                        parsed_node, components_to_check))
                                if not expression:
                                    continue
                                else:
                                    # The following block populates a set to
                                    # store constants for the Angular-AngularJS
                                    # constants file consistency check.
                                    angularjs_constants_name = (
                                        expression.arguments[0].value)
                                    constants_arguments = (
                                        expression.arguments[1])
                                    # Check if const is declared outside the
                                    # class.
                                    if constants_arguments.property:
                                        angularjs_constants_value = (
                                            constants_arguments.property.name)
                                    else:
                                        angularjs_constants_value = (
                                            constants_arguments.name)
                                    if angularjs_constants_value != (
                                            angularjs_constants_name):
                                        failed = True
                                        summary_message = (
                                            '%s --> Please ensure that the '
                                            'constant %s is initialized '
                                            'from the value from the '
                                            'corresponding Angular constants'
                                            ' file (the *.constants.ts '
                                            'file). Please create one in the'
                                            ' Angular constants file if it '
                                            'does not exist there.' % (
                                                filepath,
                                                angularjs_constants_name))
                                        summary_messages.append(summary_message)
                                        python_utils.PRINT(summary_message)
                                    angularjs_constants_list.append(
                                        angularjs_constants_name)
                            angularjs_constants_set = set(
                                angularjs_constants_list)
                            if len(angularjs_constants_set) != len(
                                    angularjs_constants_list):
                                failed = True
                                summary_message = (
                                    '%s --> Duplicate constant declaration '
                                    'found.' % (
                                        corresponding_angularjs_filepath))
                                summary_messages.append(summary_message)
                                python_utils.PRINT(summary_message)
                            angularjs_source_filepaths_to_constants_dict[
                                corresponding_angularjs_filepath] = (
                                    angularjs_constants_set)
=======

                    if os.path.isfile(corresponding_angularjs_filepath):
                        compiled_js_filepath = self._get_compiled_ts_filepath(
                            corresponding_angularjs_filepath)
                        file_content = FILE_CACHE.read(
                            compiled_js_filepath).decode('utf-8')

                        parsed_script = esprima.parseScript(file_content)
                        parsed_nodes = parsed_script.body
                        angularjs_constants_list = []
                        components_to_check = ['constant']
                        for parsed_node in parsed_nodes:
                            expression = (
                                _get_expression_from_node_if_one_exists(
                                    parsed_node, components_to_check))
                            if not expression:
                                continue
                            else:
                                # The following block populates a set to
                                # store constants for the Angular-AngularJS
                                # constants file consistency check.
                                angularjs_constants_name = (
                                    expression.arguments[0].value)
                                angularjs_constants_value = (
                                    expression.arguments[1].property.name)
                                if angularjs_constants_value != (
                                        angularjs_constants_name):
                                    failed = True
                                    python_utils.PRINT(
                                        '%s --> Please ensure that the '
                                        'constant %s is initialized '
                                        'from the value from the '
                                        'corresponding Angular constants'
                                        ' file (the *.constants.ts '
                                        'file). Please create one in the'
                                        ' Angular constants file if it '
                                        'does not exist there.' % (
                                            filepath,
                                            angularjs_constants_name))
                                angularjs_constants_list.append(
                                    angularjs_constants_name)
                        angularjs_constants_set = set(
                            angularjs_constants_list)
                        if len(angularjs_constants_set) != len(
                                angularjs_constants_list):
                            failed = True
                            python_utils.PRINT(
                                '%s --> Duplicate constant declaration '
                                'found.' % (
                                    corresponding_angularjs_filepath))
                        angularjs_source_filepaths_to_constants_dict[
                            corresponding_angularjs_filepath] = (
                                angularjs_constants_set)
                    else:
                        failed = True
                        python_utils.PRINT(
                            '%s --> Corresponding AngularJS constants '
                            'file not found.' % filepath)
>>>>>>> 22cbfdef

                # Check that the constants are declared only in a
                # *.constants.ajs.ts file.
                if not filepath.endswith(
                        ('.constants.ajs.ts', '.constants.ts')):
                    for line_num, line in enumerate(self.file_cache.readlines(
                            filepath)):
                        if 'angular.module(\'oppia\').constant(' in line:
                            failed = True
                            summary_message = (
                                '%s --> Constant declaration found at line '
                                '%s. Please declare the constants in a '
                                'separate constants file.' % (
                                    filepath, line_num))
                            summary_messages.append(summary_message)
                            python_utils.PRINT(summary_message)

                # Check if the constant has multiple declarations which is
                # prohibited.
                parsed_script = self.parsed_js_and_ts_files[filepath]
                parsed_nodes = parsed_script.body
                components_to_check = ['constant']
                angular_constants_list = []
                for parsed_node in parsed_nodes:
                    expression = _get_expression_from_node_if_one_exists(
                        parsed_node, components_to_check)
                    if not expression:
                        continue
                    else:
                        constant_name = expression.arguments[0].raw
                        if constant_name in constants_to_source_filepaths_dict:
                            failed = True
                            summary_message = (
                                '%s --> The constant %s is already declared '
                                'in %s. Please import the file where the '
                                'constant is declared or rename the constant'
                                '.' % (
                                    filepath, constant_name,
                                    constants_to_source_filepaths_dict[
                                        constant_name]))
                            summary_messages.append(summary_message)
                            python_utils.PRINT(summary_message)
                        else:
                            constants_to_source_filepaths_dict[
                                constant_name] = filepath

                # Checks that the *.constants.ts and the corresponding
                # *.constants.ajs.ts file are in sync.
                if filepath.endswith('.constants.ts') and (
                        is_corresponding_angularjs_filepath):
                    # Ignore if file contains only type definitions for
                    # constants.
                    for node in parsed_nodes:
                        if 'declarations' in node.keys():
                            try:
                                angular_constants_nodes = (
                                    node.declarations[0].init.callee.body.body)
                            except Exception:
                                continue
                    for angular_constant_node in angular_constants_nodes:
                        if not angular_constant_node.expression:
                            continue
                        angular_constant_name = (
                            angular_constant_node.expression.left.property.name)
                        angular_constants_list.append(angular_constant_name)

                    angular_constants_set = set(angular_constants_list)
                    if len(angular_constants_set) != len(
                            angular_constants_list):
                        failed = True
                        summary_message = (
                            '%s --> Duplicate constant declaration found.'
                            % filepath)
                        summary_messages.append(summary_message)
                        python_utils.PRINT(summary_message)

            if failed:
                summary_message = (
                    '%s Constants declaration check failed, '
                    'see messages above for constants with errors.' % (
                        linter_utils.FAILED_MESSAGE_PREFIX))
            else:
                summary_message = (
                    '%s Constants declaration check passed' % (
                        linter_utils.SUCCESS_MESSAGE_PREFIX))
            summary_messages.append(summary_message)
            python_utils.PRINT(summary_message)

        return summary_messages

    def perform_all_lint_checks(self):
        """Perform all the lint checks and returns the messages returned by all
        the checks.

        Returns:
            all_messages: str. All the messages returned by the lint checks.
        """

        if not self.all_filepaths:
            python_utils.PRINT('')
            python_utils.PRINT(
                'There are no JavaScript or Typescript files to lint.')
            return []

        # Clear temp compiled typescipt files from previous runs.
        clean.delete_directory_tree(COMPILED_TYPESCRIPT_TMP_PATH)
        # Compiles all typescipt files into COMPILED_TYPESCRIPT_TMP_PATH.
        self._compile_all_ts_files()

        self.parsed_js_and_ts_files = self._validate_and_parse_js_and_ts_files()
        self.parsed_expressions_in_files = (
            self._get_expressions_from_parsed_script())

        any_type_messages = self._check_any_type()
        extra_js_files_messages = self._check_extra_js_files()
        http_requests_messages = self._check_http_requests()
        js_and_ts_component_messages = (
            self._check_js_and_ts_component_name_and_count())
        directive_scope_messages = self._check_directive_scope()
        sorted_dependencies_messages = self._check_sorted_dependencies()
        controller_dependency_messages = (
            self._match_line_breaks_in_controller_dependencies())
        constant_declaration_messages = self._check_constants_declaration()

        # Clear temp compiled typescipt files.
        clean.delete_directory_tree(COMPILED_TYPESCRIPT_TMP_PATH)

        all_messages = (
            any_type_messages + extra_js_files_messages +
            http_requests_messages + js_and_ts_component_messages +
            directive_scope_messages + sorted_dependencies_messages +
            controller_dependency_messages + constant_declaration_messages)
        return all_messages


class ThirdPartyJsTsLintChecksManager(python_utils.OBJECT):
    """Manages all the third party Python linting functions.

    Attributes:
        verbose_mode_enabled: bool. True if verbose mode is enabled.
    """
    def __init__(
            self, files_to_lint, verbose_mode_enabled):
        """Constructs a ThirdPartyJsTsLintChecksManager object.

        Args:
            files_to_lint: list(str). A list of filepaths to lint.
            verbose_mode_enabled: bool. True if verbose mode is enabled.
        """
        super(ThirdPartyJsTsLintChecksManager, self).__init__()
        self.files_to_lint = files_to_lint
        self.verbose_mode_enabled = verbose_mode_enabled

    @property
    def all_filepaths(self):
        """Return all filepaths."""
        return self.files_to_lint

    def _lint_js_and_ts_files(self):
        """Prints a list of lint errors in the given list of JavaScript files.

        Returns:
            summary_messages: list(str). Summary of lint check.
        """
        node_path = os.path.join(common.NODE_PATH, 'bin', 'node')
        eslint_path = os.path.join(
            'node_modules', 'eslint', 'bin', 'eslint.js')
        if not os.path.exists(eslint_path):
            python_utils.PRINT('')
            python_utils.PRINT(
                'ERROR    Please run start.sh first to install node-eslint ')
            python_utils.PRINT(
                '         and its dependencies.')
            sys.exit(1)

        files_to_lint = self.all_filepaths
        start_time = time.time()
        num_files_with_errors = 0
        summary_messages = []

        num_js_and_ts_files = len(files_to_lint)
        python_utils.PRINT('Total js and ts files: ', num_js_and_ts_files)
        eslint_cmd_args = [node_path, eslint_path, '--quiet']
        result_list = []
        python_utils.PRINT('Linting JS and TS files.')
        for _, filepath in enumerate(files_to_lint):
            if self.verbose_mode_enabled:
                python_utils.PRINT('Linting: ', filepath)
            proc_args = eslint_cmd_args + [filepath]
            proc = subprocess.Popen(
                proc_args, stdout=subprocess.PIPE, stderr=subprocess.PIPE)

            encoded_linter_stdout, encoded_linter_stderr = proc.communicate()
            linter_stdout = encoded_linter_stdout.decode(encoding='utf-8')
            linter_stderr = encoded_linter_stderr.decode(encoding='utf-8')
            if linter_stderr:
                python_utils.PRINT('LINTER FAILED')
                python_utils.PRINT(linter_stderr)
                sys.exit(1)

            if linter_stdout:
                num_files_with_errors += 1
                result_list.append(linter_stdout)

        if num_files_with_errors:
            for error in result_list:
                python_utils.PRINT(error)
                summary_messages.append(error)
            summary_message = (
                '%s %s JavaScript and Typescript files' % (
                    linter_utils.FAILED_MESSAGE_PREFIX, num_files_with_errors))
        else:
            summary_message = (
                '%s %s JavaScript and Typescript files linted (%.1f secs)' % (
                    linter_utils.SUCCESS_MESSAGE_PREFIX, num_js_and_ts_files,
                    time.time() - start_time))
        python_utils.PRINT(summary_message)
        summary_messages.append(summary_message)

        python_utils.PRINT('Js and Ts linting finished.')

        return summary_messages

    def perform_all_lint_checks(self):
        """Perform all the lint checks and returns the messages returned by all
        the checks.

        Returns:
            all_messages: str. All the messages returned by the lint checks.
        """
        if not self.all_filepaths:
            python_utils.PRINT('')
            python_utils.PRINT(
                'There are no JavaScript or Typescript files to lint.')
            return []

        return self._lint_js_and_ts_files()


def get_linters(
        js_filepaths, ts_filepaths, file_cache, verbose_mode_enabled=False):
    """Creates JsTsLintChecksManager and ThirdPartyJsTsLintChecksManager
        objects and return them.

    Args:
        js_filepaths: list(str). A list of js filepaths to lint.
        ts_filepaths: list(str). A list of ts filepaths to lint.
        file_cache: object(FileCache). Provides thread-safe access to cached
            file content.
        verbose_mode_enabled: bool. True if verbose mode is enabled.

    Returns:
        tuple(JsTsLintChecksManager, ThirdPartyJsTsLintChecksManager. A 2-tuple
        of custom and third_party linter objects.
    """
    js_ts_file_paths = js_filepaths + ts_filepaths

    custom_linter = JsTsLintChecksManager(
        js_filepaths, ts_filepaths, file_cache, verbose_mode_enabled)

    third_party_linter = ThirdPartyJsTsLintChecksManager(
        js_ts_file_paths, verbose_mode_enabled)

    return custom_linter, third_party_linter<|MERGE_RESOLUTION|>--- conflicted
+++ resolved
@@ -178,21 +178,11 @@
                 if filepath.endswith('.js'):
                     raise
                 # Compile typescript file which has syntax invalid for JS file.
-<<<<<<< HEAD
-                with linter_utils.temp_dir(prefix='tmpcompiledjs',
-                                           parent=os.getcwd()) as temp_dir:
-                    compiled_js_filepath = self._compile_ts_file(
-                        filepath, temp_dir)
-                    file_content = self.file_cache.read(compiled_js_filepath)
-                    parsed_js_and_ts_files[filepath] = esprima.parseScript(
-                        file_content)
-=======
                 compiled_js_filepath = self._get_compiled_ts_filepath(filepath)
 
                 file_content = FILE_CACHE.read(compiled_js_filepath)
                 parsed_js_and_ts_files[filepath] = esprima.parseScript(
                     file_content)
->>>>>>> 22cbfdef
 
         return parsed_js_and_ts_files
 
@@ -802,75 +792,6 @@
                     filename_without_extension = filepath[:-3]
                     corresponding_angularjs_filepath = (
                         filename_without_extension + '.ajs.ts')
-<<<<<<< HEAD
-                    with linter_utils.temp_dir(parent=os.getcwd()) as temp_dir:
-                        is_corresponding_angularjs_filepath = (
-                            os.path.isfile(corresponding_angularjs_filepath))
-                        if is_corresponding_angularjs_filepath:
-                            compiled_js_filepath = self._compile_ts_file(
-                                corresponding_angularjs_filepath, temp_dir)
-                            file_content = self.file_cache.read(
-                                compiled_js_filepath).decode('utf-8')
-
-                            parsed_script = esprima.parseScript(file_content)
-                            parsed_nodes = parsed_script.body
-                            angularjs_constants_list = []
-                            components_to_check = ['constant']
-                            for parsed_node in parsed_nodes:
-                                expression = (
-                                    _get_expression_from_node_if_one_exists(
-                                        parsed_node, components_to_check))
-                                if not expression:
-                                    continue
-                                else:
-                                    # The following block populates a set to
-                                    # store constants for the Angular-AngularJS
-                                    # constants file consistency check.
-                                    angularjs_constants_name = (
-                                        expression.arguments[0].value)
-                                    constants_arguments = (
-                                        expression.arguments[1])
-                                    # Check if const is declared outside the
-                                    # class.
-                                    if constants_arguments.property:
-                                        angularjs_constants_value = (
-                                            constants_arguments.property.name)
-                                    else:
-                                        angularjs_constants_value = (
-                                            constants_arguments.name)
-                                    if angularjs_constants_value != (
-                                            angularjs_constants_name):
-                                        failed = True
-                                        summary_message = (
-                                            '%s --> Please ensure that the '
-                                            'constant %s is initialized '
-                                            'from the value from the '
-                                            'corresponding Angular constants'
-                                            ' file (the *.constants.ts '
-                                            'file). Please create one in the'
-                                            ' Angular constants file if it '
-                                            'does not exist there.' % (
-                                                filepath,
-                                                angularjs_constants_name))
-                                        summary_messages.append(summary_message)
-                                        python_utils.PRINT(summary_message)
-                                    angularjs_constants_list.append(
-                                        angularjs_constants_name)
-                            angularjs_constants_set = set(
-                                angularjs_constants_list)
-                            if len(angularjs_constants_set) != len(
-                                    angularjs_constants_list):
-                                failed = True
-                                summary_message = (
-                                    '%s --> Duplicate constant declaration '
-                                    'found.' % (
-                                        corresponding_angularjs_filepath))
-                                summary_messages.append(summary_message)
-                                python_utils.PRINT(summary_message)
-                            angularjs_source_filepaths_to_constants_dict[
-                                corresponding_angularjs_filepath] = (
-                                    angularjs_constants_set)
-=======
 
                     if os.path.isfile(corresponding_angularjs_filepath):
                         compiled_js_filepath = self._get_compiled_ts_filepath(
@@ -895,7 +816,15 @@
                                 angularjs_constants_name = (
                                     expression.arguments[0].value)
                                 angularjs_constants_value = (
-                                    expression.arguments[1].property.name)
+                                    expression.arguments[1])
+                                # Check if const is declared outside the
+                                # class.
+                                if constants_arguments.property:
+                                    angularjs_constants_value = (
+                                        constants_arguments.property.name)
+                                else:
+                                    angularjs_constants_value = (
+                                        constants_arguments.name)
                                 if angularjs_constants_value != (
                                         angularjs_constants_name):
                                     failed = True
@@ -924,12 +853,6 @@
                         angularjs_source_filepaths_to_constants_dict[
                             corresponding_angularjs_filepath] = (
                                 angularjs_constants_set)
-                    else:
-                        failed = True
-                        python_utils.PRINT(
-                            '%s --> Corresponding AngularJS constants '
-                            'file not found.' % filepath)
->>>>>>> 22cbfdef
 
                 # Check that the constants are declared only in a
                 # *.constants.ajs.ts file.
