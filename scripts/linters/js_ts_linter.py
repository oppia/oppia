--- conflicted
+++ resolved
@@ -1231,13 +1231,8 @@
             any_type_messages + extra_js_files_messages +
             http_requests_messages + js_and_ts_component_messages +
             directive_scope_messages + sorted_dependencies_messages +
-<<<<<<< HEAD
-            controller_dependency_messages + comments_style_messages +
-            oppia_angular_root_messages)
-=======
             controller_dependency_messages + constant_declaration_messages +
-            comments_style_messages)
->>>>>>> 9861465d
+            comments_style_messages + oppia_angular_root_messages)
         return all_messages
 
 
