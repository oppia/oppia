# coding: utf-8
#
# Copyright 2020 The Oppia Authors. All Rights Reserved.
#
# Licensed under the Apache License, Version 2.0 (the "License");
# you may not use this file except in compliance with the License.
# You may obtain a copy of the License at
#
#      http://www.apache.org/licenses/LICENSE-2.0
#
# Unless required by applicable law or agreed to in writing, software
# distributed under the License is distributed on an "AS-IS" BASIS,
# WITHOUT WARRANTIES OR CONDITIONS OF ANY KIND, either express or implied.
# See the License for the specific language governing permissions and
# limitations under the License.

"""Lint checks for Js and Ts files."""

from __future__ import absolute_import  # pylint: disable=import-only-modules
from __future__ import unicode_literals  # pylint: disable=import-only-modules

import collections
import json
import os
import re
import shutil
import subprocess
import sys

import python_utils

from .. import common
from .. import concurrent_task_utils

CURR_DIR = os.path.abspath(os.getcwd())
OPPIA_TOOLS_DIR = os.path.join(CURR_DIR, os.pardir, 'oppia_tools')

ESPRIMA_PATH = os.path.join(
    OPPIA_TOOLS_DIR, 'esprima-%s' % common.ESPRIMA_VERSION)

sys.path.insert(1, ESPRIMA_PATH)

import esprima  # isort:skip pylint: disable=wrong-import-order, wrong-import-position

COMPILED_TYPESCRIPT_TMP_PATH = 'tmpcompiledjs/'

TS_IGNORE_EXCEPTIONS_FILEPATH = os.path.join(
    CURR_DIR, 'scripts', 'linters', 'ts_ignore_exceptions.json')

TS_IGNORE_EXCEPTIONS = json.load(python_utils.open_file(
    TS_IGNORE_EXCEPTIONS_FILEPATH, 'r'))

# The INJECTABLES_TO_IGNORE contains a list of services that are not supposed
# to be included in angular-services.index.ts. These services are not required
# for our application to run but are only present to aid tests or belong to a
# class of legacy services that will soon be removed from the codebase.
# NOTE TO DEVELOPERS: Don't add any more files to this list. If you have any
# questions, please talk to @srijanreddy98.
INJECTABLES_TO_IGNORE = [
    'MockIgnoredService', # This file is required for the js-ts-linter-test.
    'UpgradedServices' # We don't want this service to be present in the index.
]


def _parse_js_or_ts_file(filepath, file_content, **kwargs):
    """Runs the correct function to parse the given file's source code.

    With ES2015 and later, a JavaScript program can be either a script or a
    module. It is a very important distinction, since a parser such as Esprima
    needs to know the type of the source to be able to analyze its syntax
    correctly. This is achieved by choosing the parseScript function to parse a
    script and the parseModule function to parse a module.

    https://esprima.readthedocs.io/en/latest/syntactic-analysis.html#distinguishing-a-script-and-a-module

    Args:
        filepath: str. Path of the source file.
        file_content: str. Code to compile.
        **kwargs: dict(*: *). Passed along to esprima.

    Returns:
        dict. Parsed contents produced by esprima.
    """
    parse_function = (
        esprima.parseScript if filepath.endswith('.js') else
        esprima.parseModule)
    return parse_function(file_content, **kwargs)


def _get_expression_from_node_if_one_exists(
        parsed_node, components_to_check):
    """This function first checks whether the parsed node represents
    the required angular component that needs to be derived by checking if
    its in the 'components_to_check' list. If yes, then it  will return the
    expression part of the node from which the component can be derived.
    If no, it will return None. It is done by filtering out
    'AssignmentExpression' (as it represents an assignment) and 'Identifier'
    (as it represents a static expression).

    Args:
        parsed_node: dict. Parsed node of the body of a JS file.
        components_to_check: list(str). List of angular components to check
            in a JS file. These include directives, factories, controllers,
            etc.

    Returns:
        expression: dict or None. Expression part of the node if the node
        represents a component else None.
    """
    if parsed_node.type != 'ExpressionStatement':
        return
    # Separate the expression part of the node which is the actual
    # content of the node.
    expression = parsed_node.expression
    # Check whether the expression belongs to a
    # 'CallExpression' which always contains a call
    # and not an 'AssignmentExpression'.
    # For example, func() is a CallExpression.
    if expression.type != 'CallExpression':
        return
    # Check whether the expression belongs to a 'MemberExpression' which
    # represents a computed expression or an Identifier which represents
    # a static expression.
    # For example, 'thing.func' is a MemberExpression where
    # 'thing' is the object of the MemberExpression and
    # 'func' is the property of the MemberExpression.
    # Another example of a MemberExpression within a CallExpression is
    # 'thing.func()' where 'thing.func' is the callee of the CallExpression.
    if expression.callee.type != 'MemberExpression':
        return
    # Get the component in the JS file.
    component = expression.callee.property.name
    if component not in components_to_check:
        return
    return expression


def compile_all_ts_files():
    """Compiles all project typescript files into
    COMPILED_TYPESCRIPT_TMP_PATH. Previously, we only compiled
    the TS files that were needed, but when a relative import was used, the
    linter would crash with a FileNotFound exception before being able to
    run. For more details, please see issue #9458.
    """
    cmd = ('./node_modules/typescript/bin/tsc -p %s -outDir %s') % (
        './tsconfig.json', COMPILED_TYPESCRIPT_TMP_PATH)
    subprocess.call(cmd, shell=True, stdout=subprocess.PIPE)


class JsTsLintChecksManager(python_utils.OBJECT):
    """Manages all the Js and Ts linting functions."""

    def __init__(self, js_files, ts_files, file_cache):
        """Constructs a JsTsLintChecksManager object.

        Args:
            js_files: list(str). The list of js filepaths to be linted.
            ts_files: list(str). The list of ts filepaths to be linted.
            file_cache: object(FileCache). Provides thread-safe access to cached
                file content.
        """
        os.environ['PATH'] = '%s/bin:' % common.NODE_PATH + os.environ['PATH']

        self.js_files = js_files
        self.ts_files = ts_files
        self.file_cache = file_cache
        self.parsed_js_and_ts_files = []
        self.parsed_expressions_in_files = []

    @property
    def js_filepaths(self):
        """Return all js filepaths."""
        return self.js_files

    @property
    def ts_filepaths(self):
        """Return all ts filepaths."""
        return self.ts_files

    @property
    def all_filepaths(self):
        """Return all filepaths."""
        return self.js_filepaths + self.ts_filepaths

    def _validate_and_parse_js_and_ts_files(self):
        """This function validates JavaScript and Typescript files and
        returns the parsed contents as a Python dictionary.

        Returns:
            dict. A dict which has key as filepath and value as contents of js
            and ts files after validating and parsing the files.
        """

        # Select JS files which need to be checked.
        files_to_check = self.all_filepaths
        parsed_js_and_ts_files = dict()
        concurrent_task_utils.log('Validating and parsing JS and TS files ...')
        for filepath in files_to_check:
            file_content = self.file_cache.read(filepath)

            try:
                # Use esprima to parse a JS or TS file.
                parsed_js_and_ts_files[filepath] = _parse_js_or_ts_file(
                    filepath, file_content, comment=True)
            except Exception:
                if filepath.endswith('.js'):
                    raise
                # Compile typescript file which has syntax invalid for JS file.
                compiled_js_filepath = self._get_compiled_ts_filepath(filepath)

                file_content = self.file_cache.read(compiled_js_filepath)
                parsed_js_and_ts_files[filepath] = _parse_js_or_ts_file(
                    filepath, file_content)

        return parsed_js_and_ts_files

    def _get_expressions_from_parsed_script(self):
        """This function returns the expressions in the script parsed using
        js and ts files.

        Returns:
            dict. A dict which has key as filepath and value as the expressions
            in the script parsed using js and ts files.
        """

        parsed_expressions_in_files = collections.defaultdict(dict)
        components_to_check = ['controller', 'directive', 'factory', 'filter']

        for filepath, parsed_script in self.parsed_js_and_ts_files.items():
            parsed_expressions_in_files[filepath] = collections.defaultdict(
                list)
            parsed_nodes = parsed_script.body
            for parsed_node in parsed_nodes:
                for component in components_to_check:
                    expression = _get_expression_from_node_if_one_exists(
                        parsed_node, [component])
                    parsed_expressions_in_files[filepath][component].append(
                        expression)

        return parsed_expressions_in_files

    def _get_compiled_ts_filepath(self, filepath):
        """Returns the path for compiled ts file.

        Args:
            filepath: str. Filepath of ts file.

        Returns:
            str. Filepath of compiled ts file.
        """
        compiled_js_filepath = os.path.join(
            os.getcwd(),
            COMPILED_TYPESCRIPT_TMP_PATH,
            os.path.relpath(filepath).replace('.ts', '.js'))
        return compiled_js_filepath

    def _check_ts_ignore(self):
        """Checks if ts ignore is used.

        Returns:
            TaskResult. A TaskResult object representing the result of the lint
            check.
        """
        name = 'Ts ignore'
        error_messages = []

        ts_ignore_pattern = r'@ts-ignore'
        comment_pattern = r'^ *// '
        comment_with_ts_error_pattern = r'^ *// This throws'
        failed = False

        for file_path in self.all_filepaths:
            file_content = self.file_cache.read(file_path)
            previous_line_has_ts_ignore = False
            previous_line_has_comment = False
            previous_line_has_comment_with_ts_error = False

            for line_number, line in enumerate(file_content.split('\n')):
                if previous_line_has_ts_ignore:
                    if file_path in TS_IGNORE_EXCEPTIONS:
                        line_contents = TS_IGNORE_EXCEPTIONS[file_path]
                        this_line_is_exception = False

                        for line_content in line_contents:
                            if line.find(line_content) != -1:
                                this_line_is_exception = True
                                break

                        if this_line_is_exception:
                            previous_line_has_ts_ignore = False
                            continue

                    failed = True
                    previous_line_has_ts_ignore = False
                    error_message = (
                        '%s --> @ts-ignore found at line %s. '
                        'Please add this exception in %s.' % (
                            file_path, line_number,
                            TS_IGNORE_EXCEPTIONS_FILEPATH))
                    error_messages.append(error_message)

                previous_line_has_ts_ignore = bool(
                    re.findall(ts_ignore_pattern, line))

                if (
                        previous_line_has_ts_ignore and
                        not previous_line_has_comment_with_ts_error):
                    failed = True
                    error_message = (
                        '%s --> Please add a comment above the @ts-ignore '
                        'explaining the @ts-ignore at line %s. The format '
                        'of comment should be -> This throws "...". This '
                        'needs to be suppressed because ...' % (
                            file_path, line_number + 1))
                    error_messages.append(error_message)

                previous_line_has_comment = bool(
                    re.findall(comment_pattern, line))

                previous_line_has_comment_with_ts_error = (
                    bool(
                        re.findall(
                            comment_with_ts_error_pattern, line))
                    or (
                        previous_line_has_comment_with_ts_error and
                        previous_line_has_comment))
        return concurrent_task_utils.TaskResult(
            name, failed, error_messages, error_messages)

    def _check_ts_expect_error(self):
        """Checks if ts expect error is used in non spec file.

        Returns:
            TaskResult. A TaskResult object representing the result of the lint
            check.
        """
        name = 'Ts expect error'
        error_messages = []

        ts_expect_error_pattern = r'@ts-expect-error'
        comment_pattern = r'^ *// '
        comment_with_ts_error_pattern = r'^ *// This throws'

        failed = False
        previous_line_has_comment = False
        previous_line_has_comment_with_ts_error = False

        for file_path in self.all_filepaths:
            file_content = self.file_cache.read(file_path)
            for line_number, line in enumerate(file_content.split('\n')):
                if re.findall(ts_expect_error_pattern, line):
                    if not (
                            file_path.endswith('.spec.ts') or
                            file_path.endswith('Spec.ts')):
                        failed = True
                        error_message = (
                            '%s --> @ts-expect-error found at line %s. '
                            'It can be used only in spec files.' % (
                                file_path, line_number + 1))
                        error_messages.append(error_message)

                    if not previous_line_has_comment_with_ts_error:
                        failed = True
                        error_message = (
                            '%s --> Please add a comment above the '
                            '@ts-expect-error explaining the '
                            '@ts-expect-error at line %s. The format '
                            'of comment should be -> This throws "...". '
                            'This needs to be suppressed because ...' % (
                                file_path, line_number + 1))
                        error_messages.append(error_message)

                previous_line_has_comment = bool(
                    re.findall(comment_pattern, line))

                previous_line_has_comment_with_ts_error = (
                    bool(
                        re.findall(
                            comment_with_ts_error_pattern, line))
                    or (
                        previous_line_has_comment_with_ts_error and
                        previous_line_has_comment))
        return concurrent_task_utils.TaskResult(
            name, failed, error_messages, error_messages)

<<<<<<< HEAD
    def _check_sorted_dependencies(self):
        """This function checks that the dependencies which are
        imported in the controllers/directives/factories in JS
        files are in following pattern: dollar imports, regular
        imports, and constant imports, all in sorted order.
=======
    def _check_directive_scope(self):
        """This function checks that all directives have an explicit
        scope: {} and it should not be scope: true.
>>>>>>> 121ee3c5

        Returns:
            TaskResult. A TaskResult object representing the result of the lint
            check.
        """
<<<<<<< HEAD
        name = 'Sorted dependencies'
        files_to_check = self.all_filepaths
        components_to_check = ['controller', 'directive', 'factory']
        failed = False
        error_messages = []

        for filepath in files_to_check:
            parsed_expressions = self.parsed_expressions_in_files[filepath]
=======
        # Select JS and TS files which need to be checked.
        name = 'Directive scope'
        files_to_check = self.all_filepaths
        failed = False
        error_messages = []
        components_to_check = ['directive']

        for filepath in files_to_check:
            parsed_expressions = self.parsed_expressions_in_files[filepath]
            # Parse the body of the content as nodes.
>>>>>>> 121ee3c5
            for component in components_to_check:
                for expression in parsed_expressions[component]:
                    if not expression:
                        continue
                    # Separate the arguments of the expression.
                    arguments = expression.arguments
<<<<<<< HEAD
                    if arguments[0].type == 'Literal':
                        property_value = python_utils.UNICODE(
                            arguments[0].value)
                    arguments = arguments[1:]
                    for argument in arguments:
                        if argument.type != 'ArrayExpression':
                            continue
                        literal_args = []
                        function_args = []
                        dollar_imports = []
                        regular_imports = []
                        constant_imports = []
                        elements = argument.elements
                        for element in elements:
                            if element.type == 'Literal':
                                literal_args.append(
                                    python_utils.UNICODE(
                                        element.value))
                            elif element.type == 'FunctionExpression':
                                func_args = element.params
                                for func_arg in func_args:
                                    function_args.append(
                                        python_utils.UNICODE(func_arg.name))
                        for arg in function_args:
                            if arg.startswith('$'):
                                dollar_imports.append(arg)
                            elif re.search('[a-z]', arg):
                                regular_imports.append(arg)
                            else:
                                constant_imports.append(arg)
                        dollar_imports.sort()
                        regular_imports.sort()
                        constant_imports.sort()
                        sorted_imports = (
                            dollar_imports + regular_imports + (
                                constant_imports))
                        if sorted_imports != function_args:
                            failed = True
                            error_message = (
                                'Please ensure that in %s in file %s, the '
                                'injected dependencies should be in the '
                                'following manner: dollar imports, regular '
                                'imports and constant imports, all in '
                                'sorted order.'
                                % (property_value, filepath))
                            error_messages.append(error_message)
                        if sorted_imports != literal_args:
                            failed = True
                            error_message = (
                                'Please ensure that in %s in file %s, the '
                                'stringfied dependencies should be in the '
                                'following manner: dollar imports, regular '
                                'imports and constant imports, all in '
                                'sorted order.'
                                % (property_value, filepath))
                            error_messages.append(error_message)
        return concurrent_task_utils.TaskResult(
            name, failed, error_messages, error_messages)

    def _match_line_breaks_in_controller_dependencies(self):
        """This function checks whether the line breaks between the dependencies
        listed in the controller of a directive or service exactly match those
        between the arguments of the controller function.

        Returns:
            TaskResult. A TaskResult object representing the result of the lint
            check.
        """
        name = 'Controller dependency line break'
        files_to_check = self.all_filepaths
        failed = False
        error_messages = []

        # For RegExp explanation, please see https://regex101.com/r/T85GWZ/2/.
        pattern_to_match = (
            r'controller.* \[(?P<stringfied_dependencies>[\S\s]*?)' +
            r'function\((?P<function_parameters>[\S\s]*?)\)')

        for filepath in files_to_check:
            file_content = self.file_cache.read(filepath)
            matched_patterns = re.findall(pattern_to_match, file_content)
            for matched_pattern in matched_patterns:
                stringfied_dependencies, function_parameters = (
                    matched_pattern)
                stringfied_dependencies = (
                    stringfied_dependencies.strip().replace(
                        '\'', '').replace(' ', ''))[:-1]
                function_parameters = (
                    function_parameters.strip().replace(' ', ''))
                if stringfied_dependencies != function_parameters:
                    failed = True
                    error_messages.append(
                        'Please ensure that in file %s the line breaks '
                        'pattern between the dependencies mentioned as '
                        'strings:\n[%s]\nand the dependencies mentioned '
                        'as function parameters: \n(%s)\nfor the '
                        'corresponding controller should '
                        'exactly match.' % (
                            filepath, stringfied_dependencies,
                            function_parameters))
=======
                    # The first argument of the expression is the
                    # name of the directive.
                    if arguments[0].type == 'Literal':
                        directive_name = python_utils.UNICODE(
                            arguments[0].value)
                    arguments = arguments[1:]
                    for argument in arguments:
                        # Check the type of an argument.
                        if argument.type != 'ArrayExpression':
                            continue
                        # Separate out the elements for the argument.
                        elements = argument.elements
                        for element in elements:
                            # Check the type of an element.
                            if element.type != 'FunctionExpression':
                                continue
                            # Separate out the body of the element.
                            body = element.body
                            # Further separate the body elements from the
                            # body.
                            body_elements = body.body
                            for body_element in body_elements:
                                # Check if the body element is a return
                                # statement.
                                body_element_type_is_not_return = (
                                    body_element.type != 'ReturnStatement')
                                if body_element_type_is_not_return:
                                    continue
                                arg_type = (
                                    body_element.argument and
                                    body_element.argument.type)
                                body_element_arg_type_is_not_object = (
                                    arg_type != 'ObjectExpression')
                                if body_element_arg_type_is_not_object:
                                    continue
                                # Separate the properties of the return
                                # node.
                                return_node_properties = (
                                    body_element.argument.properties)
                                # Loop over all the properties of the return
                                # node to find out the scope key.
                                for return_node_property in (
                                        return_node_properties):
                                    # Check whether the property is scope.
                                    property_key_is_an_identifier = (
                                        return_node_property.key.type == (
                                            'Identifier'))
                                    property_key_name_is_scope = (
                                        return_node_property.key.name == (
                                            'scope'))
                                    if (
                                            property_key_is_an_identifier
                                            and (
                                                property_key_name_is_scope
                                                )):
                                        # Separate the scope value and
                                        # check if it is an Object
                                        # Expression. If it is not, then
                                        # check for scope: true and report
                                        # the error message.
                                        scope_value = (
                                            return_node_property.value)
                                        if (
                                                scope_value.type == (
                                                    'Literal')
                                                and (
                                                    scope_value.value)):
                                            failed = True
                                            error_message = (
                                                'Please ensure that %s '
                                                'directive in %s file '
                                                'does not have scope set '
                                                'to true.' %
                                                (directive_name, filepath))
                                            error_messages.append(
                                                error_message)
                                        elif scope_value.type != (
                                                'ObjectExpression'):
                                            # Check whether the directive
                                            # has scope: {} else report
                                            # the error message.
                                            failed = True
                                            error_message = (
                                                'Please ensure that %s '
                                                'directive in %s file has '
                                                'a scope: {}.' % (
                                                    directive_name, filepath
                                                    ))
                                            error_messages.append(
                                                error_message)
>>>>>>> 121ee3c5
        return concurrent_task_utils.TaskResult(
            name, failed, error_messages, error_messages)

    def _check_constants_declaration(self):
        """Checks the declaration of constants in the TS files to ensure that
        the constants are not declared in files other than *.constants.ajs.ts
        and that the constants are declared only single time. This also checks
        that the constants are declared in both *.constants.ajs.ts (for
        AngularJS) and in *.constants.ts (for Angular 8).

        Returns:
            TaskResult. A TaskResult object representing the result of the lint
            check.
        """
        name = 'Constants declaration'
        error_messages = []
        failed = False

        ts_files_to_check = self.ts_filepaths
        constants_to_source_filepaths_dict = {}
        angularjs_source_filepaths_to_constants_dict = {}
        for filepath in ts_files_to_check:
            # The following block extracts the corresponding Angularjs
            # constants file for the Angular constants file. This is
            # required since the check cannot proceed if the AngularJS
            # constants file is not provided before the Angular constants
            # file.
            is_corresponding_angularjs_filepath = False
            if filepath.endswith('.constants.ts'):
                filename_without_extension = filepath[:-3]
                corresponding_angularjs_filepath = (
                    filename_without_extension + '.ajs.ts')

                is_corresponding_angularjs_filepath = (
                    os.path.isfile(corresponding_angularjs_filepath))
                if is_corresponding_angularjs_filepath:
                    compiled_js_filepath = self._get_compiled_ts_filepath(
                        corresponding_angularjs_filepath)
                    file_content = self.file_cache.read(
                        compiled_js_filepath).decode('utf-8')

                    parsed_script = (
                        _parse_js_or_ts_file(filepath, file_content))
                    parsed_nodes = parsed_script.body
                    angularjs_constants_list = []
                    components_to_check = ['constant']
                    for parsed_node in parsed_nodes:
                        expression = (
                            _get_expression_from_node_if_one_exists(
                                parsed_node, components_to_check))
                        if not expression:
                            continue
                        else:
                            # The following block populates a set to
                            # store constants for the Angular-AngularJS
                            # constants file consistency check.
                            angularjs_constants_name = (
                                expression.arguments[0].value)
                            angularjs_constants_value = (
                                expression.arguments[1])
                            # Check if const is declared outside the
                            # class.
                            if angularjs_constants_value.property:
                                angularjs_constants_value = (
                                    angularjs_constants_value.property.name)
                            else:
                                angularjs_constants_value = (
                                    angularjs_constants_value.name)
                            if angularjs_constants_value != (
                                    angularjs_constants_name):
                                failed = True
                                error_messages.append(
                                    '%s --> Please ensure that the '
                                    'constant %s is initialized '
                                    'from the value from the '
                                    'corresponding Angular constants'
                                    ' file (the *.constants.ts '
                                    'file). Please create one in the'
                                    ' Angular constants file if it '
                                    'does not exist there.' % (
                                        filepath,
                                        angularjs_constants_name))
                            angularjs_constants_list.append(
                                angularjs_constants_name)
                    angularjs_constants_set = set(
                        angularjs_constants_list)
                    if len(angularjs_constants_set) != len(
                            angularjs_constants_list):
                        failed = True
                        error_messages.append(
                            '%s --> Duplicate constant declaration '
                            'found.' % (
                                corresponding_angularjs_filepath))
                    angularjs_source_filepaths_to_constants_dict[
                        corresponding_angularjs_filepath] = (
                            angularjs_constants_set)

            # Check that the constants are declared only in a
            # *.constants.ajs.ts file.
            if not filepath.endswith(
                    ('.constants.ajs.ts', '.constants.ts')):
                for line_num, line in enumerate(self.file_cache.readlines(
                        filepath)):
                    if 'angular.module(\'oppia\').constant(' in line:
                        failed = True
                        error_message = (
                            '%s --> Constant declaration found at line '
                            '%s. Please declare the constants in a '
                            'separate constants file.' % (
                                filepath, line_num))
                        error_messages.append(error_message)

            # Check if the constant has multiple declarations which is
            # prohibited.
            parsed_script = self.parsed_js_and_ts_files[filepath]
            parsed_nodes = parsed_script.body
            components_to_check = ['constant']
            angular_constants_list = []
            for parsed_node in parsed_nodes:
                expression = _get_expression_from_node_if_one_exists(
                    parsed_node, components_to_check)
                if not expression:
                    continue
                else:
                    constant_name = expression.arguments[0].raw
                    if constant_name in constants_to_source_filepaths_dict:
                        failed = True
                        error_message = (
                            '%s --> The constant %s is already declared '
                            'in %s. Please import the file where the '
                            'constant is declared or rename the constant'
                            '.' % (
                                filepath, constant_name,
                                constants_to_source_filepaths_dict[
                                    constant_name]))
                        error_messages.append(error_message)
                    else:
                        constants_to_source_filepaths_dict[
                            constant_name] = filepath

            # Checks that the *.constants.ts and the corresponding
            # *.constants.ajs.ts file are in sync.
            if filepath.endswith('.constants.ts') and (
                    is_corresponding_angularjs_filepath):
                angular_constants_nodes = None
                for node in parsed_nodes:
                    try:
                        # Here we are treating 'app.constants.ts' differently
                        # because it has a different structure than rest of the
                        # '*constants.ts' files because it inherits constants
                        # from 'assets/constants.ts'.
                        angular_constants_nodes = (
                            node.expression.right.arguments[1].properties
                            if filepath.endswith('app.constants.ts') else
                            node.expression.right.properties)
                    # We need a try-except block here beacuse we need a node
                    # that has properties exactly as we have defined above.
                    # And some nodes may not have those properties and may
                    # raise the following errors. So, we need to ignore
                    # those nodes.
                    except (AttributeError, IndexError, TypeError):
                        continue

                if angular_constants_nodes:
                    for angular_constant_node in angular_constants_nodes:
                        angular_constants_list.append(
                            angular_constant_node.key.name)

                angular_constants_set = set(angular_constants_list)
                if len(angular_constants_set) != len(
                        angular_constants_list):
                    failed = True
                    error_message = (
                        '%s --> Duplicate constant declaration found.'
                        % filepath)
                    error_messages.append(error_message)

            # Check that the *constants.ts files have a 'as const' at the end.
            if filepath.endswith('.constants.ts'):
                file_content = self.file_cache.read(filepath)
                if not file_content.endswith('} as const;\n'):
                    failed = True
                    error_message = (
                        '%s --> This constants file doesn\'t have \'as const\' '
                        'at the end. A constants file should have the '
                        'following structure.\nexport const SomeConstants = '
                        '{ ... } as const;' % filepath)
                    error_messages.append(error_message)

        return concurrent_task_utils.TaskResult(
            name, failed, error_messages, error_messages)

    def _check_comments(self):
        """This function ensures that comments follow correct style. Below are
        some formats of correct comment style:
        1. A comment can end with the following symbols: ('.', '?', ';', ',',
        '{', '^', ')', '}', '>'). Example: // Is this is comment?
        2. If a line contain any of the following words or phrases('@ts-ignore',
        '--params', 'eslint-disable', 'eslint-enable', 'http://', 'https://')
        in the comment.

        Returns:
            TaskResult. A TaskResult object representing the result of the lint
            check.
        """
        name = 'Comments'
        error_messages = []
        files_to_check = self.all_filepaths
        allowed_terminating_punctuations = [
            '.', '?', ';', ',', '{', '^', ')', '}', '>']

        # We allow comments to not have a terminating punctuation if any of the
        # below phrases appears at the beginning of the comment.
        # Example: // eslint-disable max-len
        # This comment will be excluded from this check.
        allowed_start_phrases = [
            '@ts-expect-error', '@ts-ignore', '--params', 'eslint-disable',
            'eslint-enable']

        # We allow comments to not have a terminating punctuation if any of the
        # below phrases appears in the last word of a comment.
        # Example: // Ref: https://some.link.com
        # This comment will be excluded from this check.
        allowed_end_phrases = ['http://', 'https://']

        failed = False
        for filepath in files_to_check:
            file_content = self.file_cache.readlines(filepath)
            file_length = len(file_content)
            for line_num in python_utils.RANGE(file_length):
                line = file_content[line_num].strip()
                next_line = ''
                previous_line = ''
                if line_num + 1 < file_length:
                    next_line = file_content[line_num + 1].strip()

                # Exclude comment line containing heading.
                # Example: // ---- Heading ----
                # These types of comments will be excluded from this check.
                if (
                        line.startswith('//') and line.endswith('-')
                        and not (
                            next_line.startswith('//') and
                            previous_line.startswith('//'))):
                    continue

                if line.startswith('//') and not next_line.startswith('//'):
                    # Check if any of the allowed starting phrase is present
                    # in comment and exclude that line from check.
                    allowed_start_phrase_present = any(
                        line.split()[1].startswith(word) for word in
                        allowed_start_phrases)

                    if allowed_start_phrase_present:
                        continue

                    # Check if any of the allowed ending phrase is present
                    # in comment and exclude that line from check. Used 'in'
                    # instead of 'startswith' because we have some comments
                    # with urls inside the quotes.
                    # Example: 'https://oppia.org'
                    allowed_end_phrase_present = any(
                        word in line.split()[-1] for word in
                        allowed_end_phrases)

                    if allowed_end_phrase_present:
                        continue

                    # Check that the comment ends with the proper
                    # punctuation.
                    last_char_is_invalid = line[-1] not in (
                        allowed_terminating_punctuations)
                    if last_char_is_invalid:
                        failed = True
                        error_message = (
                            '%s --> Line %s: Invalid punctuation used at '
                            'the end of the comment.' % (
                                filepath, line_num + 1))
                        error_messages.append(error_message)
        return concurrent_task_utils.TaskResult(
            name, failed, error_messages, error_messages)

    def _check_angular_services_index(self):
        """Finds all @Injectable classes and makes sure that they are added to
            Oppia root and Angular Services Index.

        Returns:
            all_messages: str. All the messages returned by the lint checks.
        """
        name = 'Angular Services Index file'
        error_messages = []
        injectable_pattern = '%s%s' % (
            'Injectable\\({\\n*\\s*providedIn: \'root\'\\n*}\\)\\n',
            'export class ([A-Za-z0-9]*)')
        angular_services_index_path = (
            './core/templates/services/angular-services.index.ts')
        angular_services_index = self.file_cache.read(
            angular_services_index_path)
        error_messages = []
        failed = False
        for file_path in self.ts_files:
            file_content = self.file_cache.read(file_path)
            class_names = re.findall(injectable_pattern, file_content)
            for class_name in class_names:
                if class_name in INJECTABLES_TO_IGNORE:
                    continue
                import_statement_regex = 'import {[\\s*\\w+,]*%s' % class_name
                if not re.search(
                        import_statement_regex, angular_services_index):
                    error_message = (
                        'Please import %s to Angular Services Index file in %s'
                        'from %s'
                        % (class_name, angular_services_index_path, file_path))
                    error_messages.append(error_message)
                    failed = True

                service_name_type_pair_regex = (
                    '\\[\'%s\',\\n*\\s*%s\\]' % (class_name, class_name))
                service_name_type_pair = (
                    '[\'%s\', %s]' % (class_name, class_name))

                if not re.search(
                        service_name_type_pair_regex, angular_services_index):
                    error_message = (
                        'Please add the pair %s to the angularServices in %s'
                        % (service_name_type_pair, angular_services_index_path)
                    )
                    error_messages.append(error_message)
                    failed = True
        return concurrent_task_utils.TaskResult(
            name, failed, error_messages, error_messages)

    def perform_all_lint_checks(self):
        """Perform all the lint checks and returns the messages returned by all
        the checks.

        Returns:
            list(TaskResult). A list of TaskResult objects representing the
            results of the lint checks.
        """

        if not self.all_filepaths:
            return [
                concurrent_task_utils.TaskResult(
                    'JS TS lint', False, [],
                    ['There are no JavaScript or Typescript files to lint.'])]

        # Clear temp compiled typescipt files from the previous runs.
        shutil.rmtree(COMPILED_TYPESCRIPT_TMP_PATH, ignore_errors=True)
        # Compiles all typescipt files into COMPILED_TYPESCRIPT_TMP_PATH.
        compile_all_ts_files()

        self.parsed_js_and_ts_files = self._validate_and_parse_js_and_ts_files()
        self.parsed_expressions_in_files = (
            self._get_expressions_from_parsed_script())

        linter_stdout = []

<<<<<<< HEAD
        linter_stdout.append(self._check_sorted_dependencies())
        linter_stdout.append(
            self._match_line_breaks_in_controller_dependencies())
=======
        linter_stdout.append(self._check_directive_scope())
>>>>>>> 121ee3c5
        linter_stdout.append(self._check_constants_declaration())
        linter_stdout.append(self._check_comments())
        linter_stdout.append(self._check_ts_ignore())
        linter_stdout.append(self._check_ts_expect_error())
        linter_stdout.append(self._check_angular_services_index())

        # Clear temp compiled typescipt files.
        shutil.rmtree(COMPILED_TYPESCRIPT_TMP_PATH, ignore_errors=True)

        return linter_stdout


class ThirdPartyJsTsLintChecksManager(python_utils.OBJECT):
    """Manages all the third party Python linting functions."""

    def __init__(self, files_to_lint):
        """Constructs a ThirdPartyJsTsLintChecksManager object.

        Args:
            files_to_lint: list(str). A list of filepaths to lint.
        """
        super(ThirdPartyJsTsLintChecksManager, self).__init__()
        self.files_to_lint = files_to_lint

    @property
    def all_filepaths(self):
        """Return all filepaths."""
        return self.files_to_lint

    @staticmethod
    def _get_trimmed_error_output(eslint_output):
        """Remove extra bits from eslint messages.

        Args:
            eslint_output: str. Output returned by the eslint linter.

        Returns:
            str. A string with the trimmed messages.
        """
        trimmed_error_messages = []
        # Extract the message from list and split the message by newline
        # so that we can use them and remove last four lines from the end.
        # Becuase last two lines are empty strings and third one have a message
        # with number of errors.
        # Example: \u2716 2 problems (2 errors, 0 warnings)
        # 1 error and 0 warnings potentially fixable with the `--fix` option.
        eslint_output_lines = eslint_output.split('\n')
        newlines_present = eslint_output_lines[-1] == '' and (
            eslint_output_lines[-2] == '')
        fix_option_present = eslint_output_lines[-3].endswith('`--fix` option.')
        unicode_x_present = eslint_output_lines[-4].startswith('\u2716')

        if (newlines_present and fix_option_present and unicode_x_present):
            eslint_output_lines = eslint_output_lines[:-4]

        for line in eslint_output_lines:
            # ESlint messages start with line numbers and then a
            # "x" and a message-id in the end. We are matching
            # if the line contains line number because every message start with
            # num:num where num is of type int and we are matching it with regex
            # and if that is True then we are replacing "error" with empty
            # string('') which is at the index 1 and message-id from the end.
            if re.search(r'^\d+:\d+', line.lstrip()):
                error_string = re.search(r'error', line).group(0)
                error_message = line.replace(error_string, '', 1)
            else:
                error_message = line
            trimmed_error_messages.append(error_message)
        return '\n'.join(trimmed_error_messages) + '\n'

    def _lint_js_and_ts_files(self):
        """Prints a list of lint errors in the given list of JavaScript files.

        Returns:
            TaskResult. A TaskResult object representing the result of the lint
            check.
        """
        node_path = os.path.join(common.NODE_PATH, 'bin', 'node')
        eslint_path = os.path.join(
            'node_modules', 'eslint', 'bin', 'eslint.js')
        if not os.path.exists(eslint_path):
            raise Exception(
                'ERROR    Please run start.sh first to install node-eslint '
                'and its dependencies.')

        files_to_lint = self.all_filepaths
        error_messages = []
        full_error_messages = []
        failed = False
        name = 'ESLint'

        eslint_cmd_args = [node_path, eslint_path, '--quiet']
        proc_args = eslint_cmd_args + files_to_lint
        proc = subprocess.Popen(
            proc_args, stdout=subprocess.PIPE, stderr=subprocess.PIPE)

        encoded_linter_stdout, encoded_linter_stderr = proc.communicate()
        linter_stdout = encoded_linter_stdout.decode(encoding='utf-8')
        linter_stderr = encoded_linter_stderr.decode(encoding='utf-8')
        if linter_stderr:
            raise Exception(linter_stderr)

        if linter_stdout:
            failed = True
            full_error_messages.append(linter_stdout)
            error_messages.append(self._get_trimmed_error_output(linter_stdout))

        return concurrent_task_utils.TaskResult(
            name, failed, error_messages, full_error_messages)

    def perform_all_lint_checks(self):
        """Perform all the lint checks and returns the messages returned by all
        the checks.

        Returns:
            list(TaskResult). A list of TaskResult objects representing the
            results of the lint checks.
        """
        if not self.all_filepaths:
            return [
                concurrent_task_utils.TaskResult(
                    'JS TS lint', False, [],
                    ['There are no JavaScript or Typescript files to lint.'])]

        return [self._lint_js_and_ts_files()]


def get_linters(js_filepaths, ts_filepaths, file_cache):
    """Creates JsTsLintChecksManager and ThirdPartyJsTsLintChecksManager
        objects and return them.

    Args:
        js_filepaths: list(str). A list of js filepaths to lint.
        ts_filepaths: list(str). A list of ts filepaths to lint.
        file_cache: object(FileCache). Provides thread-safe access to cached
            file content.

    Returns:
        tuple(JsTsLintChecksManager, ThirdPartyJsTsLintChecksManager. A 2-tuple
        of custom and third_party linter objects.
    """
    js_ts_file_paths = js_filepaths + ts_filepaths

    custom_linter = JsTsLintChecksManager(
        js_filepaths, ts_filepaths, file_cache)

    third_party_linter = ThirdPartyJsTsLintChecksManager(js_ts_file_paths)

    return custom_linter, third_party_linter<|MERGE_RESOLUTION|>--- conflicted
+++ resolved
@@ -380,245 +380,6 @@
                     or (
                         previous_line_has_comment_with_ts_error and
                         previous_line_has_comment))
-        return concurrent_task_utils.TaskResult(
-            name, failed, error_messages, error_messages)
-
-<<<<<<< HEAD
-    def _check_sorted_dependencies(self):
-        """This function checks that the dependencies which are
-        imported in the controllers/directives/factories in JS
-        files are in following pattern: dollar imports, regular
-        imports, and constant imports, all in sorted order.
-=======
-    def _check_directive_scope(self):
-        """This function checks that all directives have an explicit
-        scope: {} and it should not be scope: true.
->>>>>>> 121ee3c5
-
-        Returns:
-            TaskResult. A TaskResult object representing the result of the lint
-            check.
-        """
-<<<<<<< HEAD
-        name = 'Sorted dependencies'
-        files_to_check = self.all_filepaths
-        components_to_check = ['controller', 'directive', 'factory']
-        failed = False
-        error_messages = []
-
-        for filepath in files_to_check:
-            parsed_expressions = self.parsed_expressions_in_files[filepath]
-=======
-        # Select JS and TS files which need to be checked.
-        name = 'Directive scope'
-        files_to_check = self.all_filepaths
-        failed = False
-        error_messages = []
-        components_to_check = ['directive']
-
-        for filepath in files_to_check:
-            parsed_expressions = self.parsed_expressions_in_files[filepath]
-            # Parse the body of the content as nodes.
->>>>>>> 121ee3c5
-            for component in components_to_check:
-                for expression in parsed_expressions[component]:
-                    if not expression:
-                        continue
-                    # Separate the arguments of the expression.
-                    arguments = expression.arguments
-<<<<<<< HEAD
-                    if arguments[0].type == 'Literal':
-                        property_value = python_utils.UNICODE(
-                            arguments[0].value)
-                    arguments = arguments[1:]
-                    for argument in arguments:
-                        if argument.type != 'ArrayExpression':
-                            continue
-                        literal_args = []
-                        function_args = []
-                        dollar_imports = []
-                        regular_imports = []
-                        constant_imports = []
-                        elements = argument.elements
-                        for element in elements:
-                            if element.type == 'Literal':
-                                literal_args.append(
-                                    python_utils.UNICODE(
-                                        element.value))
-                            elif element.type == 'FunctionExpression':
-                                func_args = element.params
-                                for func_arg in func_args:
-                                    function_args.append(
-                                        python_utils.UNICODE(func_arg.name))
-                        for arg in function_args:
-                            if arg.startswith('$'):
-                                dollar_imports.append(arg)
-                            elif re.search('[a-z]', arg):
-                                regular_imports.append(arg)
-                            else:
-                                constant_imports.append(arg)
-                        dollar_imports.sort()
-                        regular_imports.sort()
-                        constant_imports.sort()
-                        sorted_imports = (
-                            dollar_imports + regular_imports + (
-                                constant_imports))
-                        if sorted_imports != function_args:
-                            failed = True
-                            error_message = (
-                                'Please ensure that in %s in file %s, the '
-                                'injected dependencies should be in the '
-                                'following manner: dollar imports, regular '
-                                'imports and constant imports, all in '
-                                'sorted order.'
-                                % (property_value, filepath))
-                            error_messages.append(error_message)
-                        if sorted_imports != literal_args:
-                            failed = True
-                            error_message = (
-                                'Please ensure that in %s in file %s, the '
-                                'stringfied dependencies should be in the '
-                                'following manner: dollar imports, regular '
-                                'imports and constant imports, all in '
-                                'sorted order.'
-                                % (property_value, filepath))
-                            error_messages.append(error_message)
-        return concurrent_task_utils.TaskResult(
-            name, failed, error_messages, error_messages)
-
-    def _match_line_breaks_in_controller_dependencies(self):
-        """This function checks whether the line breaks between the dependencies
-        listed in the controller of a directive or service exactly match those
-        between the arguments of the controller function.
-
-        Returns:
-            TaskResult. A TaskResult object representing the result of the lint
-            check.
-        """
-        name = 'Controller dependency line break'
-        files_to_check = self.all_filepaths
-        failed = False
-        error_messages = []
-
-        # For RegExp explanation, please see https://regex101.com/r/T85GWZ/2/.
-        pattern_to_match = (
-            r'controller.* \[(?P<stringfied_dependencies>[\S\s]*?)' +
-            r'function\((?P<function_parameters>[\S\s]*?)\)')
-
-        for filepath in files_to_check:
-            file_content = self.file_cache.read(filepath)
-            matched_patterns = re.findall(pattern_to_match, file_content)
-            for matched_pattern in matched_patterns:
-                stringfied_dependencies, function_parameters = (
-                    matched_pattern)
-                stringfied_dependencies = (
-                    stringfied_dependencies.strip().replace(
-                        '\'', '').replace(' ', ''))[:-1]
-                function_parameters = (
-                    function_parameters.strip().replace(' ', ''))
-                if stringfied_dependencies != function_parameters:
-                    failed = True
-                    error_messages.append(
-                        'Please ensure that in file %s the line breaks '
-                        'pattern between the dependencies mentioned as '
-                        'strings:\n[%s]\nand the dependencies mentioned '
-                        'as function parameters: \n(%s)\nfor the '
-                        'corresponding controller should '
-                        'exactly match.' % (
-                            filepath, stringfied_dependencies,
-                            function_parameters))
-=======
-                    # The first argument of the expression is the
-                    # name of the directive.
-                    if arguments[0].type == 'Literal':
-                        directive_name = python_utils.UNICODE(
-                            arguments[0].value)
-                    arguments = arguments[1:]
-                    for argument in arguments:
-                        # Check the type of an argument.
-                        if argument.type != 'ArrayExpression':
-                            continue
-                        # Separate out the elements for the argument.
-                        elements = argument.elements
-                        for element in elements:
-                            # Check the type of an element.
-                            if element.type != 'FunctionExpression':
-                                continue
-                            # Separate out the body of the element.
-                            body = element.body
-                            # Further separate the body elements from the
-                            # body.
-                            body_elements = body.body
-                            for body_element in body_elements:
-                                # Check if the body element is a return
-                                # statement.
-                                body_element_type_is_not_return = (
-                                    body_element.type != 'ReturnStatement')
-                                if body_element_type_is_not_return:
-                                    continue
-                                arg_type = (
-                                    body_element.argument and
-                                    body_element.argument.type)
-                                body_element_arg_type_is_not_object = (
-                                    arg_type != 'ObjectExpression')
-                                if body_element_arg_type_is_not_object:
-                                    continue
-                                # Separate the properties of the return
-                                # node.
-                                return_node_properties = (
-                                    body_element.argument.properties)
-                                # Loop over all the properties of the return
-                                # node to find out the scope key.
-                                for return_node_property in (
-                                        return_node_properties):
-                                    # Check whether the property is scope.
-                                    property_key_is_an_identifier = (
-                                        return_node_property.key.type == (
-                                            'Identifier'))
-                                    property_key_name_is_scope = (
-                                        return_node_property.key.name == (
-                                            'scope'))
-                                    if (
-                                            property_key_is_an_identifier
-                                            and (
-                                                property_key_name_is_scope
-                                                )):
-                                        # Separate the scope value and
-                                        # check if it is an Object
-                                        # Expression. If it is not, then
-                                        # check for scope: true and report
-                                        # the error message.
-                                        scope_value = (
-                                            return_node_property.value)
-                                        if (
-                                                scope_value.type == (
-                                                    'Literal')
-                                                and (
-                                                    scope_value.value)):
-                                            failed = True
-                                            error_message = (
-                                                'Please ensure that %s '
-                                                'directive in %s file '
-                                                'does not have scope set '
-                                                'to true.' %
-                                                (directive_name, filepath))
-                                            error_messages.append(
-                                                error_message)
-                                        elif scope_value.type != (
-                                                'ObjectExpression'):
-                                            # Check whether the directive
-                                            # has scope: {} else report
-                                            # the error message.
-                                            failed = True
-                                            error_message = (
-                                                'Please ensure that %s '
-                                                'directive in %s file has '
-                                                'a scope: {}.' % (
-                                                    directive_name, filepath
-                                                    ))
-                                            error_messages.append(
-                                                error_message)
->>>>>>> 121ee3c5
         return concurrent_task_utils.TaskResult(
             name, failed, error_messages, error_messages)
 
@@ -977,13 +738,6 @@
 
         linter_stdout = []
 
-<<<<<<< HEAD
-        linter_stdout.append(self._check_sorted_dependencies())
-        linter_stdout.append(
-            self._match_line_breaks_in_controller_dependencies())
-=======
-        linter_stdout.append(self._check_directive_scope())
->>>>>>> 121ee3c5
         linter_stdout.append(self._check_constants_declaration())
         linter_stdout.append(self._check_comments())
         linter_stdout.append(self._check_ts_ignore())
