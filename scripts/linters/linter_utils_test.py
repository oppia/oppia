# coding: utf-8
#
# Copyright 2019 The Oppia Authors. All Rights Reserved.
#
# Licensed under the Apache License, Version 2.0 (the "License");
# you may not use this file except in compliance with the License.
# You may obtain a copy of the License at
#
#      http://www.apache.org/licenses/LICENSE-2.0
#
# Unless required by applicable law or agreed to in writing, software
# distributed under the License is distributed on an "AS-IS" BASIS,
# WITHOUT WARRANTIES OR CONDITIONS OF ANY KIND, either express or implied.
# See the License for the specific language governing permissions and
# limitations under the License.

"""Unit tests for linter_utils.py."""

from __future__ import absolute_import  # pylint: disable=import-only-modules
from __future__ import unicode_literals  # pylint: disable=import-only-modules

import collections
import os
import tempfile

from core.tests import test_utils
import python_utils

from . import linter_utils


class MemoizeTest(test_utils.GenericTestBase):
    """Tests for the memoize function."""

    def test_memoize_with_args(self):
        call_counter = collections.Counter()

        @linter_utils.memoize
        def count_calls(arg):
            """Counts calls made with given arg."""
            call_counter[arg] += 1

        unique_objs = (python_utils.OBJECT(), python_utils.OBJECT())
        self.assertEqual(call_counter[unique_objs[0]], 0)
        self.assertEqual(call_counter[unique_objs[1]], 0)

        count_calls(unique_objs[0])
        self.assertEqual(call_counter[unique_objs[0]], 1)
        self.assertEqual(call_counter[unique_objs[1]], 0)

        count_calls(unique_objs[0])
        count_calls(unique_objs[1])
        self.assertEqual(call_counter[unique_objs[0]], 1)
        self.assertEqual(call_counter[unique_objs[1]], 1)

    def test_memoize_with_kwargs(self):
        call_counter = collections.Counter()

        @linter_utils.memoize
        def count_calls(**kwargs):
            """Counts calls made with given kwargs."""
            hashable_kwargs = tuple(sorted(kwargs.items()))
            call_counter[hashable_kwargs] += 1

        empty_kwargs = ()
        nonempty_kwargs = (('kwarg', 0),)
        self.assertEqual(call_counter[empty_kwargs], 0)
        self.assertEqual(call_counter[nonempty_kwargs], 0)

        count_calls()
        self.assertEqual(call_counter[empty_kwargs], 1)
        self.assertEqual(call_counter[nonempty_kwargs], 0)

        count_calls()
        count_calls(kwarg=0)
        self.assertEqual(call_counter[empty_kwargs], 1)
        self.assertEqual(call_counter[nonempty_kwargs], 1)

    def test_memoize_with_kwargs_using_default_values(self):
        call_counter = collections.Counter()

        @linter_utils.memoize
        def count_calls(kwarg=0):
            """Counts calls made with given kwargs."""
            call_counter[kwarg] += 1

        self.assertEqual(call_counter[0], 0)
        count_calls()
        self.assertEqual(call_counter[0], 1)
        count_calls(kwarg=0)
        self.assertEqual(call_counter[0], 1)

    def test_memoize_with_methods(self):
        class CallCounter(python_utils.OBJECT):
            """Counts calls made to an instance."""
            def __init__(self):
                self.count = 0

            @linter_utils.memoize
            def __call__(self):
                self.count += 1

        call_counter_a, call_counter_b = CallCounter(), CallCounter()
        self.assertEqual(call_counter_a.count, 0)
        self.assertEqual(call_counter_b.count, 0)

        call_counter_a()
        self.assertEqual(call_counter_a.count, 1)
        self.assertEqual(call_counter_b.count, 0)

        call_counter_a()
        call_counter_b()
        self.assertEqual(call_counter_a.count, 1)
        self.assertEqual(call_counter_b.count, 1)

    def test_memoize_with_classmethods(self):
        class GoodCallCounter(python_utils.OBJECT):
            """Counts calls made to the class."""
            count = 0

            @classmethod
            @linter_utils.memoize
            def method_decorated_by_memoize_before_classmethod(cls):
                """memoize is called first so this def will work properly."""
                cls.count += 1

        call_counter_a, call_counter_b = GoodCallCounter(), GoodCallCounter()
        self.assertEqual(GoodCallCounter.count, 0)

        call_counter_a.method_decorated_by_memoize_before_classmethod()
        self.assertEqual(GoodCallCounter.count, 1)

        call_counter_a.method_decorated_by_memoize_before_classmethod()
        call_counter_b.method_decorated_by_memoize_before_classmethod()
        self.assertEqual(GoodCallCounter.count, 1)

        with self.assertRaisesRegexp(TypeError, 'not a Python function'):
            class BadCallCounter(python_utils.OBJECT):  # pylint: disable=unused-variable
                """Counts calls made to the class."""
                count = 0

                @linter_utils.memoize
                @classmethod
                def method_decorated_by_classmethod_before_memoize(cls):
                    """classmethods are not real functions so trying to memoize
                    them will raise a TypeError.
                    """

    def test_memoize_with_argument_values_in_different_orders(self):
        call_counter = collections.Counter()

        @linter_utils.memoize
        def count_calls(a, b, c=0, d=1):
            """Counts calls made with the given arguments."""
            key = (a, b, c, d)
            call_counter[key] += 1

        self.assertEqual(call_counter[(5, 6, 0, 1)], 0)
        self.assertEqual(call_counter[(6, 5, 0, 1)], 0)
        count_calls(5, 6)
        count_calls(6, 5)
        self.assertEqual(call_counter[(5, 6, 0, 1)], 1)
        self.assertEqual(call_counter[(6, 5, 0, 1)], 1)
        count_calls(5, 6, c=0, d=1)
        count_calls(6, 5, c=0, d=1)
        self.assertEqual(call_counter[(5, 6, 0, 1)], 1)
        self.assertEqual(call_counter[(6, 5, 0, 1)], 1)

        self.assertEqual(call_counter[(5, 6, 2, 3)], 0)
        count_calls(5, 6, c=2, d=3)
        self.assertEqual(call_counter[(5, 6, 2, 3)], 1)
        count_calls(5, 6, d=3, c=2)
        self.assertEqual(call_counter[(5, 6, 3, 2)], 0)
        self.assertEqual(call_counter[(5, 6, 2, 3)], 1)


class RedirectStoutTest(test_utils.GenericTestBase):
    """Tests for the redirect_stdout function."""

    def test_redirect_stdout(self):
        temp_file = tempfile.NamedTemporaryFile()

        with python_utils.open_file(temp_file.name, 'r+') as temp_file_contents:
            with linter_utils.redirect_stdout(temp_file_contents):
                python_utils.PRINT('This is a test')
            temp_file_contents.seek(0)
            data = temp_file_contents.read()
        temp_file.close()

        self.assertEqual(data, 'This is a test\n')


<<<<<<< HEAD
class TempDirTest(test_utils.GenericTestBase):
    """Tests for the temp_dir function."""

    def test_directory_only_exists_within_context(self):
        with linter_utils.temp_dir() as temp_dir_path:
            self.assertTrue(os.path.exists(temp_dir_path))
            self.assertTrue(os.path.isdir(temp_dir_path))
        self.assertFalse(os.path.exists(temp_dir_path))

    def test_directory_is_placed_in_specified_dir(self):
        with linter_utils.temp_dir(parent=os.getcwd()) as temp_dir_path:
            parent = os.path.abspath(
                os.path.join(temp_dir_path, os.path.pardir))
            self.assertEqual(parent, os.getcwd())

    def test_directory_has_prefix_prepended(self):
        with linter_utils.temp_dir(prefix='abc') as temp_dir_path:
            self.assertTrue(os.path.basename(temp_dir_path).startswith('abc'))

    def test_directory_has_suffix_appended(self):
        with linter_utils.temp_dir(suffix='cba') as temp_dir_path:
            self.assertTrue(os.path.basename(temp_dir_path).endswith('cba'))
=======
class ListDuplicateItemsTest(test_utils.GenericTestBase):
    """Tests for the get_duplicates_from_list_of_strings function."""

    def test_get_duplicates_from_list_of_strings_with_duplicat_strings(self):
        strings_list = ['A', 'B', 'B', 'C', 'C', 'C']
        duplicates = linter_utils.get_duplicates_from_list_of_strings(
            strings_list)
        self.assertEqual(sorted(duplicates), ['B', 'C'])

    def test_get_duplicates_from_list_of_strings_without_duplicat_strings(self):
        strings_list = ['A', 'B', 'C']
        duplicates = linter_utils.get_duplicates_from_list_of_strings(
            strings_list)
        self.assertEqual(duplicates, [])
>>>>>>> 5ae65fe8
<|MERGE_RESOLUTION|>--- conflicted
+++ resolved
@@ -190,7 +190,6 @@
         self.assertEqual(data, 'This is a test\n')
 
 
-<<<<<<< HEAD
 class TempDirTest(test_utils.GenericTestBase):
     """Tests for the temp_dir function."""
 
@@ -213,7 +212,8 @@
     def test_directory_has_suffix_appended(self):
         with linter_utils.temp_dir(suffix='cba') as temp_dir_path:
             self.assertTrue(os.path.basename(temp_dir_path).endswith('cba'))
-=======
+
+
 class ListDuplicateItemsTest(test_utils.GenericTestBase):
     """Tests for the get_duplicates_from_list_of_strings function."""
 
@@ -227,5 +227,4 @@
         strings_list = ['A', 'B', 'C']
         duplicates = linter_utils.get_duplicates_from_list_of_strings(
             strings_list)
-        self.assertEqual(duplicates, [])
->>>>>>> 5ae65fe8
+        self.assertEqual(duplicates, [])