# coding: utf-8
#
# Copyright 2018 The Oppia Authors. All Rights Reserved.
#
# Licensed under the Apache License, Version 2.0 (the "License");
# you may not use this file except in compliance with the License.
# You may obtain a copy of the License at
#
#      http://www.apache.org/licenses/LICENSE-2.0
#
# Unless required by applicable law or agreed to in writing, software
# distributed under the License is distributed on an "AS-IS" BASIS,
# WITHOUT WARRANTIES OR CONDITIONS OF ANY KIND, either express or implied.
# See the License for the specific language governing permissions and
# limitations under the License.
#
# For details on how to write such tests, please refer to
# https://github.com/oppia/oppia/wiki/Writing-Tests-For-Pylint

"""Unit tests for scripts/pylint_extensions."""

from __future__ import absolute_import  # pylint: disable=import-only-modules
from __future__ import unicode_literals  # pylint: disable=import-only-modules

import tempfile
import unittest

import python_utils

from . import pylint_extensions

import astroid  # isort:skip
from pylint import testutils  # isort:skip
from pylint import lint  # isort:skip
from pylint import utils  # isort:skip


class ExplicitKeywordArgsCheckerTests(unittest.TestCase):

    def setUp(self):
        super(ExplicitKeywordArgsCheckerTests, self).setUp()
        self.checker_test_object = testutils.CheckerTestCase()
        self.checker_test_object.CHECKER_CLASS = (
            pylint_extensions.ExplicitKeywordArgsChecker)
        self.checker_test_object.setup_method()

    def test_finds_non_explicit_keyword_args(self):
        (
            func_call_node_one, func_call_node_two, func_call_node_three,
            func_call_node_four, func_call_node_five, func_call_node_six,
            class_call_node) = astroid.extract_node(
                """
        class TestClass():
            pass

        def test(test_var_one, test_var_two=4, test_var_three=5,
                test_var_four="test_checker"):
            test_var_five = test_var_two + test_var_three
            return test_var_five

        def test_1(test_var_one, test_var_one):
            pass

        def test_2((a, b)):
            pass

        test(2, 5, test_var_three=6) #@
        test(2) #@
        test(2, 6, test_var_two=5, test_var_four="test_checker") #@
        max(5, 1) #@
        test_1(1, 2) #@
        test_2((1, 2)) #@

        TestClass() #@
        """)
        with self.checker_test_object.assertAddsMessages(
            testutils.Message(
                msg_id='non-explicit-keyword-args',
                node=func_call_node_one,
                args=(
                    '\'test_var_two\'',
                    'function',
                    'test'
                )
            ),
        ):
            self.checker_test_object.checker.visit_call(
                func_call_node_one)

        with self.checker_test_object.assertNoMessages():
            self.checker_test_object.checker.visit_call(
                func_call_node_two)

        with self.checker_test_object.assertAddsMessages(
            testutils.Message(
                msg_id='non-explicit-keyword-args',
                node=func_call_node_three,
                args=(
                    '\'test_var_three\'',
                    'function',
                    'test'
                )
            )
        ):
            self.checker_test_object.checker.visit_call(
                func_call_node_three)

        with self.checker_test_object.assertNoMessages():
            self.checker_test_object.checker.visit_call(class_call_node)

        with self.checker_test_object.assertNoMessages():
            self.checker_test_object.checker.visit_call(func_call_node_four)

        with self.checker_test_object.assertNoMessages():
            self.checker_test_object.checker.visit_call(func_call_node_five)

        with self.checker_test_object.assertNoMessages():
            self.checker_test_object.checker.visit_call(func_call_node_six)

    def test_finds_arg_name_for_non_keyword_arg(self):
        node_arg_name_for_non_keyword_arg = astroid.extract_node(
            """
            def test(test_var_one, test_var_two=4, test_var_three=5):
                test_var_five = test_var_two + test_var_three
                return test_var_five

            test(test_var_one=2, test_var_two=5) #@
            """)
        message = testutils.Message(
            msg_id='arg-name-for-non-keyword-arg',
            node=node_arg_name_for_non_keyword_arg,
            args=('\'test_var_one\'', 'function', 'test'))
        with self.checker_test_object.assertAddsMessages(message):
            self.checker_test_object.checker.visit_call(
                node_arg_name_for_non_keyword_arg)

    def test_correct_use_of_keyword_args(self):
        node_with_no_error_message = astroid.extract_node(
            """
            def test(test_var_one, test_var_two=4, test_var_three=5):
                test_var_five = test_var_two + test_var_three
                return test_var_five

            test(2, test_var_two=2) #@
            """)

        with self.checker_test_object.assertNoMessages():
            self.checker_test_object.checker.visit_call(
                node_with_no_error_message)

    def test_function_with_args_and_kwargs(self):
        node_with_args_and_kwargs = astroid.extract_node(
            """
            def test_1(*args, **kwargs):
                pass

            test_1(first=1, second=2) #@
            """)

        with self.checker_test_object.assertNoMessages():
            self.checker_test_object.checker.visit_call(
                node_with_args_and_kwargs)

    def test_constructor_call_with_keyword_arguments(self):
        node_with_no_error_message = astroid.extract_node(
            """
            class TestClass():
                def __init__(self, first, second):
                    pass

            TestClass(first=1, second=2) #@
            """)

        with self.checker_test_object.assertNoMessages():
            self.checker_test_object.checker.visit_call(
                node_with_no_error_message)

    def test_register(self):
        pylinter_instance = lint.PyLinter()
        pylint_extensions.register(pylinter_instance)


class HangingIndentCheckerTests(unittest.TestCase):

    def setUp(self):
        super(HangingIndentCheckerTests, self).setUp()
        self.checker_test_object = testutils.CheckerTestCase()
        self.checker_test_object.CHECKER_CLASS = (
            pylint_extensions.HangingIndentChecker)
        self.checker_test_object.setup_method()

    def test_no_break_after_hanging_indentation(self):
        node_break_after_hanging_indent = astroid.scoped_nodes.Module(
            name='test',
            doc='Custom test')
        temp_file = tempfile.NamedTemporaryFile()
        filename = temp_file.name
        with python_utils.open_file(filename, 'w') as tmp:
            tmp.write(
                u"""self.post_json('/ml/\\trainedclassifierhandler',
                self.payload, expect_errors=True, expected_status_int=401)
                if (a > 1 and
                        b > 2):
                """)
        node_break_after_hanging_indent.file = filename
        node_break_after_hanging_indent.path = filename

        self.checker_test_object.checker.process_tokens(
            utils.tokenize_module(node_break_after_hanging_indent))

        message = testutils.Message(
            msg_id='no-break-after-hanging-indent', line=1)

        with self.checker_test_object.assertAddsMessages(message):
            temp_file.close()

    def test_no_break_after_hanging_indentation_with_comment(self):
        node_break_after_hanging_indent = astroid.scoped_nodes.Module(
            name='test',
            doc='Custom test')
        temp_file = tempfile.NamedTemporaryFile()
        filename = temp_file.name
        with python_utils.open_file(filename, 'w') as tmp:
            tmp.write(
                u"""self.post_json('/ml/\\trainedclassifierhandler',  # pylint: disable=invalid-name
                self.payload, expect_errors=True, expected_status_int=401)

                if (a > 1 and
                        b > 2):  # pylint: disable=invalid-name
                """)
        node_break_after_hanging_indent.file = filename
        node_break_after_hanging_indent.path = filename

        self.checker_test_object.checker.process_tokens(
            utils.tokenize_module(node_break_after_hanging_indent))

        message = testutils.Message(
            msg_id='no-break-after-hanging-indent', line=1)

        with self.checker_test_object.assertAddsMessages(message):
            temp_file.close()

    def test_break_after_hanging_indentation(self):
        node_with_no_error_message = astroid.scoped_nodes.Module(
            name='test',
            doc='Custom test')

        temp_file = tempfile.NamedTemporaryFile()
        filename = temp_file.name
        with python_utils.open_file(filename, 'w') as tmp:
            tmp.write(
                u"""\"\"\"Some multiline
                docstring.
                \"\"\"
                # Load JSON.
                master_translation_dict = json.loads(
                utils.get_file_contents(os.path.join(
                os.getcwd(), 'assets', 'i18n', 'en.json')))
                """)
        node_with_no_error_message.file = filename
        node_with_no_error_message.path = filename

        self.checker_test_object.checker.process_tokens(
            utils.tokenize_module(node_with_no_error_message))

        with self.checker_test_object.assertNoMessages():
            temp_file.close()

    def test_hanging_indentation_with_a_comment_after_bracket(self):
        node_with_no_error_message = astroid.scoped_nodes.Module(
            name='test',
            doc='Custom test')

        temp_file = tempfile.NamedTemporaryFile()
        filename = temp_file.name
        with python_utils.open_file(filename, 'w') as tmp:
            tmp.write(
                u"""self.post_json(  # pylint-disable=invalid-name
                '(',
                self.payload, expect_errors=True, expected_status_int=401)""")
        node_with_no_error_message.file = filename
        node_with_no_error_message.path = filename

        self.checker_test_object.checker.process_tokens(
            utils.tokenize_module(node_with_no_error_message))

        with self.checker_test_object.assertNoMessages():
            temp_file.close()

    def test_hanging_indentation_with_a_comment_after_two_or_more_bracket(self):
        node_with_no_error_message = astroid.scoped_nodes.Module(
            name='test',
            doc='Custom test')

        temp_file = tempfile.NamedTemporaryFile()
        filename = temp_file.name
        with python_utils.open_file(filename, 'w') as tmp:
            tmp.write(
                u"""self.post_json(func(  # pylint-disable=invalid-name
                '(',
                self.payload, expect_errors=True, expected_status_int=401))""")
        node_with_no_error_message.file = filename
        node_with_no_error_message.path = filename

        self.checker_test_object.checker.process_tokens(
            utils.tokenize_module(node_with_no_error_message))

        with self.checker_test_object.assertNoMessages():
            temp_file.close()


class DocstringParameterCheckerTests(unittest.TestCase):

    def setUp(self):
        super(DocstringParameterCheckerTests, self).setUp()
        self.checker_test_object = testutils.CheckerTestCase()
        self.checker_test_object.CHECKER_CLASS = (
            pylint_extensions.DocstringParameterChecker)
        self.checker_test_object.setup_method()

    def test_no_newline_below_class_docstring(self):
        node_no_newline_below_class_docstring = astroid.scoped_nodes.Module(
            name='test',
            doc='Custom test')
        temp_file = tempfile.NamedTemporaryFile()
        filename = temp_file.name

        with python_utils.open_file(filename, 'w') as tmp:
            tmp.write(
                u"""
                    class ClassName(dummy_class):
                        \"\"\"This is a docstring.\"\"\"
                        a = 1 + 2
                """)
        node_no_newline_below_class_docstring.file = filename
        node_no_newline_below_class_docstring.path = filename

        self.checker_test_object.checker.visit_classdef(
            node_no_newline_below_class_docstring)

        message = testutils.Message(
            msg_id='newline-below-class-docstring',
            node=node_no_newline_below_class_docstring)

        with self.checker_test_object.assertAddsMessages(message):
            temp_file.close()

    def test_excessive_newline_below_class_docstring(self):
        node_excessive_newline_below_class_docstring = (
            astroid.scoped_nodes.Module(
                name='test',
                doc='Custom test'))
        temp_file = tempfile.NamedTemporaryFile()
        filename = temp_file.name

        with python_utils.open_file(filename, 'w') as tmp:
            tmp.write(
                u"""
                    class ClassName(dummy_class):
                        \"\"\"This is a docstring.\"\"\"


                        a = 1 + 2
                """)
        node_excessive_newline_below_class_docstring.file = filename
        node_excessive_newline_below_class_docstring.path = filename

        self.checker_test_object.checker.visit_classdef(
            node_excessive_newline_below_class_docstring)

        message = testutils.Message(
            msg_id='newline-below-class-docstring',
            node=node_excessive_newline_below_class_docstring)

        with self.checker_test_object.assertAddsMessages(message):
            temp_file.close()

    def test_inline_comment_after_class_docstring(self):
        node_inline_comment_after_class_docstring = (
            astroid.scoped_nodes.Module(
                name='test',
                doc='Custom test'))
        temp_file = tempfile.NamedTemporaryFile()
        filename = temp_file.name

        with python_utils.open_file(filename, 'w') as tmp:
            tmp.write(
                u"""
                    class ClassName(dummy_class):
                        \"\"\"This is a docstring.\"\"\"
                        # This is a comment.
                        def func():
                            a = 1 + 2
                """)
        node_inline_comment_after_class_docstring.file = filename
        node_inline_comment_after_class_docstring.path = filename

        self.checker_test_object.checker.visit_classdef(
            node_inline_comment_after_class_docstring)

        message = testutils.Message(
            msg_id='newline-below-class-docstring',
            node=node_inline_comment_after_class_docstring)

        with self.checker_test_object.assertAddsMessages(message):
            temp_file.close()

    def test_multiline_class_argument_with_incorrect_style(self):
        node_multiline_class_argument_with_incorrect_style = (
            astroid.scoped_nodes.Module(
                name='test',
                doc='Custom test'))
        temp_file = tempfile.NamedTemporaryFile()
        filename = temp_file.name

        with python_utils.open_file(filename, 'w') as tmp:
            tmp.write(
                u"""
                    class ClassName(
                            dummy_class):
                        \"\"\"This is a docstring.\"\"\"
                        a = 1 + 2
                """)
        node_multiline_class_argument_with_incorrect_style.file = filename
        node_multiline_class_argument_with_incorrect_style.path = filename

        self.checker_test_object.checker.visit_classdef(
            node_multiline_class_argument_with_incorrect_style)

        message = testutils.Message(
            msg_id='newline-below-class-docstring',
            node=node_multiline_class_argument_with_incorrect_style)

        with self.checker_test_object.assertAddsMessages(message):
            temp_file.close()

    def test_multiline_class_argument_with_correct_style(self):
        node_multiline_class_argument_with_correct_style = (
            astroid.scoped_nodes.Module(
                name='test',
                doc='Custom test'))
        temp_file = tempfile.NamedTemporaryFile()
        filename = temp_file.name

        with python_utils.open_file(filename, 'w') as tmp:
            tmp.write(
                u"""
                    class ClassName(
                            dummy_class):
                        \"\"\"This is a docstring.\"\"\"

                        a = 1 + 2
                """)
        node_multiline_class_argument_with_correct_style.file = filename
        node_multiline_class_argument_with_correct_style.path = filename

        self.checker_test_object.checker.visit_classdef(
            node_multiline_class_argument_with_correct_style)

        with self.checker_test_object.assertNoMessages():
            temp_file.close()

    def test_single_newline_below_class_docstring(self):
        node_with_no_error_message = astroid.scoped_nodes.Module(
            name='test',
            doc='Custom test')
        temp_file = tempfile.NamedTemporaryFile()
        filename = temp_file.name

        with python_utils.open_file(filename, 'w') as tmp:
            tmp.write(
                u"""
                    class ClassName(dummy_class):
                        \"\"\"This is a multiline docstring.\"\"\"

                        a = 1 + 2
                """)
        node_with_no_error_message.file = filename
        node_with_no_error_message.path = filename

        self.checker_test_object.checker.visit_classdef(
            node_with_no_error_message)

        with self.checker_test_object.assertNoMessages():
            temp_file.close()

    def test_class_with_no_docstring(self):
        node_class_with_no_docstring = astroid.scoped_nodes.Module(
            name='test',
            doc=None)
        temp_file = tempfile.NamedTemporaryFile()
        filename = temp_file.name

        with python_utils.open_file(filename, 'w') as tmp:
            tmp.write(
                u"""
                    class ClassName(dummy_class):
                        a = 1 + 2
                """)
        node_class_with_no_docstring.file = filename
        node_class_with_no_docstring.path = filename

        self.checker_test_object.checker.visit_classdef(
            node_class_with_no_docstring)

        with self.checker_test_object.assertNoMessages():
            temp_file.close()

    def test_newline_before_docstring_with_correct_style(self):
        node_newline_before_docstring_with_correct_style = (
            astroid.scoped_nodes.Module(
                name='test',
                doc='Custom test'))
        temp_file = tempfile.NamedTemporaryFile()
        filename = temp_file.name

        with python_utils.open_file(filename, 'w') as tmp:
            tmp.write(
                u"""
                    class ClassName(dummy_class):

                        \"\"\"This is a multiline docstring.\"\"\"

                        a = 1 + 2
                """)
        node_newline_before_docstring_with_correct_style.file = filename
        node_newline_before_docstring_with_correct_style.path = filename

        self.checker_test_object.checker.visit_classdef(
            node_newline_before_docstring_with_correct_style)

        with self.checker_test_object.assertNoMessages():
            temp_file.close()

    def test_newline_before_docstring_with_incorrect_style(self):
        node_newline_before_docstring_with_incorrect_style = (
            astroid.scoped_nodes.Module(
                name='test',
                doc='Custom test'))
        temp_file = tempfile.NamedTemporaryFile()
        filename = temp_file.name

        with python_utils.open_file(filename, 'w') as tmp:
            tmp.write(
                u"""
                    class ClassName(dummy_class):

                        \"\"\"This is a multiline docstring.\"\"\"
                        a = 1 + 2
                """)
        node_newline_before_docstring_with_incorrect_style.file = filename
        node_newline_before_docstring_with_incorrect_style.path = filename

        self.checker_test_object.checker.visit_classdef(
            node_newline_before_docstring_with_incorrect_style)

        message = testutils.Message(
            msg_id='newline-below-class-docstring',
            node=node_newline_before_docstring_with_incorrect_style)

        with self.checker_test_object.assertAddsMessages(message):
            temp_file.close()

    def test_malformed_args_section(self):
        node_malformed_args_section = astroid.extract_node(
            u"""def func(arg): #@
                \"\"\"Does nothing.

                Args:
                    arg: Argument description.
                \"\"\"
                a = True
        """)

        message = testutils.Message(
            msg_id='malformed-args-section',
            node=node_malformed_args_section
        )

        with self.checker_test_object.assertAddsMessages(message):
            self.checker_test_object.checker.visit_functiondef(
                node_malformed_args_section)

    def test_malformed_returns_section(self):
        node_malformed_returns_section = astroid.extract_node(
            u"""def func(): #@
                \"\"\"Return True.

                Returns:
                    arg: Argument description.
                \"\"\"
                return True
        """)

        message = testutils.Message(
            msg_id='malformed-returns-section',
            node=node_malformed_returns_section
        )

        with self.checker_test_object.assertAddsMessages(message):
            self.checker_test_object.checker.visit_functiondef(
                node_malformed_returns_section)

    def test_malformed_yields_section(self):
        node_malformed_yields_section = astroid.extract_node(
            u"""def func(): #@
                \"\"\"Yield true.

                Yields:
                    yields: Argument description.
                \"\"\"
                yield True
        """)

        message = testutils.Message(
            msg_id='malformed-yields-section',
            node=node_malformed_yields_section
        )

        with self.checker_test_object.assertAddsMessages(message):
            self.checker_test_object.checker.visit_functiondef(
                node_malformed_yields_section)

    def test_malformed_raises_section(self):
        node_malformed_raises_section = astroid.extract_node(
            u"""def func(): #@
                \"\"\"Raise an exception.

                Raises:
                    Exception: Argument description.
                \"\"\"
                raise Exception()
        """)

        message = testutils.Message(
            msg_id='malformed-raises-section',
            node=node_malformed_raises_section
        )

        with self.checker_test_object.assertAddsMessages(message):
            self.checker_test_object.checker.visit_functiondef(
                node_malformed_raises_section)

    def test_malformed_args_argument(self):
        node_malformed_args_argument = astroid.extract_node(
            u"""def func(*args): #@
                \"\"\"Does nothing.

                Args:
                    *args: int. Argument description.
                \"\"\"
                a = True
        """)

        message = testutils.Message(
            msg_id='malformed-args-argument',
            node=node_malformed_args_argument
        )

        with self.checker_test_object.assertAddsMessages(message):
            self.checker_test_object.checker.visit_functiondef(
                node_malformed_args_argument)

    def test_well_formated_args_argument(self):
        node_with_no_error_message = astroid.extract_node(
            u"""def func(*args): #@
                \"\"\"Does nothing.

                Args:
                    *args: list(*). Description.
                \"\"\"
                a = True
        """)

        with self.checker_test_object.assertAddsMessages():
            self.checker_test_object.checker.visit_functiondef(
                node_with_no_error_message)

    def test_well_formated_args_section(self):
        node_with_no_error_message = astroid.extract_node(
            u"""def func(arg): #@
                \"\"\"Does nothing.

                Args:
                    arg: argument. Description.
                \"\"\"
                a = True
        """)

        with self.checker_test_object.assertAddsMessages():
            self.checker_test_object.checker.visit_functiondef(
                node_with_no_error_message)

    def test_well_formated_returns_section(self):
        node_with_no_error_message = astroid.extract_node(
            u"""def func(): #@
                \"\"\"Does nothing.

                Returns:
                    int. Argument escription.
                \"\"\"
                return args
        """)

        with self.checker_test_object.assertAddsMessages():
            self.checker_test_object.checker.visit_functiondef(
                node_with_no_error_message)

    def test_well_formated_yields_section(self):
        node_with_no_error_message = astroid.extract_node(
            u"""def func(): #@
                \"\"\"Does nothing.

                Yields:
                    arg. Argument description.
                \"\"\"
                yield args
        """)

        with self.checker_test_object.assertAddsMessages():
            self.checker_test_object.checker.visit_functiondef(
                node_with_no_error_message)

    def test_space_after_docstring(self):
        node_space_after_docstring = astroid.extract_node(
            u"""def func():
                    \"\"\" Hello world.\"\"\"
                    Something
        """)

        message = testutils.Message(
            msg_id='space-after-triple-quote',
            node=node_space_after_docstring)

        with self.checker_test_object.assertAddsMessages(message):
            self.checker_test_object.checker.visit_functiondef(
                node_space_after_docstring)

    def test_single_line_docstring_span_two_lines(self):
        node_single_line_docstring_span_two_lines = astroid.extract_node(
            u"""def func(): #@
                    \"\"\"This is a docstring.
                    \"\"\"
                    Something
        """)

        message = testutils.Message(
            msg_id='single-line-docstring-span-two-lines',
            node=node_single_line_docstring_span_two_lines)

        with self.checker_test_object.assertAddsMessages(message):
            self.checker_test_object.checker.visit_functiondef(
                node_single_line_docstring_span_two_lines)

    def test_no_period_at_end(self):
        node_no_period_at_end = astroid.extract_node(
            u"""def func(): #@
                    \"\"\"This is a docstring\"\"\"
                    Something
        """)

        message = testutils.Message(
            msg_id='no-period-used',
            node=node_no_period_at_end)

        with self.checker_test_object.assertAddsMessages(message):
            self.checker_test_object.checker.visit_functiondef(
                node_no_period_at_end)

    def test_empty_line_before_end_of_docstring(self):
        node_empty_line_before_end = astroid.extract_node(
            u"""def func(): #@
                    \"\"\"This is a docstring.

                    \"\"\"
                    Something
        """)

        message = testutils.Message(
            msg_id='empty-line-before-end', node=node_empty_line_before_end)

        with self.checker_test_object.assertAddsMessages(message):
            self.checker_test_object.checker.visit_functiondef(
                node_empty_line_before_end)

    def test_no_period_at_end_of_a_multiline_docstring(self):
        node_no_period_at_end = astroid.extract_node(
            u"""def func(arg): #@
                    \"\"\"This is a docstring.

                        Args:
                            arg: variable. Desciption
                    \"\"\"
                    Something
        """)

        no_period_at_end_message = testutils.Message(
            msg_id='no-period-used', node=node_no_period_at_end)
        malformed_args_message = testutils.Message(
            msg_id='malformed-args-section', node=node_no_period_at_end)

        with self.checker_test_object.assertAddsMessages(
            no_period_at_end_message, malformed_args_message):
            self.checker_test_object.checker.visit_functiondef(
                node_no_period_at_end)

    def test_no_newline_at_end_of_multi_line_docstring(self):
        node_no_newline_at_end = astroid.extract_node(
            u"""def func(arg): #@
                    \"\"\"This is a docstring.

                        Args:
                            arg: variable. Description.\"\"\"
                    Something
        """)

        message = testutils.Message(
            msg_id='no-newline-used-at-end', node=node_no_newline_at_end)

        with self.checker_test_object.assertAddsMessages(message):
            self.checker_test_object.checker.visit_functiondef(
                node_no_newline_at_end)

    def test_no_newline_above_args(self):
        node_single_newline_above_args = astroid.extract_node(
            u"""def func(arg): #@
                \"\"\"Do something.
                Args:
                    arg: argument. Description.
                \"\"\"
        """)

        message = testutils.Message(
            msg_id='single-space-above-args',
            node=node_single_newline_above_args)

        with self.checker_test_object.assertAddsMessages(message):
            self.checker_test_object.checker.visit_functiondef(
                node_single_newline_above_args)

    def test_no_newline_above_raises(self):
        node_single_newline_above_raises = astroid.extract_node(
            u"""def func(): #@
                    \"\"\"Raises exception.
                    Raises:
                        raises_exception. Description.
                    \"\"\"
                    raise exception
        """)

        message = testutils.Message(
            msg_id='single-space-above-raises',
            node=node_single_newline_above_raises
        )

        with self.checker_test_object.assertAddsMessages(message):
            self.checker_test_object.checker.visit_functiondef(
                node_single_newline_above_raises)

    def test_no_newline_above_return(self):
        node_with_no_space_above_return = astroid.extract_node(
            u"""def func(): #@
                \"\"\"Returns something.
                Returns:
                    returns_something. Description.
                \"\"\"
                return something
        """)

        message = testutils.Message(
            msg_id='single-space-above-returns',
            node=node_with_no_space_above_return
        )

        with self.checker_test_object.assertAddsMessages(message):
            self.checker_test_object.checker.visit_functiondef(
                node_with_no_space_above_return)

    def test_varying_combination_of_newline_above_args(self):
        node_newline_above_args_raises = astroid.extract_node(
            u"""def func(arg): #@
                \"\"\"Raises exception.

                Args:
                    arg: argument. Description.
                Raises:
                    raises_something. Description.
                \"\"\"
                raise exception
        """)

        message = testutils.Message(
            msg_id='single-space-above-raises',
            node=node_newline_above_args_raises
        )

        with self.checker_test_object.assertAddsMessages(message):
            self.checker_test_object.checker.visit_functiondef(
                node_newline_above_args_raises)

        node_newline_above_args_returns = astroid.extract_node(
            u"""def func(arg): #@
                \"\"\"Returns Something.

                Args:
                    arg: argument. Description.
                Returns:
                    returns_something. Description.
                \"\"\"
                return something
        """)

        message = testutils.Message(
            msg_id='single-space-above-returns',
            node=node_newline_above_args_returns
        )

        with self.checker_test_object.assertAddsMessages(message):
            self.checker_test_object.checker.visit_functiondef(
                node_newline_above_args_returns)

        node_newline_above_returns_raises = astroid.extract_node(
            u"""def func(): #@
                \"\"\"Do something.



                Raises:
                    raises_exception. Description.

                Returns:
                    returns_something. Description.
                \"\"\"
                raise something
                return something
        """)

        message = testutils.Message(
            msg_id='single-space-above-raises',
            node=node_newline_above_returns_raises
        )

        with self.checker_test_object.assertAddsMessages(message):
            self.checker_test_object.checker.visit_functiondef(
                node_newline_above_returns_raises)

    def test_excessive_newline_above_args(self):
        node_with_two_newline = astroid.extract_node(
            u"""def func(arg): #@
                    \"\"\"Returns something.


                    Args:
                        arg: argument. This is  description.


                    Returns:
                        int. Returns something.


                    Yields:
                        yield_something. Description.
                    \"\"\"
                    return True
                    yield something
        """)

        single_space_above_args_message = testutils.Message(
            msg_id='single-space-above-args',
            node=node_with_two_newline
        )

        single_space_above_returns_message = testutils.Message(
            msg_id='single-space-above-returns',
            node=node_with_two_newline
        )

        single_space_above_yields_message = testutils.Message(
            msg_id='single-space-above-yield',
            node=node_with_two_newline
        )

        with self.checker_test_object.assertAddsMessages(
            single_space_above_args_message, single_space_above_returns_message,
            single_space_above_yields_message):
            self.checker_test_object.checker.visit_functiondef(
                node_with_two_newline)

    def test_return_in_comment(self):
        node_with_return_in_comment = astroid.extract_node(
            u"""def func(arg): #@
                    \"\"\"Returns something.

                    Args:
                        arg: argument. Description.

                    Returns:
                        returns_something. Description.
                    \"\"\"
                    "Returns: something"
                    return something
        """)

        with self.checker_test_object.assertNoMessages():
            self.checker_test_object.checker.visit_functiondef(
                node_with_return_in_comment)

    def test_function_with_no_args(self):
        node_with_no_args = astroid.extract_node(
            u"""def func():
                \"\"\"Do something.\"\"\"

                a = 1 + 2
        """)

        with self.checker_test_object.assertNoMessages():
            self.checker_test_object.checker.visit_functiondef(
                node_with_no_args)

    def test_well_placed_newline(self):
        node_with_no_error_message = astroid.extract_node(
            u"""def func(arg): #@
                    \"\"\"Returns something.

                    Args:
                        arg: argument. This is description.

                    Returns:
                        returns_something. This is description.

                    Raises:
                        raises. Something.

                    Yields:
                        yield_something. This is description.
                    \"\"\"
                    raise something
                    yield something
                    return something
        """)

        with self.checker_test_object.assertNoMessages():
            self.checker_test_object.checker.visit_functiondef(
                node_with_no_error_message)

    def test_invalid_parameter_indentation_in_docstring(self):
        raises_invalid_indentation_node = astroid.extract_node(
            u"""def func(arg): #@
                    \"\"\"This is a docstring.

                        Raises:
                        NoVariableException. Variable.
                    \"\"\"
                    Something
        """)

        message = testutils.Message(
            msg_id='4-space-indentation-in-docstring',
            node=raises_invalid_indentation_node)

        with self.checker_test_object.assertAddsMessages(message):
            self.checker_test_object.checker.visit_functiondef(
                raises_invalid_indentation_node)

        return_invalid_indentation_node = astroid.extract_node(
            u"""def func(arg): #@
                    \"\"\"This is a docstring.

                        Returns:
                        str. If :true,
                            individual key=value pairs.
                    \"\"\"
                    Something
        """)
        message = testutils.Message(
            msg_id='4-space-indentation-in-docstring',
            node=return_invalid_indentation_node)
        with self.checker_test_object.assertAddsMessages(message):
            self.checker_test_object.checker.visit_functiondef(
                return_invalid_indentation_node)

    def test_invalid_description_indentation_docstring(self):
        invalid_raises_description_indentation_node = astroid.extract_node(
            u"""def func(arg): #@
                    \"\"\"This is a docstring.

                        Raises:
                            AssertionError. If the
                            schema is not valid.
                    \"\"\"
                    Something
        """)

        incorrect_indentation_message = testutils.Message(
            msg_id='8-space-indentation-in-docstring',
            node=invalid_raises_description_indentation_node)
        malformed_raises_message = testutils.Message(
            msg_id='malformed-raises-section',
            node=invalid_raises_description_indentation_node)

        with self.checker_test_object.assertAddsMessages(
            incorrect_indentation_message, malformed_raises_message,
            malformed_raises_message):
            self.checker_test_object.checker.visit_functiondef(
                invalid_raises_description_indentation_node)

        invalid_return_description_indentation_node = astroid.extract_node(
            u"""def func(arg): #@
                    \"\"\"This is a docstring.

                        Returns:
                            str. If :true,
                                individual key=value pairs.
                    \"\"\"
                    return Something
        """)
        message = testutils.Message(
            msg_id='4-space-indentation-in-docstring',
            node=invalid_return_description_indentation_node)
        with self.checker_test_object.assertAddsMessages(message):
            self.checker_test_object.checker.visit_functiondef(
                invalid_return_description_indentation_node)

        invalid_yield_description_indentation_node = astroid.extract_node(
            u"""def func(arg): #@
                    \"\"\"This is a docstring.

                        Yields:
                            str. If :true,
                                incorrent indentation line.
                    \"\"\"
                    yield Something
        """)
        message = testutils.Message(
            msg_id='4-space-indentation-in-docstring',
            node=invalid_yield_description_indentation_node)
        with self.checker_test_object.assertAddsMessages(message):
            self.checker_test_object.checker.visit_functiondef(
                invalid_yield_description_indentation_node)

    def test_malformed_parameter_docstring(self):
        invalid_parameter_name = astroid.extract_node(
            u"""def func(arg): #@
                    \"\"\"This is a docstring.

                        Raises:
                            Incorrect-Exception. If the
                            schema is not valid.
                    \"\"\"
                    Something
        """)

        malformed_raises_message = testutils.Message(
            msg_id='malformed-raises-section',
            node=invalid_parameter_name)

        with self.checker_test_object.assertAddsMessages(
            malformed_raises_message, malformed_raises_message):
            self.checker_test_object.checker.visit_functiondef(
                invalid_parameter_name)

    def test_well_formed_single_line_docstring(self):
        node_with_no_error_message = astroid.extract_node(
            u"""def func(arg): #@
                    \"\"\"This is a docstring.\"\"\"
                    Something
        """)

        with self.checker_test_object.assertNoMessages():
            self.checker_test_object.checker.visit_functiondef(
                node_with_no_error_message)

    def test_well_formed_multi_line_docstring(self):
        node_with_no_error_message = astroid.extract_node(
            u"""def func(arg): #@
                    \"\"\"This is a docstring.

                        Args:
                            arg: variable. Description.
                    \"\"\"
                    Something
        """)

        with self.checker_test_object.assertNoMessages():
            self.checker_test_object.checker.visit_functiondef(
                node_with_no_error_message)

    def test_well_formed_multi_line_description_docstring(self):
        node_with_no_error_message = astroid.extract_node(
            u"""def func(arg): #@
                    \"\"\"This is a docstring.

                        Args:
                            arg: bool. If true, individual key=value
                                pairs separated by '&' are
                                generated for each element of the value
                                sequence for the key.
                    \"\"\"
                    Something
        """)

        with self.checker_test_object.assertNoMessages():
            self.checker_test_object.checker.visit_functiondef(
                node_with_no_error_message)

        node_with_no_error_message = astroid.extract_node(
            u"""def func(arg): #@
                    \"\"\"This is a docstring.

                        Raises:
                            doseq. If true, individual
                                key=value pairs separated by '&' are
                                generated for each element of
                                the value sequence for the key
                                temp temp temp temp.
                            query. The query to be encoded.
                    \"\"\"
                    Something
        """)
        with self.checker_test_object.assertNoMessages():
            self.checker_test_object.checker.visit_functiondef(
                node_with_no_error_message)

        node_with_no_error_message = astroid.extract_node(
            u"""def func(arg):
                    \"\"\"This is a docstring.

                        Returns:
                            str. The string parsed using
                            Jinja templating. Returns an error
                            string in case of error in parsing.

                        Yields:
                            tuple. For ExplorationStatsModel,
                            a 2-tuple of the form (exp_id, value)
                            where value is of the form.
                    \"\"\"
                    if True:
                        return Something
                    else:
                        yield something
        """)
        with self.checker_test_object.assertNoMessages():
            self.checker_test_object.checker.visit_functiondef(
                node_with_no_error_message)

        node_with_no_error_message = astroid.extract_node(
            u"""def func(arg): #@
                    \"\"\"This is a docstring.

                        Returns:
                            str. From this item there
                            is things:
                                Jinja templating. Returns an error
                            string in case of error in parsing.

                        Yields:
                            tuple. For ExplorationStatsModel:
                                {key
                                    (sym)
                                }.
                    \"\"\"
                    if True:
                        return Something
                    else:
                        yield (a, b)
        """)
        with self.checker_test_object.assertNoMessages():
            self.checker_test_object.checker.visit_functiondef(
                node_with_no_error_message)

    def test_checks_args_formatting_docstring(self):
        self.checker_test_object = testutils.CheckerTestCase()
        self.checker_test_object.CHECKER_CLASS = (
            pylint_extensions.DocstringParameterChecker)
        self.checker_test_object.setup_method()
        invalid_args_description_node = astroid.extract_node(
            """
        def func(test_var_one, test_var_two): #@
            \"\"\"Function to test docstring parameters.

            Args:
                test_var_one: int. First test variable.
                test_var_two: str. Second test variable.
                Incorrect description indentation

            Returns:
                int. The test result.
            \"\"\"
            result = test_var_one + test_var_two
            return result
        """)
        with self.checker_test_object.assertAddsMessages(
            testutils.Message(
                msg_id='8-space-indentation-for-arg-in-descriptions-doc',
                node=invalid_args_description_node,
                args='Incorrect'
            ),
            testutils.Message(
                msg_id='malformed-args-section',
                node=invalid_args_description_node,
            )
        ):
            self.checker_test_object.checker.visit_functiondef(
                invalid_args_description_node)

        invalid_param_indentation_node = astroid.extract_node(
            """
        def func(test_var_one): #@
            \"\"\"Function to test docstring parameters.

            Args:
                 test_var_one: int. First test variable.

            Returns:
                int. The test result.
            \"\"\"
            result = test_var_one + test_var_two
            return result
        """)
        with self.checker_test_object.assertAddsMessages(
            testutils.Message(
                msg_id='4-space-indentation-for-arg-parameters-doc',
                node=invalid_param_indentation_node,
                args='test_var_one:'
            ),
        ):
            self.checker_test_object.checker.visit_functiondef(
                invalid_param_indentation_node)

        invalid_header_indentation_node = astroid.extract_node(
            """
        def func(test_var_one): #@
            \"\"\"Function to test docstring parameters.

             Args:
                 test_var_one: int. First test variable.

            Returns:
                int. The test result.
            \"\"\"
            result = test_var_one + test_var_two
            return result
        """)
        with self.checker_test_object.assertAddsMessages(
            testutils.Message(
                msg_id='incorrect-indentation-for-arg-header-doc',
                node=invalid_header_indentation_node,
            ),
        ):
            self.checker_test_object.checker.visit_functiondef(
                invalid_header_indentation_node)

    def test_correct_args_formatting_docstring(self):
        self.checker_test_object = testutils.CheckerTestCase()
        self.checker_test_object.CHECKER_CLASS = (
            pylint_extensions.DocstringParameterChecker)
        self.checker_test_object.setup_method()
        valid_free_form_node = astroid.extract_node(
            """
        def func(test_var_one, test_var_two): #@
            \"\"\"Function to test docstring parameters.

            Args:
                test_var_one: int. First test variable.
                test_var_two: str. Second test variable:
                    Incorrect description indentation
                        {
                            key:
                        }.

            Returns:
                int. The test result.
            \"\"\"
            result = test_var_one + test_var_two
            return result
        """)
        with self.checker_test_object.assertNoMessages():
            self.checker_test_object.checker.visit_functiondef(
                valid_free_form_node)

        valid_indentation_node = astroid.extract_node(
            """
        def func(test_var_one, test_var_two): #@
            \"\"\"Function to test docstring parameters.

            Args:
                test_var_one: int. First test variable.
                test_var_two: str. Second test variable:
                    Correct indentaion.

            Returns:
                int. The test result.
            \"\"\"
            result = test_var_one + test_var_two
            return result
        """)
        with self.checker_test_object.assertNoMessages():
            self.checker_test_object.checker.visit_functiondef(
                valid_indentation_node)

    def test_finds_docstring_parameter(self):
        self.checker_test_object = testutils.CheckerTestCase()
        self.checker_test_object.CHECKER_CLASS = (
            pylint_extensions.DocstringParameterChecker)
        self.checker_test_object.setup_method()
        valid_func_node, valid_return_node = astroid.extract_node(
            """
        def test(test_var_one, test_var_two): #@
            \"\"\"Function to test docstring parameters.

            Args:
                test_var_one: int. First test variable.
                test_var_two: str. Second test variable.

            Returns:
                int. The test result.
            \"\"\"
            result = test_var_one + test_var_two
            return result #@
        """)
        with self.checker_test_object.assertNoMessages():
            self.checker_test_object.checker.visit_functiondef(valid_func_node)
        with self.checker_test_object.assertNoMessages():
            self.checker_test_object.checker.visit_return(valid_return_node)

        valid_func_node, valid_yield_node = astroid.extract_node(
            """
        def test(test_var_one, test_var_two): #@
            \"\"\"Function to test docstring parameters.\"\"\"
            result = test_var_one + test_var_two
            yield result #@
        """)
        with self.checker_test_object.assertNoMessages():
            self.checker_test_object.checker.visit_functiondef(valid_func_node)
        with self.checker_test_object.assertNoMessages():
            self.checker_test_object.checker.visit_yield(valid_yield_node)
        with self.checker_test_object.assertNoMessages():
            self.checker_test_object.checker.visit_return(valid_yield_node)

        (
            missing_yield_type_func_node,
            missing_yield_type_yield_node) = astroid.extract_node(
                """
        class Test(python_utils.OBJECT):
            def __init__(self, test_var_one, test_var_two): #@
                \"\"\"Function to test docstring parameters.

                Args:
                    test_var_one: int. First test variable.
                    test_var_two: str. Second test variable.

                Returns:
                    int. The test result.
                \"\"\"
                result = test_var_one + test_var_two
                yield result #@
        """)
        with self.checker_test_object.assertAddsMessages(
            testutils.Message(
                msg_id='redundant-returns-doc',
                node=missing_yield_type_func_node
            ),
        ):
            self.checker_test_object.checker.visit_functiondef(
                missing_yield_type_func_node)
        with self.checker_test_object.assertAddsMessages(
            testutils.Message(
                msg_id='missing-yield-doc',
                node=missing_yield_type_func_node
            ), testutils.Message(
                msg_id='missing-yield-type-doc',
                node=missing_yield_type_func_node
            ),
        ):
            self.checker_test_object.checker.visit_yieldfrom(
                missing_yield_type_yield_node)
        with self.checker_test_object.assertNoMessages():
            self.checker_test_object.checker.visit_return(
                missing_yield_type_yield_node)

        (
            missing_return_type_func_node,
            missing_return_type_return_node) = astroid.extract_node(
                """
        class Test(python_utils.OBJECT):
            def __init__(self, test_var_one, test_var_two): #@
                \"\"\"Function to test docstring parameters.

                Args:
                    test_var_one: int. First test variable.
                    test_var_two: str. Second test variable.

                Yields:
                    int. The test result.
                \"\"\"
                result = test_var_one + test_var_two
                return result #@
        """)
        with self.checker_test_object.assertAddsMessages(
            testutils.Message(
                msg_id='redundant-yields-doc',
                node=missing_return_type_func_node
            ),
        ):
            self.checker_test_object.checker.visit_functiondef(
                missing_return_type_func_node)
        with self.checker_test_object.assertAddsMessages(
            testutils.Message(
                msg_id='missing-return-doc',
                node=missing_return_type_func_node
            ), testutils.Message(
                msg_id='missing-return-type-doc',
                node=missing_return_type_func_node
            ),
        ):
            self.checker_test_object.checker.visit_return(
                missing_return_type_return_node)
        with self.checker_test_object.assertNoMessages():
            self.checker_test_object.checker.visit_yield(
                missing_return_type_return_node)

        valid_raise_node = astroid.extract_node(
            """
        def func(test_var_one, test_var_two):
            \"\"\"Function to test docstring parameters.

            Args:
                test_var_one: int. First test variable.
                test_var_two: str. Second test variable.

            Raises:
                Exception. An exception.
            \"\"\"
            raise Exception #@
        """)
        with self.checker_test_object.assertNoMessages():
            self.checker_test_object.checker.visit_raise(valid_raise_node)

        (
            missing_raise_type_func_node,
            missing_raise_type_raise_node) = astroid.extract_node(
                """
        def func(test_var_one, test_var_two): #@
            \"\"\"Function to test raising exceptions.

            Args:
                test_var_one: int. First test variable.
                test_var_two: str. Second test variable.
            \"\"\"
            raise Exception #@
        """)
        with self.checker_test_object.assertAddsMessages(
            testutils.Message(
                msg_id='missing-raises-doc',
                args=('Exception',),
                node=missing_raise_type_func_node
            ),
        ):
            self.checker_test_object.checker.visit_raise(
                missing_raise_type_raise_node)

        valid_raise_node = astroid.extract_node(
            """
        class Test(python_utils.OBJECT):
            raise Exception #@
        """)
        with self.checker_test_object.assertNoMessages():
            self.checker_test_object.checker.visit_raise(valid_raise_node)

        valid_raise_node = astroid.extract_node(
            """
        class Test():
            @property
            def decorator_func(self):
                pass

            @decorator_func.setter
            @property
            def func(self):
                raise Exception #@
        """)
        with self.checker_test_object.assertNoMessages():
            self.checker_test_object.checker.visit_raise(valid_raise_node)

        valid_raise_node = astroid.extract_node(
            """
        class Test():
            def func(self):
                raise Exception #@
        """)
        with self.checker_test_object.assertNoMessages():
            self.checker_test_object.checker.visit_raise(valid_raise_node)

        valid_raise_node = astroid.extract_node(
            """
        def func():
            try:
                raise Exception #@
            except Exception:
                pass
        """)
        with self.checker_test_object.assertNoMessages():
            self.checker_test_object.checker.visit_raise(valid_raise_node)

        valid_raise_node = astroid.extract_node(
            """
        def func():
            \"\"\"Function to test raising exceptions.\"\"\"
            raise Exception #@
        """)
        with self.checker_test_object.assertNoMessages():
            self.checker_test_object.checker.visit_raise(valid_raise_node)

        valid_raise_node = astroid.extract_node(
            """
        def my_func(self):
            \"\"\"This is a docstring.
            :raises NameError: Never.
            \"\"\"
            def ex_func(val):
                return RuntimeError(val)
            raise ex_func('hi') #@
            raise NameError('hi')
        """)
        with self.checker_test_object.assertNoMessages():
            self.checker_test_object.checker.visit_raise(valid_raise_node)

        valid_raise_node = astroid.extract_node(
            """
        from unknown import Unknown
        def my_func(self):
            \"\"\"This is a docstring.
            :raises NameError: Never.
            \"\"\"
            raise Unknown('hi') #@
            raise NameError('hi')
        """)
        with self.checker_test_object.assertNoMessages():
            self.checker_test_object.checker.visit_raise(valid_raise_node)

        valid_raise_node = astroid.extract_node(
            """
        def my_func(self):
            \"\"\"This is a docstring.
            :raises NameError: Never.
            \"\"\"
            def ex_func(val):
                def inner_func(value):
                    return OSError(value)
                return RuntimeError(val)
            raise ex_func('hi') #@
            raise NameError('hi')
        """)
        with self.checker_test_object.assertNoMessages():
            self.checker_test_object.checker.visit_raise(valid_raise_node)

        valid_return_node = astroid.extract_node(
            """
        def func():
            \"\"\"Function to test return values.\"\"\"
            return None #@
        """)
        with self.checker_test_object.assertNoMessages():
            self.checker_test_object.checker.visit_return(valid_return_node)

        valid_return_node = astroid.extract_node(
            """
        def func():
            \"\"\"Function to test return values.\"\"\"
            return #@
        """)
        with self.checker_test_object.assertNoMessages():
            self.checker_test_object.checker.visit_return(valid_return_node)

        missing_param_func_node = astroid.extract_node(
            """
        def func(test_var_one, test_var_two, *args, **kwargs): #@
            \"\"\"Function to test docstring parameters.

            Args:
                test_var_one: int. First test variable.
                test_var_two: str. Second test variable.

            Returns:
                int. The test result.
            \"\"\"
            result = test_var_one + test_var_two
            return result
        """)
        with self.checker_test_object.assertAddsMessages(
            testutils.Message(
                msg_id='missing-param-doc',
                node=missing_param_func_node,
                args=('args, kwargs',),
            ),
        ):
            self.checker_test_object.checker.visit_functiondef(
                missing_param_func_node)

        missing_param_func_node = astroid.extract_node(
            """
        def func(test_var_one, test_var_two): #@
            \"\"\"Function to test docstring parameters.

            Args:
                test_var_one: int. First test variable.
                invalid_var_name: str. Second test variable.

            Returns:
                int. The test result.
            \"\"\"
            result = test_var_one + test_var_two
            return result
        """)
        with self.checker_test_object.assertAddsMessages(
            testutils.Message(
                msg_id='missing-param-doc',
                node=missing_param_func_node,
                args=('test_var_two',),
            ), testutils.Message(
                msg_id='missing-type-doc',
                node=missing_param_func_node,
                args=('test_var_two',),
            ), testutils.Message(
                msg_id='differing-param-doc',
                node=missing_param_func_node,
                args=('invalid_var_name',),
            ), testutils.Message(
                msg_id='differing-type-doc',
                node=missing_param_func_node,
                args=('invalid_var_name',),
            ),
            testutils.Message(
                msg_id='8-space-indentation-for-arg-in-descriptions-doc',
                node=missing_param_func_node,
                args='invalid_var_name:'
            ),
        ):
            self.checker_test_object.checker.visit_functiondef(
                missing_param_func_node)

        class_node, multiple_constructor_func_node = astroid.extract_node(
            """
        class Test(): #@
            \"\"\"Function to test docstring parameters.

            Args:
                test_var_one: int. First test variable.
                test_var_two: str. Second test variable.

            Returns:
                int. The test result.
            \"\"\"

            def __init__(self, test_var_one, test_var_two): #@
                \"\"\"Function to test docstring parameters.

                Args:
                    test_var_one: int. First test variable.
                    test_var_two: str. Second test variable.

                Returns:
                    int. The test result.
                \"\"\"
                result = test_var_one + test_var_two
                return result
        """)
        with self.checker_test_object.assertAddsMessages(
            testutils.Message(
                msg_id='multiple-constructor-doc',
                node=class_node,
                args=(class_node.name,),
            ),
        ):
            self.checker_test_object.checker.visit_functiondef(
                multiple_constructor_func_node)

    def test_visit_raise_warns_unknown_style(self):
        self.checker_test_object.checker.config.accept_no_raise_doc = False
        node = astroid.extract_node(
            """
        def my_func(self):
            \"\"\"This is a docstring.\"\"\"
            raise RuntimeError('hi')
        """)
        raise_node = node.body[0]
        func_node = raise_node.frame()
        with self.checker_test_object.assertAddsMessages(
            testutils.Message(
                msg_id='missing-raises-doc',
                args=('RuntimeError',),
                node=func_node
            ),
        ):
            self.checker_test_object.checker.visit_raise(raise_node)


class ImportOnlyModulesCheckerTests(unittest.TestCase):

    def test_finds_import_from(self):
        checker_test_object = testutils.CheckerTestCase()
        checker_test_object.CHECKER_CLASS = (
            pylint_extensions.ImportOnlyModulesChecker)
        checker_test_object.setup_method()
        importfrom_node1 = astroid.extract_node(
            """
            from os import path #@
            import sys
        """)
        with checker_test_object.assertNoMessages():
            checker_test_object.checker.visit_importfrom(importfrom_node1)

        importfrom_node2 = astroid.extract_node(
            """
            from os import error #@
            import sys
        """)
        with checker_test_object.assertAddsMessages(
            testutils.Message(
                msg_id='import-only-modules',
                node=importfrom_node2,
                args=('error', 'os')
            ),
        ):
            checker_test_object.checker.visit_importfrom(
                importfrom_node2)

        importfrom_node3 = astroid.extract_node(
            """
            from invalid_module import invalid_module #@
        """)
        with checker_test_object.assertNoMessages():
            checker_test_object.checker.visit_importfrom(importfrom_node3)

        importfrom_node4 = astroid.extract_node(
            """
            from constants import constants #@
        """)
        with checker_test_object.assertNoMessages():
            checker_test_object.checker.visit_importfrom(importfrom_node4)

        importfrom_node5 = astroid.extract_node(
            """
            from os import invalid_module #@
        """)
        with checker_test_object.assertAddsMessages(
            testutils.Message(
                msg_id='import-only-modules',
                node=importfrom_node5,
                args=('invalid_module', 'os')
            ),
        ):
            checker_test_object.checker.visit_importfrom(importfrom_node5)

        importfrom_node6 = astroid.extract_node(
            """
            from .constants import constants #@
        """, module_name='.constants')
        with checker_test_object.assertNoMessages():
            checker_test_object.checker.visit_importfrom(importfrom_node6)


class BackslashContinuationCheckerTests(unittest.TestCase):

    def test_finds_backslash_continuation(self):
        checker_test_object = testutils.CheckerTestCase()
        checker_test_object.CHECKER_CLASS = (
            pylint_extensions.BackslashContinuationChecker)
        checker_test_object.setup_method()
        node = astroid.scoped_nodes.Module(name='test', doc='Custom test')
        temp_file = tempfile.NamedTemporaryFile()
        filename = temp_file.name

        with python_utils.open_file(filename, 'w') as tmp:
            tmp.write(
                u"""message1 = 'abc'\\\n""" # pylint: disable=backslash-continuation
                """'cde'\\\n"""             # pylint: disable=backslash-continuation
                """'xyz'
                message2 = 'abc\\\\'
                message3 = (
                    'abc\\\\'
                    'xyz\\\\'
                )
                """)

        node.file = filename
        node.path = filename

        checker_test_object.checker.process_module(node)

        with checker_test_object.assertAddsMessages(
            testutils.Message(
                msg_id='backslash-continuation',
                line=1
            ),
            testutils.Message(
                msg_id='backslash-continuation',
                line=2
            ),
        ):
            temp_file.close()


class FunctionArgsOrderCheckerTests(unittest.TestCase):

    def test_finds_function_def(self):
        checker_test_object = testutils.CheckerTestCase()
        checker_test_object.CHECKER_CLASS = (
            pylint_extensions.FunctionArgsOrderChecker)
        checker_test_object.setup_method()
        functiondef_node1 = astroid.extract_node(
            """
        def test(self,test_var_one, test_var_two): #@
            result = test_var_one + test_var_two
            return result
        """)
        with checker_test_object.assertNoMessages():
            checker_test_object.checker.visit_functiondef(functiondef_node1)

        functiondef_node2 = astroid.extract_node(
            """
        def test(test_var_one, test_var_two, self): #@
            result = test_var_one + test_var_two
            return result
        """)
        with checker_test_object.assertAddsMessages(
            testutils.Message(
                msg_id='function-args-order-self',
                node=functiondef_node2
            ),
        ):
            checker_test_object.checker.visit_functiondef(functiondef_node2)

        functiondef_node3 = astroid.extract_node(
            """
        def test(test_var_one, test_var_two, cls): #@
            result = test_var_one + test_var_two
            return result
        """)
        with checker_test_object.assertAddsMessages(
            testutils.Message(
                msg_id='function-args-order-cls',
                node=functiondef_node3
            ),
        ):
            checker_test_object.checker.visit_functiondef(functiondef_node3)


class RestrictedImportCheckerTests(unittest.TestCase):

    def test_detect_restricted_import(self):
        checker_test_object = testutils.CheckerTestCase()
        checker_test_object.CHECKER_CLASS = (
            pylint_extensions.RestrictedImportChecker)
        checker_test_object.setup_method()

        # Tests the case wherein storage layer imports domain layer
        # in import statements.
        node_err_import = astroid.extract_node(
            """
            import core.domain.activity_domain #@
        """)
        node_err_import.root().name = 'oppia.core.storage.topic'
        with checker_test_object.assertAddsMessages(
            testutils.Message(
                msg_id='invalid-import',
                node=node_err_import,
                args=('domain', 'storage'),
            ),
        ):
            checker_test_object.checker.visit_import(node_err_import)

        # Tests the case wherein storage layer does not import domain layer
        # in import statements.
        node_no_err_import = astroid.extract_node(
            """
            import core.platform.email.mailgun_email_services #@
        """)
        node_no_err_import.root().name = 'oppia.core.storage.topic'
        with checker_test_object.assertNoMessages():
            checker_test_object.checker.visit_import(node_no_err_import)

        # Tests the case wherein storage layer imports domain layer
        # in import-from statements.
        node_err_importfrom = astroid.extract_node(
            """
            from core.domain import activity_domain #@
        """)
        node_err_importfrom.root().name = 'oppia.core.storage.topic'
        with checker_test_object.assertAddsMessages(
            testutils.Message(
                msg_id='invalid-import',
                node=node_err_importfrom,
                args=('domain', 'storage'),
            )
        ):
            checker_test_object.checker.visit_importfrom(node_err_importfrom)

        # Tests the case wherein storage layer does not import domain layer
        # in import-from statements.
        node_no_err_importfrom = astroid.extract_node(
            """
            from core.platform.email import mailgun_email_services #@
        """)
        node_no_err_importfrom.root().name = 'oppia.core.storage.topicl'
        with checker_test_object.assertNoMessages():
            checker_test_object.checker.visit_importfrom(node_no_err_importfrom)

        # Tests the case wherein domain layer imports controller layer
        # in import statements.
        node_err_import = astroid.extract_node(
            """
            import core.controllers.acl_decorators #@
        """)
        node_err_import.root().name = 'oppia.core.domain'
        with checker_test_object.assertAddsMessages(
            testutils.Message(
                msg_id='invalid-import',
                node=node_err_import,
                args=('controller', 'domain'),
            ),
        ):
            checker_test_object.checker.visit_import(node_err_import)

        # Tests the case wherein domain layer does not import controller layer
        # in import statements.
        node_no_err_import = astroid.extract_node(
            """
            import core.platform.email.mailgun_email_services_test #@
        """)
        node_no_err_import.root().name = 'oppia.core.domain'
        with checker_test_object.assertNoMessages():
            checker_test_object.checker.visit_import(node_no_err_import)

        # Tests the case wherein domain layer imports controller layer
        # in import-from statements.
        node_err_importfrom = astroid.extract_node(
            """
            from core.controllers import acl_decorators #@
        """)
        node_err_importfrom.root().name = 'oppia.core.domain'
        with checker_test_object.assertAddsMessages(
            testutils.Message(
                msg_id='invalid-import',
                node=node_err_importfrom,
                args=('controller', 'domain'),
            )
        ):
            checker_test_object.checker.visit_importfrom(node_err_importfrom)

        # Tests the case wherein domain layer does not import controller layer
        # in import-from statements.
        node_no_err_importfrom = astroid.extract_node(
            """
            from core.platform.email import mailgun_email_services_test #@
        """)
        node_no_err_importfrom.root().name = 'oppia.core.domain'
        with checker_test_object.assertNoMessages():
            checker_test_object.checker.visit_importfrom(node_no_err_importfrom)


class SingleCharAndNewlineAtEOFCheckerTests(unittest.TestCase):

    def test_checks_single_char_and_newline_eof(self):
        checker_test_object = testutils.CheckerTestCase()
        checker_test_object.CHECKER_CLASS = (
            pylint_extensions.SingleCharAndNewlineAtEOFChecker)
        checker_test_object.setup_method()
        node_missing_newline_at_eof = astroid.scoped_nodes.Module(
            name='test',
            doc='Custom test')
        temp_file = tempfile.NamedTemporaryFile()
        filename = temp_file.name

        with python_utils.open_file(filename, 'w') as tmp:
            tmp.write(
                u"""c = 'something dummy'
                """)
        node_missing_newline_at_eof.file = filename
        node_missing_newline_at_eof.path = filename

        checker_test_object.checker.process_module(node_missing_newline_at_eof)

        with checker_test_object.assertAddsMessages(
            testutils.Message(
                msg_id='newline-at-eof',
                line=2
            ),
        ):
            temp_file.close()

        node_single_char_file = astroid.scoped_nodes.Module(
            name='test',
            doc='Custom test')

        temp_file = tempfile.NamedTemporaryFile()
        filename = temp_file.name
        with python_utils.open_file(filename, 'w') as tmp:
            tmp.write(u"""1""")
        node_single_char_file.file = filename
        node_single_char_file.path = filename

        checker_test_object.checker.process_module(node_single_char_file)

        with checker_test_object.assertAddsMessages(
            testutils.Message(
                msg_id='only-one-character',
                line=1
            ),
        ):
            temp_file.close()

        node_with_no_error_message = astroid.scoped_nodes.Module(
            name='test',
            doc='Custom test')

        temp_file = tempfile.NamedTemporaryFile()
        filename = temp_file.name
        with python_utils.open_file(filename, 'w') as tmp:
            tmp.write(u"""x = 'something dummy'""")
        node_with_no_error_message.file = filename
        node_with_no_error_message.path = filename

        checker_test_object.checker.process_module(node_with_no_error_message)

        with checker_test_object.assertNoMessages():
            temp_file.close()


class DivisionOperatorCheckerTests(unittest.TestCase):

    def setUp(self):
        super(DivisionOperatorCheckerTests, self).setUp()
        self.checker_test_object = testutils.CheckerTestCase()
        self.checker_test_object.CHECKER_CLASS = (
            pylint_extensions.DivisionOperatorChecker)
        self.checker_test_object.setup_method()

    def test_division_operator_with_spaces(self):
        node_division_operator_with_spaces = astroid.extract_node(
            u"""
            a / b #@
            """)

        message = testutils.Message(
            msg_id='division-operator-used',
            node=node_division_operator_with_spaces)

        with self.checker_test_object.assertAddsMessages(message):
            self.checker_test_object.checker.visit_binop(
                node_division_operator_with_spaces)

    def test_division_operator_without_spaces(self):
        node_division_operator_without_spaces = astroid.extract_node(
            u"""
            a/b #@
            """)

        message = testutils.Message(
            msg_id='division-operator-used',
            node=node_division_operator_without_spaces)

        with self.checker_test_object.assertAddsMessages(message):
            self.checker_test_object.checker.visit_binop(
                node_division_operator_without_spaces)


class SingleLineCommentCheckerTests(unittest.TestCase):

    def setUp(self):
        super(SingleLineCommentCheckerTests, self).setUp()
        self.checker_test_object = testutils.CheckerTestCase()
        self.checker_test_object.CHECKER_CLASS = (
            pylint_extensions.SingleLineCommentChecker)
        self.checker_test_object.setup_method()

    def test_invalid_punctuation(self):
        node_invalid_punctuation = astroid.scoped_nodes.Module(
            name='test',
            doc='Custom test')
        temp_file = tempfile.NamedTemporaryFile()
        filename = temp_file.name

        with python_utils.open_file(filename, 'w') as tmp:
            tmp.write(
                u"""# This is a multiline
                # comment/

                # Comment.
                """)
        node_invalid_punctuation.file = filename
        node_invalid_punctuation.path = filename

        self.checker_test_object.checker.process_tokens(
            utils.tokenize_module(node_invalid_punctuation))

        message = testutils.Message(
            msg_id='invalid-punctuation-used',
            line=2)

        with self.checker_test_object.assertAddsMessages(message):
            temp_file.close()

    def test_no_space_at_beginning(self):
        node_no_space_at_beginning = astroid.scoped_nodes.Module(
            name='test',
            doc='Custom test')
        temp_file = tempfile.NamedTemporaryFile()
        filename = temp_file.name

        with python_utils.open_file(filename, 'w') as tmp:
            tmp.write(
                u"""#Something.
                """)
        node_no_space_at_beginning.file = filename
        node_no_space_at_beginning.path = filename

        self.checker_test_object.checker.process_tokens(
            utils.tokenize_module(node_no_space_at_beginning))

        message = testutils.Message(
            msg_id='no-space-at-beginning',
            line=1)

        with self.checker_test_object.assertAddsMessages(message):
            temp_file.close()

    def test_no_capital_letter_at_beginning(self):
        node_no_capital_letter_at_beginning = astroid.scoped_nodes.Module(
            name='test',
            doc='Custom test')
        temp_file = tempfile.NamedTemporaryFile()
        filename = temp_file.name

        with python_utils.open_file(filename, 'w') as tmp:
            tmp.write(
                u"""# coding: utf-8

                    # something.
                """)
        node_no_capital_letter_at_beginning.file = filename
        node_no_capital_letter_at_beginning.path = filename

        self.checker_test_object.checker.process_tokens(
            utils.tokenize_module(node_no_capital_letter_at_beginning))

        message = testutils.Message(
            msg_id='no-capital-letter-at-beginning',
            line=3)

        with self.checker_test_object.assertAddsMessages(message):
            temp_file.close()

    def test_comment_with_excluded_phrase(self):
        node_comment_with_excluded_phrase = astroid.scoped_nodes.Module(
            name='test',
            doc='Custom test')
        temp_file = tempfile.NamedTemporaryFile()
        filename = temp_file.name

        with python_utils.open_file(filename, 'w') as tmp:
            tmp.write(
                u"""# coding: utf-8
                # pylint: disable
                a = 1 + 2  # pylint: disable
                """)
        node_comment_with_excluded_phrase.file = filename
        node_comment_with_excluded_phrase.path = filename

        self.checker_test_object.checker.process_tokens(
            utils.tokenize_module(node_comment_with_excluded_phrase))

        with self.checker_test_object.assertNoMessages():
            temp_file.close()

    def test_variable_name_in_comment(self):
        node_variable_name_in_comment = astroid.scoped_nodes.Module(
            name='test',
            doc='Custom test')
        temp_file = tempfile.NamedTemporaryFile()
        filename = temp_file.name

        with python_utils.open_file(filename, 'w') as tmp:
            tmp.write(
                u"""# coding: utf-8

                # variable_name is used.
                """)
        node_variable_name_in_comment.file = filename
        node_variable_name_in_comment.path = filename

        self.checker_test_object.checker.process_tokens(
            utils.tokenize_module(node_variable_name_in_comment))

        with self.checker_test_object.assertNoMessages():
            temp_file.close()

    def test_comment_with_version_info(self):
        node_comment_with_version_info = astroid.scoped_nodes.Module(
            name='test',
            doc='Custom test')
        temp_file = tempfile.NamedTemporaryFile()
        filename = temp_file.name

        with python_utils.open_file(filename, 'w') as tmp:
            tmp.write(
                u"""# coding: utf-8

                # v2 is used.
                """)
        node_comment_with_version_info.file = filename
        node_comment_with_version_info.path = filename

        self.checker_test_object.checker.process_tokens(
            utils.tokenize_module(node_comment_with_version_info))

        with self.checker_test_object.assertNoMessages():
            temp_file.close()

    def test_data_type_in_comment(self):
        node_data_type_in_comment = astroid.scoped_nodes.Module(
            name='test',
            doc='Custom test')
        temp_file = tempfile.NamedTemporaryFile()
        filename = temp_file.name

        with python_utils.open_file(filename, 'w') as tmp:
            tmp.write(
                u"""# coding: utf-8

                # str. variable is type of str.
                """)
        node_data_type_in_comment.file = filename
        node_data_type_in_comment.path = filename

        self.checker_test_object.checker.process_tokens(
            utils.tokenize_module(node_data_type_in_comment))

        with self.checker_test_object.assertNoMessages():
            temp_file.close()

    def test_comment_inside_docstring(self):
        node_comment_inside_docstring = astroid.scoped_nodes.Module(
            name='test',
            doc='Custom test')
        temp_file = tempfile.NamedTemporaryFile()
        filename = temp_file.name

        with python_utils.open_file(filename, 'w') as tmp:
            tmp.write(
                u"""# coding: utf-8
                    \"\"\"# str. variable is type of str.\"\"\"
                    \"\"\"# str. variable is type
                    of str.\"\"\"
                """)
        node_comment_inside_docstring.file = filename
        node_comment_inside_docstring.path = filename

        self.checker_test_object.checker.process_tokens(
            utils.tokenize_module(node_comment_inside_docstring))

        with self.checker_test_object.assertNoMessages():
            temp_file.close()

    def test_well_formed_comment(self):
        node_with_no_error_message = astroid.scoped_nodes.Module(
            name='test',
            doc='Custom test')
        temp_file = tempfile.NamedTemporaryFile()
        filename = temp_file.name

        with python_utils.open_file(filename, 'w') as tmp:
            tmp.write(
                u"""# coding: utf-8

                # Multi
                # line
                # comment.
                """)
        node_with_no_error_message.file = filename
        node_with_no_error_message.path = filename

        self.checker_test_object.checker.process_tokens(
            utils.tokenize_module(node_with_no_error_message))

        with self.checker_test_object.assertNoMessages():
            temp_file.close()


class BlankLineBelowFileOverviewCheckerTests(unittest.TestCase):

    def setUp(self):
        super(BlankLineBelowFileOverviewCheckerTests, self).setUp()
        self.checker_test_object = testutils.CheckerTestCase()
        self.checker_test_object.CHECKER_CLASS = (
            pylint_extensions.BlankLineBelowFileOverviewChecker)
        self.checker_test_object.setup_method()

    def test_no_empty_line_below_fileoverview(self):
        node_no_empty_line_below_fileoverview = astroid.scoped_nodes.Module(
            name='test',
            doc='Custom test')
        temp_file = tempfile.NamedTemporaryFile()
        filename = temp_file.name

        with python_utils.open_file(filename, 'w') as tmp:
            tmp.write(
                u"""
                    \"\"\" this file does something \"\"\"
                    import something
                    import random
                """)
        node_no_empty_line_below_fileoverview.file = filename
        node_no_empty_line_below_fileoverview.path = filename
        node_no_empty_line_below_fileoverview.fromlineno = 2

        self.checker_test_object.checker.visit_module(
            node_no_empty_line_below_fileoverview)

        message = testutils.Message(
            msg_id='no-empty-line-provided-below-fileoverview',
            node=node_no_empty_line_below_fileoverview)

        with self.checker_test_object.assertAddsMessages(message):
            temp_file.close()

    def test_extra_empty_lines_below_fileoverview(self):
        node_extra_empty_lines_below_fileoverview = astroid.scoped_nodes.Module(
            name='test',
            doc='Custom test')
        temp_file = tempfile.NamedTemporaryFile()
        filename = temp_file.name

        with python_utils.open_file(filename, 'w') as tmp:
            tmp.write(
                u"""

                    \"\"\" this file does something \"\"\"


                    import something
                    from something import random
                """)
        node_extra_empty_lines_below_fileoverview.file = filename
        node_extra_empty_lines_below_fileoverview.path = filename
        node_extra_empty_lines_below_fileoverview.fromlineno = 2

        self.checker_test_object.checker.visit_module(
            node_extra_empty_lines_below_fileoverview)

        message = testutils.Message(
            msg_id='only-a-single-empty-line-should-be-provided',
            node=node_extra_empty_lines_below_fileoverview)

        with self.checker_test_object.assertAddsMessages(message):
            temp_file.close()

    def test_extra_empty_lines_below_fileoverview_with_unicode_characters(self):
        node_extra_empty_lines_below_fileoverview = astroid.scoped_nodes.Module(
            name='test',
            doc='Custom test')
        temp_file = tempfile.NamedTemporaryFile()
        filename = temp_file.name

        with python_utils.open_file(filename, 'w') as tmp:
            tmp.write(
                u"""
                    #this comment has a unicode character \u2713
                    \"\"\" this file does \u2715 something \"\"\"


                    from something import random
                """)
        node_extra_empty_lines_below_fileoverview.file = filename
        node_extra_empty_lines_below_fileoverview.path = filename
        node_extra_empty_lines_below_fileoverview.fromlineno = 3

        self.checker_test_object.checker.visit_module(
            node_extra_empty_lines_below_fileoverview)

        message = testutils.Message(
            msg_id='only-a-single-empty-line-should-be-provided',
            node=node_extra_empty_lines_below_fileoverview)

        with self.checker_test_object.assertAddsMessages(message):
            temp_file.close()

    def test_no_empty_line_below_fileoverview_with_unicode_characters(self):
        node_no_empty_line_below_fileoverview = astroid.scoped_nodes.Module(
            name='test',
            doc='Custom test')
        temp_file = tempfile.NamedTemporaryFile()
        filename = temp_file.name

        with python_utils.open_file(filename, 'w') as tmp:
            tmp.write(
                u"""
                    #this comment has a unicode character \u2713
                    \"\"\" this file does \u2715 something \"\"\"
                    import something
                    import random
                """)
        node_no_empty_line_below_fileoverview.file = filename
        node_no_empty_line_below_fileoverview.path = filename
        node_no_empty_line_below_fileoverview.fromlineno = 3

        self.checker_test_object.checker.visit_module(
            node_no_empty_line_below_fileoverview)

        message = testutils.Message(
            msg_id='no-empty-line-provided-below-fileoverview',
            node=node_no_empty_line_below_fileoverview)

        with self.checker_test_object.assertAddsMessages(message):
            temp_file.close()

    def test_single_new_line_below_file_overview(self):
        node_with_no_error_message = astroid.scoped_nodes.Module(
            name='test',
            doc='Custom test')
        temp_file = tempfile.NamedTemporaryFile()
        filename = temp_file.name

        with python_utils.open_file(filename, 'w') as tmp:
            tmp.write(
                u"""
                    \"\"\" this file does something \"\"\"

                    import something
                    import random
                """)
        node_with_no_error_message.file = filename
        node_with_no_error_message.path = filename
        node_with_no_error_message.fromlineno = 2

        self.checker_test_object.checker.visit_module(
            node_with_no_error_message)

        with self.checker_test_object.assertNoMessages():
            temp_file.close()

    def test_file_with_no_file_overview(self):
        node_file_with_no_file_overview = astroid.scoped_nodes.Module(
            name='test',
            doc=None)
        temp_file = tempfile.NamedTemporaryFile()
        filename = temp_file.name

        with python_utils.open_file(filename, 'w') as tmp:
            tmp.write(
                u"""
                    import something
                    import random
                """)
        node_file_with_no_file_overview.file = filename
        node_file_with_no_file_overview.path = filename

        self.checker_test_object.checker.visit_module(
            node_file_with_no_file_overview)

        with self.checker_test_object.assertNoMessages():
            temp_file.close()

    def test_file_overview_at_end_of_file(self):
        node_file_overview_at_end_of_file = astroid.scoped_nodes.Module(
            name='test',
            doc='Custom test')
        temp_file = tempfile.NamedTemporaryFile()
        filename = temp_file.name

        with python_utils.open_file(filename, 'w') as tmp:
            tmp.write(
                u"""
                    \"\"\" this file does something \"\"\"   """)
        node_file_overview_at_end_of_file.file = filename
        node_file_overview_at_end_of_file.path = filename
        node_file_overview_at_end_of_file.fromlineno = 2

        self.checker_test_object.checker.visit_module(
            node_file_overview_at_end_of_file)

        message = testutils.Message(
            msg_id='only-a-single-empty-line-should-be-provided',
            node=node_file_overview_at_end_of_file)

        with self.checker_test_object.assertAddsMessages(message):
            temp_file.close()


class SingleLinePragmaCheckerTests(unittest.TestCase):

    def setUp(self):
        super(SingleLinePragmaCheckerTests, self).setUp()
        self.checker_test_object = testutils.CheckerTestCase()
        self.checker_test_object.CHECKER_CLASS = (
            pylint_extensions.SingleLinePragmaChecker)
        self.checker_test_object.setup_method()

    def test_pragma_for_multiline(self):
        node_pragma_for_multiline = astroid.scoped_nodes.Module(
            name='test',
            doc='Custom test')
        temp_file = tempfile.NamedTemporaryFile()
        filename = temp_file.name

        with python_utils.open_file(filename, 'w') as tmp:
            tmp.write(
                u"""
                    # pylint: disable=invalid-name
                    def funcName():
                        \"\"\" # pylint: disable=test-purpose\"\"\"
                        pass
                    # pylint: enable=invalid-name
                """)
        node_pragma_for_multiline.file = filename
        node_pragma_for_multiline.path = filename

        self.checker_test_object.checker.process_tokens(
            utils.tokenize_module(node_pragma_for_multiline))

        message1 = testutils.Message(
            msg_id='single-line-pragma',
            line=2)

        message2 = testutils.Message(
            msg_id='single-line-pragma',
            line=6)

        with self.checker_test_object.assertAddsMessages(
            message1, message2):
            temp_file.close()

    def test_enable_single_line_pragma_for_multiline(self):
        node_enable_single_line_pragma_for_multiline = (
            astroid.scoped_nodes.Module(name='test', doc='Custom test'))
        temp_file = tempfile.NamedTemporaryFile()
        filename = temp_file.name

        with python_utils.open_file(filename, 'w') as tmp:
            tmp.write(
                u"""
                    # pylint: disable=single-line-pragma
                    def func():
                        \"\"\"
                        # pylint: disable=testing-purpose
                        \"\"\"
                        pass
                    # pylint: enable=single-line-pragma
                """)
        node_enable_single_line_pragma_for_multiline.file = filename
        node_enable_single_line_pragma_for_multiline.path = filename

        self.checker_test_object.checker.process_tokens(
            utils.tokenize_module(node_enable_single_line_pragma_for_multiline))

        message = testutils.Message(
            msg_id='single-line-pragma',
            line=2)

        with self.checker_test_object.assertAddsMessages(message):
            temp_file.close()

    def test_enable_single_line_pragma_with_invalid_name(self):
        node_enable_single_line_pragma_with_invalid_name = (
            astroid.scoped_nodes.Module(name='test', doc='Custom test'))
        temp_file = tempfile.NamedTemporaryFile()
        filename = temp_file.name

        with python_utils.open_file(filename, 'w') as tmp:
            tmp.write(
                u"""
                    # pylint: disable=invalid-name, single-line-pragma
                    def funcName():
                        \"\"\"
                        # pylint: disable=testing-purpose
                        \"\"\"
                        pass
                    # pylint: enable=invalid_name, single-line-pragma
                """)
        node_enable_single_line_pragma_with_invalid_name.file = filename
        node_enable_single_line_pragma_with_invalid_name.path = filename

        self.checker_test_object.checker.process_tokens(
            utils.tokenize_module(
                node_enable_single_line_pragma_with_invalid_name))

        message = testutils.Message(
            msg_id='single-line-pragma',
            line=2)

        with self.checker_test_object.assertAddsMessages(message):
            temp_file.close()

    def test_single_line_pylint_pragma(self):
        node_with_no_error_message = (
            astroid.scoped_nodes.Module(name='test', doc='Custom test'))
        temp_file = tempfile.NamedTemporaryFile()
        filename = temp_file.name

        with python_utils.open_file(filename, 'w') as tmp:
            tmp.write(
                u"""
                    def funcName():  # pylint: disable=single-line-pragma
                        pass
                """)
        node_with_no_error_message.file = filename
        node_with_no_error_message.path = filename

        self.checker_test_object.checker.process_tokens(
            utils.tokenize_module(node_with_no_error_message))

        with self.checker_test_object.assertNoMessages():
            temp_file.close()

    def test_no_and_extra_space_before_pylint(self):
        node_no_and_extra_space_before_pylint = (
            astroid.scoped_nodes.Module(name='test', doc='Custom test'))
        temp_file = tempfile.NamedTemporaryFile()
        filename = temp_file.name

        with python_utils.open_file(filename, 'w') as tmp:
            tmp.write(
                u"""
                    # pylint:disable=single-line-pragma
                    def func():
                        \"\"\"
                        # pylint: disable=testing-purpose
                        \"\"\"
                        pass
                    # pylint:     enable=single-line-pragma
                """)
        node_no_and_extra_space_before_pylint.file = filename
        node_no_and_extra_space_before_pylint.path = filename

        self.checker_test_object.checker.process_tokens(
            utils.tokenize_module(node_no_and_extra_space_before_pylint))

        message = testutils.Message(
            msg_id='single-line-pragma',
            line=2)

        with self.checker_test_object.assertAddsMessages(message):
            temp_file.close()


class SingleSpaceAfterKeyWordCheckerTests(unittest.TestCase):

    def setUp(self):
        super(SingleSpaceAfterKeyWordCheckerTests, self).setUp()
        self.checker_test_object = testutils.CheckerTestCase()
        self.checker_test_object.CHECKER_CLASS = (
            pylint_extensions.SingleSpaceAfterKeyWordChecker)
        self.checker_test_object.setup_method()

    def test_no_space_after_keyword(self):
        node_no_space_after_keyword = astroid.scoped_nodes.Module(
            name='test',
            doc='Custom test')
        temp_file = tempfile.NamedTemporaryFile()
        filename = temp_file.name

        with python_utils.open_file(filename, 'w') as tmp:
            tmp.write(
                u"""
                if(False):
                    pass
                elif(True):
                    pass
                while(True):
                    pass
                yield(1)
                return True if(True) else False
                """)
        node_no_space_after_keyword.file = filename
        node_no_space_after_keyword.path = filename

        self.checker_test_object.checker.process_tokens(
            utils.tokenize_module(node_no_space_after_keyword))

        if_message = testutils.Message(
            msg_id='single-space-after-keyword', args=('if'), line=2)
        elif_message = testutils.Message(
            msg_id='single-space-after-keyword', args=('elif'), line=4)
        while_message = testutils.Message(
            msg_id='single-space-after-keyword', args=('while'), line=6)
        yield_message = testutils.Message(
            msg_id='single-space-after-keyword', args=('yield'), line=8)
        if_exp_message = testutils.Message(
            msg_id='single-space-after-keyword', args=('if'), line=9)

        with self.checker_test_object.assertAddsMessages(
            if_message, elif_message, while_message, yield_message,
            if_exp_message):
            temp_file.close()

    def test_multiple_spaces_after_keyword(self):
        node_multiple_spaces_after_keyword = astroid.scoped_nodes.Module(
            name='test',
            doc='Custom test')
        temp_file = tempfile.NamedTemporaryFile()
        filename = temp_file.name

        with python_utils.open_file(filename, 'w') as tmp:
            tmp.write(
                u"""
                if  False:
                    pass
                elif  True:
                    pass
                while  True:
                    pass
                yield  1
                return True if  True else False
                """)
        node_multiple_spaces_after_keyword.file = filename
        node_multiple_spaces_after_keyword.path = filename

        self.checker_test_object.checker.process_tokens(
            utils.tokenize_module(node_multiple_spaces_after_keyword))

        if_message = testutils.Message(
            msg_id='single-space-after-keyword', args=('if'), line=2)
        elif_message = testutils.Message(
            msg_id='single-space-after-keyword', args=('elif'), line=4)
        while_message = testutils.Message(
            msg_id='single-space-after-keyword', args=('while'), line=6)
        yield_message = testutils.Message(
            msg_id='single-space-after-keyword', args=('yield'), line=8)
        if_exp_message = testutils.Message(
            msg_id='single-space-after-keyword', args=('if'), line=9)

        with self.checker_test_object.assertAddsMessages(
            if_message, elif_message, while_message, yield_message,
            if_exp_message):
            temp_file.close()

    def test_single_space_after_keyword(self):
        node_single_space_after_keyword = astroid.scoped_nodes.Module(
            name='test',
            doc='Custom test')
        temp_file = tempfile.NamedTemporaryFile()
        filename = temp_file.name

        with python_utils.open_file(filename, 'w') as tmp:
            tmp.write(
                u"""
                if False:
                    pass
                elif True:
                    pass
                while True:
                    pass
                yield 1
                return True if True else False
                """)
        node_single_space_after_keyword.file = filename
        node_single_space_after_keyword.path = filename

        self.checker_test_object.checker.process_tokens(
            utils.tokenize_module(node_single_space_after_keyword))

        with self.checker_test_object.assertNoMessages():
            temp_file.close()


<<<<<<< HEAD
class BlankLineBelowFunctionDefCheckerTest(unittest.TestCase):
    """Test to check custom pylint checker which ensures that there isn't a
    blank space below a function definition.
    """

    def setUp(self):
        super(BlankLineBelowFunctionDefCheckerTest, self).setUp()
        self.checker_test_object = testutils.CheckerTestCase()
        self.checker_test_object.CHECKER_CLASS = (
            pylint_extensions.BlankLineBelowFunctionDefChecker)
        self.checker_test_object.setup_method()

    def test_blank_line_below_function_definition(self):
        node_blank_line_below_function_definition = (
            astroid.scoped_nodes.Module(name='test', doc='Custom test'))
        temp_file = tempfile.NamedTemporaryFile()
        filename = temp_file.name

        with python_utils.open_file(filename, 'w') as tmp:
            tmp.write(
                u"""
                def function_name(test):
                    \"\"\"
                    test
                    \"\"\"

                    pass
                """)
        node_blank_line_below_function_definition.file = filename
        node_blank_line_below_function_definition.path = filename

        self.checker_test_object.checker.visit_functiondef(
            node_blank_line_below_function_definition)

        message = testutils.Message(
            msg_id='blank-line-below-function-definition',
            node=node_blank_line_below_function_definition)

        with self.checker_test_object.assertAddsMessages(message):
            temp_file.close()

    def test_no_blank_line_below_function_definition(self):
        node_no_blank_line_below_function_definition = (
            astroid.scoped_nodes.Module(name='test', doc='Custom test'))
        temp_file = tempfile.NamedTemporaryFile()
        filename = temp_file.name

        with python_utils.open_file(filename, 'w') as tmp:
            tmp.write(
                u"""
                def function_name(test):
                    \"\"\"
                    test
                    \"\"\"
                    pass
                """)
        node_no_blank_line_below_function_definition.file = filename
        node_no_blank_line_below_function_definition.path = filename

        self.checker_test_object.checker.visit_functiondef(
            node_no_blank_line_below_function_definition)

        with self.checker_test_object.assertNoMessages():
            temp_file.close()
=======
class InequalityWithNoneCheckerTests(unittest.TestCase):

    def setUp(self):
        super(InequalityWithNoneCheckerTests, self).setUp()
        self.checker_test_object = testutils.CheckerTestCase()
        self.checker_test_object.CHECKER_CLASS = (
            pylint_extensions.InequalityWithNoneChecker)
        self.checker_test_object.setup_method()

    def test_inequality_op_on_none_adds_message(self):
        if_node = astroid.extract_node(
            """
            if x != None: #@
                pass
            """
        )
        compare_node = if_node.test
        not_equal_none_message = testutils.Message(
            msg_id='inequality-with-none', node=compare_node)
        with self.checker_test_object.assertAddsMessages(
            not_equal_none_message
        ):
            self.checker_test_object.checker.visit_compare(compare_node)

    def test_inequality_op_on_none_with_wrapped_none_adds_message(self):
        if_node = astroid.extract_node(
            """
            if x != ( #@
                None
            ):
                pass
            """
        )
        compare_node = if_node.test
        not_equal_none_message = testutils.Message(
            msg_id='inequality-with-none', node=compare_node)
        with self.checker_test_object.assertAddsMessages(
            not_equal_none_message
        ):
            self.checker_test_object.checker.visit_compare(compare_node)

    def test_usage_of_is_not_on_none_does_not_add_message(self):
        if_node = astroid.extract_node(
            """
            if x is not None: #@
                pass
            """
        )
        compare_node = if_node.test
        with self.checker_test_object.assertNoMessages():
            self.checker_test_object.checker.visit_compare(compare_node)
>>>>>>> b2a1ee0d
<|MERGE_RESOLUTION|>--- conflicted
+++ resolved
@@ -2864,72 +2864,7 @@
             temp_file.close()
 
 
-<<<<<<< HEAD
-class BlankLineBelowFunctionDefCheckerTest(unittest.TestCase):
-    """Test to check custom pylint checker which ensures that there isn't a
-    blank space below a function definition.
-    """
-
-    def setUp(self):
-        super(BlankLineBelowFunctionDefCheckerTest, self).setUp()
-        self.checker_test_object = testutils.CheckerTestCase()
-        self.checker_test_object.CHECKER_CLASS = (
-            pylint_extensions.BlankLineBelowFunctionDefChecker)
-        self.checker_test_object.setup_method()
-
-    def test_blank_line_below_function_definition(self):
-        node_blank_line_below_function_definition = (
-            astroid.scoped_nodes.Module(name='test', doc='Custom test'))
-        temp_file = tempfile.NamedTemporaryFile()
-        filename = temp_file.name
-
-        with python_utils.open_file(filename, 'w') as tmp:
-            tmp.write(
-                u"""
-                def function_name(test):
-                    \"\"\"
-                    test
-                    \"\"\"
-
-                    pass
-                """)
-        node_blank_line_below_function_definition.file = filename
-        node_blank_line_below_function_definition.path = filename
-
-        self.checker_test_object.checker.visit_functiondef(
-            node_blank_line_below_function_definition)
-
-        message = testutils.Message(
-            msg_id='blank-line-below-function-definition',
-            node=node_blank_line_below_function_definition)
-
-        with self.checker_test_object.assertAddsMessages(message):
-            temp_file.close()
-
-    def test_no_blank_line_below_function_definition(self):
-        node_no_blank_line_below_function_definition = (
-            astroid.scoped_nodes.Module(name='test', doc='Custom test'))
-        temp_file = tempfile.NamedTemporaryFile()
-        filename = temp_file.name
-
-        with python_utils.open_file(filename, 'w') as tmp:
-            tmp.write(
-                u"""
-                def function_name(test):
-                    \"\"\"
-                    test
-                    \"\"\"
-                    pass
-                """)
-        node_no_blank_line_below_function_definition.file = filename
-        node_no_blank_line_below_function_definition.path = filename
-
-        self.checker_test_object.checker.visit_functiondef(
-            node_no_blank_line_below_function_definition)
-
-        with self.checker_test_object.assertNoMessages():
-            temp_file.close()
-=======
+
 class InequalityWithNoneCheckerTests(unittest.TestCase):
 
     def setUp(self):
@@ -2981,4 +2916,69 @@
         compare_node = if_node.test
         with self.checker_test_object.assertNoMessages():
             self.checker_test_object.checker.visit_compare(compare_node)
->>>>>>> b2a1ee0d
+
+
+class BlankLineBelowFunctionDefCheckerTest(unittest.TestCase):
+    """Test to check custom pylint checker which ensures that there isn't a
+    blank space below a function definition.
+    """
+
+    def setUp(self):
+        super(BlankLineBelowFunctionDefCheckerTest, self).setUp()
+        self.checker_test_object = testutils.CheckerTestCase()
+        self.checker_test_object.CHECKER_CLASS = (
+            pylint_extensions.BlankLineBelowFunctionDefChecker)
+        self.checker_test_object.setup_method()
+
+    def test_blank_line_below_function_definition(self):
+        node_blank_line_below_function_definition = (
+            astroid.scoped_nodes.Module(name='test', doc='Custom test'))
+        temp_file = tempfile.NamedTemporaryFile()
+        filename = temp_file.name
+
+        with python_utils.open_file(filename, 'w') as tmp:
+            tmp.write(
+                u"""
+                def function_name(test):
+                    \"\"\"
+                    test
+                    \"\"\"
+
+                    pass
+                """)
+        node_blank_line_below_function_definition.file = filename
+        node_blank_line_below_function_definition.path = filename
+
+        self.checker_test_object.checker.visit_functiondef(
+            node_blank_line_below_function_definition)
+
+        message = testutils.Message(
+            msg_id='blank-line-below-function-definition',
+            node=node_blank_line_below_function_definition)
+
+        with self.checker_test_object.assertAddsMessages(message):
+            temp_file.close()
+
+    def test_no_blank_line_below_function_definition(self):
+        node_no_blank_line_below_function_definition = (
+            astroid.scoped_nodes.Module(name='test', doc='Custom test'))
+        temp_file = tempfile.NamedTemporaryFile()
+        filename = temp_file.name
+
+        with python_utils.open_file(filename, 'w') as tmp:
+            tmp.write(
+                u"""
+                def function_name(test):
+                    \"\"\"
+                    test
+                    \"\"\"
+                    pass
+                """)
+        node_no_blank_line_below_function_definition.file = filename
+        node_no_blank_line_below_function_definition.path = filename
+
+        self.checker_test_object.checker.visit_functiondef(
+            node_no_blank_line_below_function_definition)
+
+        with self.checker_test_object.assertNoMessages():
+            temp_file.close()