# coding: utf-8
#
# Copyright 2020 The Oppia Authors. All Rights Reserved.
#
# Licensed under the Apache License, Version 2.0 (the "License");
# you may not use this file except in compliance with the License.
# You may obtain a copy of the License at
#
#      http://www.apache.org/licenses/LICENSE-2.0
#
# Unless required by applicable law or agreed to in writing, software
# distributed under the License is distributed on an "AS-IS" BASIS,
# WITHOUT WARRANTIES OR CONDITIONS OF ANY KIND, either express or implied.
# See the License for the specific language governing permissions and
# limitations under the License.

"""Lint checks used by all the linters."""

from __future__ import absolute_import  # pylint: disable=import-only-modules
from __future__ import unicode_literals  # pylint: disable=import-only-modules

import os
import re

import python_utils

from . import js_ts_linter
from . import warranted_angular_security_bypasses

from .. import build
from .. import common
from .. import concurrent_task_utils

EXCLUDED_PATHS = (
    'third_party/*', 'build/*', '.git/*', '*.pyc', 'CHANGELOG',
    'integrations/*', 'integrations_dev/*', '*.svg', '*.gif', '*.png',
    '*.webp', '*.zip', '*.ico', '*.jpg', '*.min.js', 'backend_prod_files/*',
    'assets/scripts/*', 'core/domain/proto/*.py', 'core/tests/data/*',
    'core/tests/build_sources/*', '*.mp3', '*.mp4', 'node_modules/*',
    'typings/*', 'local_compiled_js/*', 'webpack_bundles/*',
    'core/tests/services_sources/*', 'core/tests/release_sources/tmp_unzip.zip',
    'scripts/linters/test_files/*', 'proto_files/*',
    'core/tests/release_sources/tmp_unzip.tar.gz',
    'core/templates/combined-tests.spec.ts',
    'core/templates/css/oppia-material.css',
    'core/templates/google-analytics.initializer.ts',
    'extensions/classifiers/proto/*',
    '%s/*' % js_ts_linter.COMPILED_TYPESCRIPT_TMP_PATH)

GENERATED_FILE_PATHS = (
    'extensions/interactions/LogicProof/static/js/generatedDefaultData.ts',
    'extensions/interactions/LogicProof/static/js/generatedParser.ts',
    'core/templates/expressions/parser.js')

CONFIG_FILE_PATHS = (
    'core/tests/.browserstack.env.example',
    'core/tests/protractor.conf.js',
    'core/tests/karma.conf.ts',
    'core/templates/mathjaxConfig.ts',
    'assets/constants.ts',
    'assets/rich_text_components_definitions.ts',
    'webpack.config.ts',
    'webpack.dev.config.ts',
    'webpack.prod.config.ts')

BAD_STRINGS_CONSTANTS = {
    '"DEV_MODE": false': {
        'message': 'Please set the DEV_MODE variable in constants.ts '
                   'to true before committing.',
        'excluded_files': ()
    },
    '"EMULATOR_MODE": false': {
        'message': 'Please set the EMULATOR_MODE variable in constants.ts '
                   'to true before committing.',
        'excluded_files': ()
    }
}

BAD_PATTERNS = {
    '\t': {
        'message': 'Please use spaces instead of tabs.',
        'excluded_files': (),
        'excluded_dirs': (
            'assets/i18n/', 'core/tests/build_sources/assets/')},
    '\r': {
        'message': 'Please make sure all files only have LF endings (no CRLF).',
        'excluded_files': (),
        'excluded_dirs': ()},
    '<<<<<<<': {
        'message': 'Please fully resolve existing merge conflicts.',
        'excluded_files': (),
        'excluded_dirs': ()},
    '>>>>>>>': {
        'message': 'Please fully resolve existing merge conflicts.',
        'excluded_files': (),
        'excluded_dirs': ()},
    'glyphicon': {
        'message': 'Please use equivalent material-icons '
                   'instead of glyphicons.',
        'excluded_files': (),
        'excluded_dirs': ()}
}

BAD_PATTERNS_REGEXP = [
    {
        'regexp': re.compile(r'TODO[^\(]*[^\)][^:]*[^A-Z]+[^\w]*$'),
        'message': 'Please assign TODO comments to a user '
                   'in the format TODO(username): XXX. ',
        'excluded_files': (),
        'excluded_dirs': ()
    }
]

BAD_PATTERNS_JS_AND_TS_REGEXP = [
    {
        'regexp': re.compile(r'bypassSecurity'),
        'message': 'The use of the word "bypassSecurity" is not allowed, ' +
                   'particularly with regards to bypassSecurityTrustHTML() ' +
                   'and similar functions in Angular.',
        'excluded_files': (
            warranted_angular_security_bypasses
            .EXCLUDED_BYPASS_SECURITY_TRUST_FILES),
        'excluded_dirs': (
            warranted_angular_security_bypasses
            .EXCLUDED_BYPASS_SECURITY_TRUST_DIRECTORIES)
    },
    {
<<<<<<< HEAD
        'regexp': re.compile(r':\n? *HttpClient'),
        'message': (
            'An instance of HttpClient is found in this file. You are not '
            'allowed to create http requests from files that are not backend '
            'api services.'),
        'excluded_files': (
            'backend-api.service.ts',
            'core/templates/pages/translate-loader.factory.ts',
            'translate-loader.factory.spec.ts',
            'core/templates/services/auth-interceptor.service.spec.ts',
            'core/templates/services/request-interceptor.service.spec.ts',),
        'excluded_dirs': ()
    }
=======
        'regexp': re.compile(r'templateUrl: \''),
        'message': 'The directives must be directly referenced.',
        'excluded_files': (
            'core/templates/pages/exploration-player-page/'
            'FeedbackPopupDirective.js',
            '.component.ts'
        ),
        'excluded_dirs': (
            'extensions/answer_summarizers/',
            'extensions/classifiers/',
            'extensions/dependencies/',
            'extensions/value_generators/',
            'extensions/visualizations/')
    },
>>>>>>> 6f176b4e
]

MANDATORY_PATTERNS_REGEXP = [
    {
        'regexp': re.compile(
            r'Copyright \d{4} The Oppia Authors\. All Rights Reserved\.'),
        'message': 'Please ensure this file should contain a proper '
                   'copyright notice.',
        'included_types': ('.py', '.js', '.sh', '.ts'),
        'excluded_files': GENERATED_FILE_PATHS + CONFIG_FILE_PATHS + (
            '__init__.py', ),
        'excluded_dirs': EXCLUDED_PATHS
    },
    {
        'regexp': re.compile('from __future__ import unicode_literals'),
        'message': 'Please ensure this file should contain unicode_literals '
                   'future import.',
        'included_types': ('.py'),
        'excluded_files': GENERATED_FILE_PATHS + CONFIG_FILE_PATHS + (
            '__init__.py',),
        'excluded_dirs': EXCLUDED_PATHS
    }
]

MANDATORY_PATTERNS_JS_REGEXP = [
    {
        'regexp': re.compile(r'^\s\*\s@fileoverview\s[a-zA-Z0-9_]+'),
        'message': 'Please ensure this file should contain a file '
                   'overview i.e. a short description of the file.',
        'included_types': ('.js', '.ts'),
        'excluded_files': GENERATED_FILE_PATHS + CONFIG_FILE_PATHS,
        'excluded_dirs': EXCLUDED_PATHS
    }
]

BAD_LINE_PATTERNS_HTML_REGEXP = [
    {
        'regexp': re.compile(r'text\/ng-template'),
        'message': 'The directives must be directly referenced.',
        'excluded_files': (),
        'excluded_dirs': (
            'extensions/answer_summarizers/',
            'extensions/classifiers/',
            'extensions/objects/',
            'extensions/value_generators/')
    },
    {
        'regexp': re.compile(r'[ \t]+$'),
        'message': 'There should not be any trailing whitespaces.',
        'excluded_files': (),
        'excluded_dirs': ()
    },
    {
        'regexp': re.compile(r'\$parent'),
        'message': 'Please do not access parent properties ' +
                   'using $parent. Use the scope object ' +
                   'for this purpose.',
        'excluded_files': (),
        'excluded_dirs': ()
    },
    {
        'regexp': re.compile(r'\s+style\s*=\s*'),
        'message': 'Please do not use inline styling.',
        'excluded_files': (),
        'excluded_dirs': ()
    }
]

BAD_PATTERNS_PYTHON_REGEXP = [
    {
        'regexp': re.compile(r'__author__'),
        'message': 'Please remove author tags from this file.',
        'excluded_files': (),
        'excluded_dirs': ()
    },
    {
        'regexp': re.compile(r'ndb\.'),
        'message': (
            'Please use datastore_services instead of ndb, for example:\n'
            '\n'
            'datastore_services = models.Registry.import_datastore_services()\n'
            '\n'
            'class SampleModel(datastore_services.Model):\n'
            '    ...\n'),
        'excluded_files': (),
        'excluded_dirs': ('core/platform',),
    },
    {
        'regexp': re.compile(r'\Wprint\('),
        'message': 'Please do not use print statement.',
        'excluded_files': (
            'core/tests/test_utils.py',
            'core/tests/performance_framework/perf_domain.py'),
        'excluded_dirs': ('scripts/',)
    },
    {
        'regexp': re.compile(r'# pylint:\s*disable=[A-Z][0-9]{4}'),
        'message': 'Please remove pylint exclusion if it is unnecessary, or '
                   'make it human readable with a sentence instead of an id. '
                   'The id-to-message list can be seen '
                   'here->http://pylint-messages.wikidot.com/all-codes',
        'excluded_files': (),
        'excluded_dirs': ()
    },
    {
        'regexp': re.compile(r'urllib\..*quote\('),
        'message': 'Please use python_utils.url_quote().',
        'excluded_files': ('python_utils.py', 'python_utils_test.py'),
        'excluded_dirs': ()
    },
    {
        'regexp': re.compile(r'urllib\..*unquote_plus\('),
        'message': 'Please use python_utils.url_unquote_plus().',
        'excluded_files': ('python_utils.py', 'python_utils_test.py'),
        'excluded_dirs': ()
    },
    {
        'regexp': re.compile(r'urllib\..*urlencode\('),
        'message': 'Please use python_utils.url_encode().',
        'excluded_files': ('python_utils.py', 'python_utils_test.py'),
        'excluded_dirs': ()
    },
    {
        'regexp': re.compile(r'urllib\..*urlretrieve\('),
        'message': 'Please use python_utils.url_retrieve().',
        'excluded_files': ('python_utils.py', 'python_utils_test.py'),
        'excluded_dirs': ()
    },
    {
        'regexp': re.compile(r'urllib(2)?\..*urlopen\('),
        'message': 'Please use python_utils.url_open().',
        'excluded_files': ('python_utils.py', 'python_utils_test.py'),
        'excluded_dirs': ()
    },
    {
        'regexp': re.compile(r'urllib(2)?\..*Request\('),
        'message': 'Please use python_utils.url_request().',
        'excluded_files': ('python_utils.py', 'python_utils_test.py'),
        'excluded_dirs': ()
    },
    {
        'regexp': re.compile(r'object\):'),
        'message': 'Please use python_utils.OBJECT.',
        'excluded_files': (),
        'excluded_dirs': ()
    },
]

BAD_PATTERNS_MAP = {
    '.js': BAD_PATTERNS_JS_AND_TS_REGEXP,
    '.ts': BAD_PATTERNS_JS_AND_TS_REGEXP,
    '.html': BAD_LINE_PATTERNS_HTML_REGEXP,
    '.py': BAD_PATTERNS_PYTHON_REGEXP
}


def is_filepath_excluded_for_bad_patterns_check(pattern, filepath):
    """Checks if file is excluded from the bad patterns check.

    Args:
        pattern: str. The pattern to be checked against.
        filepath: str. Path of the file.

    Returns:
        bool. Whether to exclude the given file from this
        particular pattern check.
    """
    return (any(
        filepath.startswith(bad_pattern)
        for bad_pattern in BAD_PATTERNS[pattern]['excluded_dirs'])
            or filepath in BAD_PATTERNS[pattern]['excluded_files'])


def check_bad_pattern_in_file(filepath, file_content, pattern):
    """Detects whether the given pattern is present in the file.

    Args:
        filepath: str. Path of the file.
        file_content: str. Contents of the file.
        pattern: dict. (regexp(regex pattern) : Object containing details for
            the pattern to be checked. Pattern to match:
                message: str. Message to show if pattern matches.
                excluded_files: tuple(str). Files to be excluded from matching.
                excluded_dirs: tuple(str). Directories to be excluded from
                    matching).

    Returns:
        tuple(bool, list(str)). A 2-tuple whose first element is a bool
        which set to True if there is bad pattern found else False, whose second
        element is a list of failed messages.
    """
    error_messages = []
    failed = False
    regexp = pattern['regexp']
    if not (any(
            filepath.startswith(excluded_dir)
            for excluded_dir in pattern['excluded_dirs'])
            or any(
                filepath.endswith(excluded_file)
                for excluded_file in pattern['excluded_files'])):
        bad_pattern_count = 0
        for line_num, line in enumerate(file_content, 1):
            if line.endswith('\n'):
                stripped_line = line[:-1]
            else:
                stripped_line = line
            if stripped_line.endswith('disable-bad-pattern-check'):
                continue
            if regexp.search(stripped_line):
                error_message = ('%s --> Line %s: %s' % (
                    filepath, line_num, pattern['message']))
                error_messages.append(error_message)
                bad_pattern_count += 1
        if bad_pattern_count:
            failed = True
            return failed, error_messages
    return failed, error_messages


def check_file_type_specific_bad_pattern(filepath, content):
    """Check the file content based on the file's extension.

    Args:
        filepath: str. Path of the file.
        content: str. Contents of the file.

    Returns:
        bool. True if there is bad pattern else false.
        total_error_count: int. The number of errors.
    """
    error_messages = []
    failed = False
    _, extension = os.path.splitext(filepath)
    pattern = BAD_PATTERNS_MAP.get(extension)
    total_error_count = 0
    if pattern:
        for regexp in pattern:
            failed, error_message = check_bad_pattern_in_file(
                filepath, content, regexp)
            error_messages.extend(error_message)
            if failed:
                total_error_count += 1
    if total_error_count:
        failed = True
    return failed, total_error_count, error_messages


class GeneralPurposeLinter(python_utils.OBJECT):
    """Manages all the common linting functions. As an abstract base class, this
    is not intended to be used directly.
    """

    def __init__(self, files_to_lint, file_cache):
        """Constructs a GeneralPurposeLinter object.

        Args:
            files_to_lint: list(str). A list of filepaths to lint.
            file_cache: object(FileCache). Provides thread-safe access to cached
                file content.
        """
        # Set path for node.
        # The path for node is set explicitly, since otherwise the lint
        # tests fail on CircleCI due to the TypeScript files not being
        # compilable.
        os.environ['PATH'] = '%s/bin:' % common.NODE_PATH + os.environ['PATH']

        self.files_to_lint = files_to_lint
        self.file_cache = file_cache

    @property
    def all_filepaths(self):
        """Returns all file paths."""
        return self.files_to_lint

    def _check_for_mandatory_pattern_in_file(
            self, pattern_list, filepath, failed):
        """Checks for a given mandatory pattern in a file.

        Args:
            pattern_list: list(dict). The list of the mandatory patterns list to
                be checked for in the file.
            filepath: str. The path to the file to be linted.
            failed: bool. Status of failure of the check.

        Returns:
            bool. The failure status of the check.
        """
        # This boolean list keeps track of the regex matches
        # found in the file.
        pattern_found_list = []
        error_messages = []
        file_content = self.file_cache.readlines(filepath)
        for index, regexp_to_check in enumerate(
                pattern_list):
            if (any([filepath.endswith(
                    allowed_type) for allowed_type in (
                        regexp_to_check['included_types'])]) and (
                            not any([
                                filepath.endswith(
                                    pattern) for pattern in (
                                        regexp_to_check[
                                            'excluded_files'] +
                                        regexp_to_check[
                                            'excluded_dirs'])]))):
                pattern_found_list.append(index)
                for line in file_content:
                    if regexp_to_check['regexp'].search(line):
                        pattern_found_list.pop()
                        break
        if pattern_found_list:
            failed = True
            for pattern_found in pattern_found_list:
                error_message = ('%s --> %s' % (
                    filepath,
                    pattern_list[pattern_found]['message']))
                error_messages.append(error_message)

        return failed, error_messages

    def check_mandatory_patterns(self):
        """This function checks that all files contain the mandatory
        patterns.
        """
        name = 'Mandatory pattern'
        error_messages = []
        failed = False
        sets_of_patterns_to_match = [
            MANDATORY_PATTERNS_REGEXP, MANDATORY_PATTERNS_JS_REGEXP]
        for filepath in self.all_filepaths:
            for pattern_list in sets_of_patterns_to_match:
                failed, mandatory_error_messages = (
                    self._check_for_mandatory_pattern_in_file(
                        pattern_list, filepath, failed))
                error_messages.extend(mandatory_error_messages)
        return concurrent_task_utils.TaskResult(
            name, failed, error_messages, error_messages)

    def check_bad_patterns(self):
        """This function is used for detecting bad patterns."""
        name = 'Bad pattern'
        total_files_checked = 0
        total_error_count = 0
        error_messages = []
        all_filepaths = [
            filepath for filepath in self.all_filepaths if not (
                filepath.endswith('general_purpose_linter.py') or (
                    filepath.endswith('general_purpose_linter_test.py')))]
        failed = False
        for filepath in all_filepaths:
            file_content = self.file_cache.readlines(filepath)
            total_files_checked += 1
            for pattern in BAD_PATTERNS:
                if is_filepath_excluded_for_bad_patterns_check(
                        pattern, filepath):
                    continue
                for line_num, line in enumerate(file_content):
                    if pattern in line:
                        failed = True
                        error_message = ('%s --> Line %s: %s' % (
                            filepath, line_num + 1,
                            BAD_PATTERNS[pattern]['message']))
                        error_messages.append(error_message)
                        total_error_count += 1

            for regexp in BAD_PATTERNS_REGEXP:
                bad_pattern_check_failed, bad_pattern_error_messages = (
                    check_bad_pattern_in_file(
                        filepath, file_content, regexp))
                if bad_pattern_check_failed:
                    error_messages.extend(bad_pattern_error_messages)
                    total_error_count += 1

            (
                file_type_specific_bad_pattern_failed,
                temp_count, bad_pattern_error_messages) = (
                    check_file_type_specific_bad_pattern(
                        filepath, file_content))
            failed = (
                failed or file_type_specific_bad_pattern_failed or
                bad_pattern_check_failed)
            total_error_count += temp_count
            error_messages.extend(bad_pattern_error_messages)

            if filepath == 'constants.ts':
                for pattern in BAD_STRINGS_CONSTANTS:
                    for line in file_content:
                        if pattern in line:
                            failed = True
                            error_message = ('%s --> %s' % (
                                filepath,
                                BAD_STRINGS_CONSTANTS[pattern]['message']))
                            error_messages.append(error_message)
                            total_error_count += 1
        return concurrent_task_utils.TaskResult(
            name, failed, error_messages, error_messages)

    def check_newline_at_eof(self):
        """This function is used to detect newline at the end of file."""
        name = 'Newline at EOF'
        error_messages = []
        files_to_lint = self.all_filepaths
        failed = False

        for filepath in files_to_lint:
            file_content = self.file_cache.readlines(filepath)
            file_length = len(file_content)
            if (
                    file_length >= 1 and
                    not re.search(r'[^\n]\n', file_content[-1])):
                error_message = (
                    '%s --> There should be a single newline at the '
                    'end of file.' % filepath)
                error_messages.append(error_message)
                failed = True
        return concurrent_task_utils.TaskResult(
            name, failed, error_messages, error_messages)

    def check_extra_js_files(self):
        """Checks if the changes made include extra js files in core
        or extensions folder which are not specified in
        build.JS_FILEPATHS_NOT_TO_BUILD.

        Returns:
            TaskResult. A TaskResult object representing the result of the lint
            check.
        """
        name = 'Extra JS files'
        error_messages = []
        files_to_lint = self.all_filepaths
        failed = False

        for filepath in files_to_lint:
            if (filepath.endswith(('.js')) and
                    filepath.startswith(('core/templates', 'extensions')) and
                    filepath not in build.JS_FILEPATHS_NOT_TO_BUILD and
                    not filepath.endswith('protractor.js')):
                error_message = (
                    '%s  --> Found extra .js file' % filepath)
                error_messages.append(error_message)
                failed = True

        if failed:
            err_msg = (
                'If you want the above files to be present as js files, '
                'add them to the list JS_FILEPATHS_NOT_TO_BUILD in '
                'build.py. Otherwise, rename them to .ts')
            error_messages.append(err_msg)
        return concurrent_task_utils.TaskResult(
            name, failed, error_messages, error_messages)

    def perform_all_lint_checks(self):
        """Perform all the lint checks and returns the messages returned by all
        the checks.

        Returns:
            list(TaskResult). A list of TaskResult objects representing the
            results of the lint checks.
        """
        if not self.all_filepaths:
            return [
                concurrent_task_utils.TaskResult(
                    'General purpose lint', False, [],
                    ['There are no files to be checked.'])]
        task_results = [
            self.check_mandatory_patterns(), self.check_bad_patterns(),
            self.check_newline_at_eof(), self.check_extra_js_files()]
        return task_results


def get_linters(files_to_lint, file_cache):
    """Creates GeneralPurposeLinter object and returns it.

    Args:
        files_to_lint: list(str). A list of filepaths to lint.
        file_cache: object(FileCache). Provides thread-safe access to cached
            file content.

    Returns:
        tuple(GeneralPurposeLinter, None). A 2-tuple of custom and third_party
        linter objects.
    """
    custom_linter = GeneralPurposeLinter(files_to_lint, file_cache)

    return custom_linter, None<|MERGE_RESOLUTION|>--- conflicted
+++ resolved
@@ -124,37 +124,6 @@
             warranted_angular_security_bypasses
             .EXCLUDED_BYPASS_SECURITY_TRUST_DIRECTORIES)
     },
-    {
-<<<<<<< HEAD
-        'regexp': re.compile(r':\n? *HttpClient'),
-        'message': (
-            'An instance of HttpClient is found in this file. You are not '
-            'allowed to create http requests from files that are not backend '
-            'api services.'),
-        'excluded_files': (
-            'backend-api.service.ts',
-            'core/templates/pages/translate-loader.factory.ts',
-            'translate-loader.factory.spec.ts',
-            'core/templates/services/auth-interceptor.service.spec.ts',
-            'core/templates/services/request-interceptor.service.spec.ts',),
-        'excluded_dirs': ()
-    }
-=======
-        'regexp': re.compile(r'templateUrl: \''),
-        'message': 'The directives must be directly referenced.',
-        'excluded_files': (
-            'core/templates/pages/exploration-player-page/'
-            'FeedbackPopupDirective.js',
-            '.component.ts'
-        ),
-        'excluded_dirs': (
-            'extensions/answer_summarizers/',
-            'extensions/classifiers/',
-            'extensions/dependencies/',
-            'extensions/value_generators/',
-            'extensions/visualizations/')
-    },
->>>>>>> 6f176b4e
 ]
 
 MANDATORY_PATTERNS_REGEXP = [
