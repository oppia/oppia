# coding: utf-8
#
# Copyright 2020 The Oppia Authors. All Rights Reserved.
#
# Licensed under the Apache License, Version 2.0 (the "License");
# you may not use this file except in compliance with the License.
# You may obtain a copy of the License at
#
#      http://www.apache.org/licenses/LICENSE-2.0
#
# Unless required by applicable law or agreed to in writing, software
# distributed under the License is distributed on an "AS-IS" BASIS,
# WITHOUT WARRANTIES OR CONDITIONS OF ANY KIND, either express or implied.
# See the License for the specific language governing permissions and
# limitations under the License.

"""Lint checks used by all the linters."""

from __future__ import absolute_import  # pylint: disable=import-only-modules
from __future__ import unicode_literals  # pylint: disable=import-only-modules

import os
import re
import sys

import python_utils

from . import js_ts_linter
from . import linter_utils
from .. import common

EXCLUDED_PATHS = (
    'third_party/*', 'build/*', '.git/*', '*.pyc', 'CHANGELOG',
    'integrations/*', 'integrations_dev/*', '*.svg', '*.gif', '*.png',
    '*.webp', '*.zip', '*.ico', '*.jpg', '*.min.js', 'backend_prod_files/*',
    'assets/scripts/*', 'core/tests/data/*', 'core/tests/build_sources/*',
<<<<<<< HEAD
    'scripts/linters/test_files/*', '*.mp3', '*.mp4', 'node_modules/*',
    'typings/*', 'local_compiled_js/*', 'webpack_bundles/*',
    'core/tests/services_sources/*', 'core/tests/release_sources/tmp_unzip.zip',
    'core/tests/release_sources/tmp_unzip.tar.gz')
=======
    '*.mp3', '*.mp4', 'node_modules/*', 'typings/*', 'local_compiled_js/*',
    'webpack_bundles/*', 'core/tests/services_sources/*',
    'core/tests/release_sources/tmp_unzip.zip',
    'core/tests/release_sources/tmp_unzip.tar.gz',
    '%s/*' % js_ts_linter.COMPILED_TYPESCRIPT_TMP_PATH)
>>>>>>> 22cbfdef

GENERATED_FILE_PATHS = (
    'extensions/interactions/LogicProof/static/js/generatedDefaultData.ts',
    'extensions/interactions/LogicProof/static/js/generatedParser.ts',
    'core/templates/expressions/parser.js')

CONFIG_FILE_PATHS = (
    'core/tests/.browserstack.env.example',
    'core/tests/protractor.conf.js',
    'core/tests/karma.conf.ts',
    'core/templates/mathjaxConfig.ts',
    'assets/constants.ts',
    'assets/rich_text_components_definitions.ts',
    'webpack.config.ts',
    'webpack.dev.config.ts',
    'webpack.prod.config.ts')

REQUIRED_STRINGS_CONSTANTS = {
    'DEV_MODE: true': {
        'message': 'Please set the DEV_MODE variable in constants.ts'
                   'to true before committing.',
        'excluded_files': ()
    }
}

BAD_PATTERNS = {
    '\t': {
        'message': 'Please use spaces instead of tabs.',
        'excluded_files': (),
        'excluded_dirs': (
            'assets/i18n/', 'core/tests/build_sources/assets/')},
    '\r': {
        'message': 'Please make sure all files only have LF endings (no CRLF).',
        'excluded_files': (),
        'excluded_dirs': ()},
    '<<<<<<<': {
        'message': 'Please fully resolve existing merge conflicts.',
        'excluded_files': (),
        'excluded_dirs': ()},
    '>>>>>>>': {
        'message': 'Please fully resolve existing merge conflicts.',
        'excluded_files': (),
        'excluded_dirs': ()},
    'glyphicon': {
        'message': 'Please use equivalent material-icons '
                   'instead of glyphicons.',
        'excluded_files': (),
        'excluded_dirs': ()}
}

BAD_PATTERNS_REGEXP = [
    {
        'regexp': re.compile(r'TODO[^\(]*[^\)][^:]*[^A-Z]+[^\w]*$'),
        'message': 'Please assign TODO comments to a user '
                   'in the format TODO(username): XXX. ',
        'excluded_files': (),
        'excluded_dirs': ()
    }
]

BAD_PATTERNS_JS_AND_TS_REGEXP = [
    {
        'regexp': re.compile(r'\b(browser.explore)\('),
        'message': 'In tests, please do not use browser.explore().',
        'excluded_files': (),
        'excluded_dirs': ()
    },
    {
        'regexp': re.compile(r'\b(browser.pause)\('),
        'message': 'In tests, please do not use browser.pause().',
        'excluded_files': (),
        'excluded_dirs': ()
    },
    {
        'regexp': re.compile(r'\b(browser.sleep)\('),
        'message': 'In tests, please do not use browser.sleep().',
        'excluded_files': (
            # TODO(#7622): Remove the file from the excluded list. Remove the
            # TODO in core/tests/protractor_desktop/embedding.js pointing to the
            # same issue. The following was placed due to a necessary sleep as
            # a temporary measure to keep the embedding tests from failing.
            'core/tests/protractor_desktop/embedding.js',
        ),
        'excluded_dirs': ()
    },
    {
        'regexp': re.compile(r'\b(browser.waitForAngular)\('),
        'message': 'In tests, please do not use browser.waitForAngular().',
        'excluded_files': (),
        'excluded_dirs': ()
    },
    {
        'regexp': re.compile(r'\b(ddescribe|fdescribe)\('),
        'message': 'In tests, please use \'describe\' instead of \'ddescribe\''
                   'or \'fdescribe\'',
        'excluded_files': (),
        'excluded_dirs': ()
    },
    {
        'regexp': re.compile(r'\b(iit|fit)\('),
        'message': 'In tests, please use \'it\' instead of \'iit\' or \'fit\'',
        'excluded_files': (),
        'excluded_dirs': ()
    },
    {
        'regexp': re.compile(r'\b(beforeEach\(inject\(function)\('),
        'message': 'In tests, please use \'angular.mock.inject\' instead of '
                   '\'inject\'',
        'excluded_files': (),
        'excluded_dirs': ()
    },
    {
        'regexp': re.compile(r'templateUrl: \''),
        'message': 'The directives must be directly referenced.',
        'excluded_files': (
            'core/templates/pages/exploration-player-page/'
            'FeedbackPopupDirective.js',
            '.component.ts'
        ),
        'excluded_dirs': (
            'extensions/answer_summarizers/',
            'extensions/classifiers/',
            'extensions/dependencies/',
            'extensions/value_generators/',
            'extensions/visualizations/')
    },
    {
        'regexp': re.compile(r'toThrow[(]'),
        'message': 'Please use \'toThrowError\' instead of '
                   '\'toThrow\'',
        'excluded_files': (
            # Note to developers: In the excluded_files below,
            # we use custom errors which cannot be caught by regex.
            # The Logic Proof interaction which uses these custom errors
            # will be deprecated soon (see #9198).
            'extensions/interactions/LogicProof/static/js/student.spec.ts',
            'extensions/interactions/LogicProof/static/js/complete.spec.ts',
            'extensions/interactions/LogicProof/static/js/teacher.spec.ts'),
        'excluded_dirs': ()
    },
    {
        'regexp': re.compile(r'(?!catch\s(\n|.)*throw\s\w+;\n.*})'
                             r'throw\s\b(\bError|\bTypeError|\bRangeError'
                             r'\bSyntaxError|\bDimensionError)\('),
        'message': 'Please use \'throw new\' instead of \'throw\'',
        'excluded_files': (),
        'excluded_dirs': ()
    },
    {
        'regexp': re.compile(r'(?!catch\s(\n|.)*throw\s\w+;\n.*})'
                             r'throw\s\'.*\';'),
        'message': 'Please use '
                   '\'throw new Error\' instead of \'throw\'',
        'excluded_files': (),
        'excluded_dirs': ()
    },
    {
        'regexp': re.compile(r'\$parent'),
        'message': 'Please do not access parent properties ' +
                   'using $parent. Use the scope object' +
                   'for this purpose.',
        'excluded_files': (),
        'excluded_dirs': ()
    },
    {
        'regexp': re.compile(r'require\(.*\.\..*\);'),
        'message': 'Please, don\'t use relative imports in require().',
        'excluded_files': (),
        'excluded_dirs': ('core/tests/',)
    },
    {
        'regexp': re.compile(r'innerHTML'),
        'message': 'Please do not use innerHTML property.',
        'excluded_files': (
            'core/templates/Polyfills.ts',
            'core/templates/filters/translate.pipe.spec.ts'),
        'excluded_dirs': ('core/tests/',)
    },
    {
        'regexp': re.compile(
            r'eslint-(disable|enable)(-next-line)? camelcase'),
        'message': (
            'Please do not use eslint disable for camelcase. '
            'If you are using this statement to define properties '
            'in an interface for a backend dict. Wrap the property '
            'name in single quotes instead.'),
        'excluded_files': (
            'typings/guppy-defs-b5055b963fdbea5c6c1e92dbf58fdaf3ea0cd8ba.d.ts',
            'core/templates/services/UpgradedServices.ts'),
        'excluded_dirs': ()
    }
]

MANDATORY_PATTERNS_REGEXP = [
    {
        'regexp': re.compile(
            r'Copyright \d{4} The Oppia Authors\. All Rights Reserved\.'),
        'message': 'Please ensure this file should contain a proper '
                   'copyright notice.',
        'included_types': ('.py', '.js', '.sh', '.ts'),
        'excluded_files': GENERATED_FILE_PATHS + CONFIG_FILE_PATHS + (
            '__init__.py', ),
        'excluded_dirs': EXCLUDED_PATHS
    },
    {
        'regexp': re.compile('from __future__ import unicode_literals'),
        'message': 'Please ensure this file should contain unicode_literals '
                   'future import.',
        'included_types': ('.py'),
        'excluded_files': GENERATED_FILE_PATHS + CONFIG_FILE_PATHS + (
            '__init__.py',),
        'excluded_dirs': EXCLUDED_PATHS
    }
]

MANDATORY_PATTERNS_JS_REGEXP = [
    {
        'regexp': re.compile(r'^\s\*\s@fileoverview\s[a-zA-Z0-9_]+'),
        'message': 'Please ensure this file should contain a file '
                   'overview i.e. a short description of the file.',
        'included_types': ('.js', '.ts'),
        'excluded_files': GENERATED_FILE_PATHS + CONFIG_FILE_PATHS,
        'excluded_dirs': EXCLUDED_PATHS
    }
]

BAD_LINE_PATTERNS_HTML_REGEXP = [
    {
        'regexp': re.compile(r'text\/ng-template'),
        'message': 'The directives must be directly referenced.',
        'excluded_files': (),
        'excluded_dirs': (
            'extensions/answer_summarizers/',
            'extensions/classifiers/',
            'extensions/objects/',
            'extensions/value_generators/')
    },
    {
        'regexp': re.compile(r'[ \t]+$'),
        'message': 'There should not be any trailing whitespaces.',
        'excluded_files': (),
        'excluded_dirs': ()
    },
    {
        'regexp': re.compile(r'\$parent'),
        'message': 'Please do not access parent properties ' +
                   'using $parent. Use the scope object ' +
                   'for this purpose.',
        'excluded_files': (),
        'excluded_dirs': ()
    }
]

BAD_PATTERNS_PYTHON_REGEXP = [
    {
        'regexp': re.compile(r'__author__'),
        'message': 'Please remove author tags from this file.',
        'excluded_files': (),
        'excluded_dirs': ()
    },
    {
        'regexp': re.compile(r'datetime.datetime.now\(\)'),
        'message': 'Please use datetime.datetime.utcnow() instead of '
                   'datetime.datetime.now().',
        'excluded_files': (),
        'excluded_dirs': ()
    },
    {
        'regexp': re.compile(r'\Wprint\('),
        'message': 'Please do not use print statement.',
        'excluded_files': (
            'core/tests/test_utils.py',
            'core/tests/performance_framework/perf_domain.py'),
        'excluded_dirs': ('scripts/',)
    },
    {
        'regexp': re.compile(r'\sprint\('),
        'message': 'Please use python_utils.PRINT().',
        'excluded_files': ('python_utils.py',),
        'excluded_dirs': ()
    },
    {
        'regexp': re.compile(r'# pylint:\s*disable=[A-Z][0-9]{4}'),
        'message': 'Please remove pylint exclusion if it is unnecessary, or '
                   'make it human readable with a sentence instead of an id. '
                   'The id-to-message list can be seen '
                   'here->http://pylint-messages.wikidot.com/all-codes',
        'excluded_files': (),
        'excluded_dirs': ()
    },
    {
        'regexp': re.compile(r'self.assertEquals\('),
        'message': 'Please do not use self.assertEquals method. ' +
                   'This method has been deprecated. Instead use ' +
                   'self.assertEqual method.',
        'excluded_files': (),
        'excluded_dirs': ()
    },
    {
        'regexp': re.compile(r'with open\(|= open\('),
        'message': 'Please use python_utils.open_file() instead of open().',
        'excluded_files': ('python_utils.py',),
        'excluded_dirs': ()
    },
    {
        'regexp': re.compile(r'StringIO'),
        'message': 'Please use python_utils.string_io() instead of ' +
                   'import StringIO.',
        'excluded_files': ('python_utils.py', 'python_utils_test.py'),
        'excluded_dirs': ()
    },
    {
        'regexp': re.compile(r'urllib\..*quote\('),
        'message': 'Please use python_utils.url_quote().',
        'excluded_files': ('python_utils.py', 'python_utils_test.py'),
        'excluded_dirs': ()
    },
    {
        'regexp': re.compile(r'urllib\..*unquote_plus\('),
        'message': 'Please use python_utils.url_unquote_plus().',
        'excluded_files': ('python_utils.py', 'python_utils_test.py'),
        'excluded_dirs': ()
    },
    {
        'regexp': re.compile(r'urllib\..*urlencode\('),
        'message': 'Please use python_utils.url_encode().',
        'excluded_files': ('python_utils.py', 'python_utils_test.py'),
        'excluded_dirs': ()
    },
    {
        'regexp': re.compile(r'urllib\..*urlretrieve\('),
        'message': 'Please use python_utils.url_retrieve().',
        'excluded_files': ('python_utils.py', 'python_utils_test.py'),
        'excluded_dirs': ()
    },
    {
        'regexp': re.compile(r'urllib(2)?\..*urlopen\('),
        'message': 'Please use python_utils.url_open().',
        'excluded_files': ('python_utils.py', 'python_utils_test.py'),
        'excluded_dirs': ()
    },
    {
        'regexp': re.compile(r'urlsplit'),
        'message': 'Please use python_utils.url_split().',
        'excluded_files': ('python_utils.py',),
        'excluded_dirs': ()
    },
    {
        'regexp': re.compile(r'urlparse'),
        'message': 'Please use python_utils.url_parse().',
        'excluded_files': ('python_utils.py',),
        'excluded_dirs': ()
    },
    {
        'regexp': re.compile(r'urlunsplit'),
        'message': 'Please use python_utils.url_unsplit().',
        'excluded_files': ('python_utils.py',),
        'excluded_dirs': ()
    },
    {
        'regexp': re.compile(r'parse_qs'),
        'message': 'Please use python_utils.parse_query_string().',
        'excluded_files': ('python_utils.py',),
        'excluded_dirs': ()
    },
    {
        'regexp': re.compile(r'\Wunquote\('),
        'message': 'Please use python_utils.urllib_unquote().',
        'excluded_files': ('python_utils.py',),
        'excluded_dirs': ()
    },
    {
        'regexp': re.compile(r'urljoin'),
        'message': 'Please use python_utils.url_join().',
        'excluded_files': ('python_utils.py',),
        'excluded_dirs': ()
    },
    {
        'regexp': re.compile(r'urllib(2)?\..*Request\('),
        'message': 'Please use python_utils.url_request().',
        'excluded_files': ('python_utils.py', 'python_utils_test.py'),
        'excluded_dirs': ()
    },
    {
        'regexp': re.compile(r'[^.|\w]input\('),
        'message': 'Please use python_utils.INPUT.',
        'excluded_files': (),
        'excluded_dirs': ()
    },
    {
        'regexp': re.compile(r'[^.|\w|\s]map\('),
        'message': 'Please use python_utils.MAP.',
        'excluded_files': (),
        'excluded_dirs': ()
    },
    {
        'regexp': re.compile(r'\Wnext\('),
        'message': 'Please use python_utils.NEXT.',
        'excluded_files': (),
        'excluded_dirs': ()
    },
    {
        'regexp': re.compile(r'object\):'),
        'message': 'Please use python_utils.OBJECT.',
        'excluded_files': (),
        'excluded_dirs': ()
    },
    {
        'regexp': re.compile(r'\Wrange\('),
        'message': 'Please use python_utils.RANGE.',
        'excluded_files': (),
        'excluded_dirs': ()
    },
    {
        'regexp': re.compile(r'\Wround\('),
        'message': 'Please use python_utils.ROUND.',
        'excluded_files': (),
        'excluded_dirs': ()
    },
    {
        'regexp': re.compile(r'\Wstr\('),
        'message': (
            'Please try to use python_utils.convert_to_bytes() for the strings '
            'used in webapp2\'s built-in methods or for strings used directly '
            'in NDB datastore models. If you need to cast ints/floats to '
            'strings, please use python_utils.UNICODE() instead.'),
        'excluded_files': ('python_utils.py',),
        'excluded_dirs': ()
    },
    {
        'regexp': re.compile(r'\Wzip\('),
        'message': 'Please use python_utils.ZIP.',
        'excluded_files': (),
        'excluded_dirs': ()
    },
    {
        'regexp': re.compile(r'basestring'),
        'message': 'Please use python_utils.BASESTRING.',
        'excluded_files': ('python_utils.py',),
        'excluded_dirs': ()
    },
    {
        'regexp': re.compile(r'__metaclass__'),
        'message': 'Please use python_utils.with_metaclass().',
        'excluded_files': (),
        'excluded_dirs': ()
    },
    {
        'regexp': re.compile(r'iteritems'),
        'message': 'Please use items() instead.',
        'excluded_files': (),
        'excluded_dirs': ()
    },
    {
        'regexp': re.compile(r'itervalues'),
        'message': 'Please use values() instead.',
        'excluded_files': (),
        'excluded_dirs': ()
    },
    {
        'regexp': re.compile(r'iterkeys'),
        'message': 'Please use keys() instead.',
        'excluded_files': (),
        'excluded_dirs': ()
    }
]

BAD_PATTERNS_MAP = {
    '.js': BAD_PATTERNS_JS_AND_TS_REGEXP,
    '.ts': BAD_PATTERNS_JS_AND_TS_REGEXP,
    '.html': BAD_LINE_PATTERNS_HTML_REGEXP,
    '.py': BAD_PATTERNS_PYTHON_REGEXP
}


def is_filepath_excluded_for_bad_patterns_check(pattern, filepath):
    """Checks if file is excluded from the bad patterns check.

    Args:
        pattern: str. The pattern to be checked against.
        filepath: str. Path of the file.

    Returns:
        bool: Whether to exclude the given file from this
        particular pattern check.
    """
    return (any(filepath.startswith(bad_pattern)
                for bad_pattern in BAD_PATTERNS[pattern]['excluded_dirs'])
            or filepath in BAD_PATTERNS[pattern]['excluded_files'])


def check_bad_pattern_in_file(filepath, file_content, pattern):
    """Detects whether the given pattern is present in the file.

    Args:
        filepath: str. Path of the file.
        file_content: str. Contents of the file.
        pattern: dict. (regexp(regex pattern) : pattern to match,
            message(str) : message to show if pattern matches,
            excluded_files(tuple(str)) : files to be excluded from matching,
            excluded_dirs(tuple(str)) : directories to be excluded from
                matching).
            Object containing details for the pattern to be checked.

    Returns:
        tuple(bool, list(str)). A 2-tuple whose first element is a bool
        which set to True if there is bad pattern found else False, whose second
        element is a list of failed messages.
    """
    summary_messages = []
    failed = False
    regexp = pattern['regexp']
    if not (any(filepath.startswith(excluded_dir)
                for excluded_dir in pattern['excluded_dirs'])
            or any(filepath.endswith(excluded_file)
                   for excluded_file in pattern['excluded_files'])):
        bad_pattern_count = 0
        for line_num, line in enumerate(file_content, 1):
            if line.endswith('\n'):
                stripped_line = line[:-1]
            else:
                stripped_line = line
            if stripped_line.endswith('disable-bad-pattern-check'):
                continue
            if regexp.search(stripped_line):
                summary_message = ('%s --> Line %s: %s' % (
                    filepath, line_num, pattern['message']))
                python_utils.PRINT(summary_message)
                summary_messages.append(summary_message)
                python_utils.PRINT('')
                bad_pattern_count += 1
        if bad_pattern_count:
            failed = True
            return failed, summary_messages
    return failed, summary_messages


def check_file_type_specific_bad_pattern(filepath, content):
    """Check the file content based on the file's extension.

    Args:
        filepath: str. Path of the file.
        content: str. Contents of the file.

     Returns:
        tuple(bool, int, list(str)). A 3-tuple whose
        first element is a bool which is True if there is a bad pattern found,
        second element is an int which gives the number of errors and third
        element is a list of failed messages.
    """
    summary_messages = []
    failed = False
    _, extension = os.path.splitext(filepath)
    pattern = BAD_PATTERNS_MAP.get(extension)
    total_error_count = 0
    if pattern:
        for regexp in pattern:
            failed, summary_message = check_bad_pattern_in_file(
                filepath, content, regexp)
            summary_messages.extend(summary_message)
            if failed:
                total_error_count += 1
    if total_error_count:
        failed = True
    return failed, total_error_count, summary_messages


class GeneralPurposeLinter(python_utils.OBJECT):
    """Manages all the common linting functions. As an abstract base class, this
    is not intended to be used directly.

    Attributes:
        all_filepaths: list(str). The list of filepaths to be linted.
        parsed_js_files: dict. Contains the content of JS files, after
            validating and parsing the files.
        verbose_mode_enabled: bool. True if verbose mode is enabled.
    """

    def __init__(self, files_to_lint, file_cache, verbose_mode_enabled):
        """Constructs a GeneralPurposeLinter object.

        Args:
            files_to_lint: list(str). A list of filepaths to lint.
            file_cache: object(FileCache). Provides thread-safe access to cached
                file content.
            verbose_mode_enabled: bool. True if verbose mode is enabled.
        """
        # Set path for node.
        # The path for node is set explicitly, since otherwise the lint
        # tests fail on CircleCI due to the TypeScript files not being
        # compilable.
        os.environ['PATH'] = '%s/bin:' % common.NODE_PATH + os.environ['PATH']

        self.files_to_lint = files_to_lint
        self.file_cache = file_cache
        self.verbose_mode_enabled = verbose_mode_enabled

    @property
    def all_filepaths(self):
        """Returns all file paths."""
        return self.files_to_lint

    def _check_for_mandatory_pattern_in_file(
            self, pattern_list, filepath, failed):
        """Checks for a given mandatory pattern in a file.

        Args:
            pattern_list: list(dict). The list of the mandatory patterns list to
                be checked for in the file.
            filepath: str. The path to the file to be linted.
            failed: bool. Status of failure of the check.

        Returns:
            bool. The failure status of the check.
        """
        # This boolean list keeps track of the regex matches
        # found in the file.
        pattern_found_list = []
        summary_messages = []
        file_content = self.file_cache.readlines(filepath)
        for index, regexp_to_check in enumerate(
                pattern_list):
            if (any([filepath.endswith(
                    allowed_type) for allowed_type in (
                        regexp_to_check['included_types'])]) and (
                            not any([
                                filepath.endswith(
                                    pattern) for pattern in (
                                        regexp_to_check[
                                            'excluded_files'] +
                                        regexp_to_check[
                                            'excluded_dirs'])]))):
                pattern_found_list.append(index)
                for line in file_content:
                    if regexp_to_check['regexp'].search(line):
                        pattern_found_list.pop()
                        break
        if pattern_found_list:
            failed = True
            for pattern_found in pattern_found_list:
                summary_message = ('%s --> %s' % (
                    filepath,
                    pattern_list[pattern_found]['message']))
                summary_messages.append(summary_message)
                python_utils.PRINT(summary_message)

        return failed, summary_messages

    def _check_mandatory_patterns(self):
        """This function checks that all files contain the mandatory
        patterns.
        """
        if self.verbose_mode_enabled:
            python_utils.PRINT('Starting mandatory patterns check')
            python_utils.PRINT('----------------------------------------')

        summary_messages = []
        failed = False
        stdout = sys.stdout
        with linter_utils.redirect_stdout(stdout):
            sets_of_patterns_to_match = [
                MANDATORY_PATTERNS_REGEXP, MANDATORY_PATTERNS_JS_REGEXP]
            for filepath in self.all_filepaths:
                for pattern_list in sets_of_patterns_to_match:
                    failed, mandatory_summary_messages = (
                        self._check_for_mandatory_pattern_in_file(
                            pattern_list, filepath, failed))
                    summary_messages.extend(mandatory_summary_messages)

            if failed:
                summary_message = (
                    '%s Mandatory pattern check failed, see errors above for'
                    'patterns that should be added.' % (
                        linter_utils.FAILED_MESSAGE_PREFIX))
            else:
                summary_message = (
                    '%s Mandatory pattern check passed' % (
                        linter_utils.SUCCESS_MESSAGE_PREFIX))
            python_utils.PRINT(summary_message)

        python_utils.PRINT('')

        summary_messages.append(summary_message)
        return summary_messages

    def _check_bad_patterns(self):
        """This function is used for detecting bad patterns."""
        if self.verbose_mode_enabled:
            python_utils.PRINT('Starting Pattern Checks')
            python_utils.PRINT('----------------------------------------')
        total_files_checked = 0
        total_error_count = 0
        summary_messages = []
        all_filepaths = [
            filepath for filepath in self.all_filepaths if not (
                filepath.endswith('general_purpose_linter.py') or (
                    filepath.endswith('general_purpose_linter_test.py')))]
        failed = False
        stdout = sys.stdout
        with linter_utils.redirect_stdout(stdout):
            for filepath in all_filepaths:
                file_content = self.file_cache.readlines(filepath)
                total_files_checked += 1
                for pattern in BAD_PATTERNS:
                    if is_filepath_excluded_for_bad_patterns_check(
                            pattern, filepath):
                        continue
                    for line_num, line in enumerate(file_content):
                        if pattern in line:
                            failed = True
                            summary_message = ('%s --> Line %s: %s' % (
                                filepath, line_num + 1,
                                BAD_PATTERNS[pattern]['message']))
                            summary_messages.append(summary_message)
                            python_utils.PRINT(summary_message)
                            python_utils.PRINT('')
                            total_error_count += 1

                for regexp in BAD_PATTERNS_REGEXP:
                    bad_pattern_check_failed, bad_pattern_summary_messages = (
                        check_bad_pattern_in_file(
                            filepath, file_content, regexp))
                    if bad_pattern_check_failed:
                        summary_messages.extend(bad_pattern_summary_messages)
                        total_error_count += 1

                (
                    file_type_specific_bad_pattern_failed,
                    temp_count, bad_pattern_summary_messages) = (
                        check_file_type_specific_bad_pattern(
                            filepath, file_content))
                failed = (
                    failed or file_type_specific_bad_pattern_failed or
                    bad_pattern_check_failed)
                total_error_count += temp_count
                summary_messages.extend(bad_pattern_summary_messages)

                if filepath == 'constants.ts':
                    for pattern in REQUIRED_STRINGS_CONSTANTS:
                        if pattern not in file_content:
                            failed = True
                            summary_message = ('%s --> %s' % (
                                filepath,
                                REQUIRED_STRINGS_CONSTANTS[pattern]['message']))
                            python_utils.PRINT(summary_message)
                            summary_messages.append(summary_message)
                            python_utils.PRINT('')
                            total_error_count += 1
            if failed:
                summary_message = (
                    '%s Pattern check failed, see errors above '
                    'for patterns that should be removed.' % (
                        linter_utils.FAILED_MESSAGE_PREFIX))
                summary_messages.append(summary_message)
            else:
                summary_message = '%s Pattern checks passed' % (
                    linter_utils.SUCCESS_MESSAGE_PREFIX)
                summary_messages.append(summary_message)

            python_utils.PRINT('')
            if total_files_checked == 0:
                python_utils.PRINT('There are no files to be checked.')
            else:
                python_utils.PRINT('(%s files checked, %s errors found)' % (
                    total_files_checked, total_error_count))
                python_utils.PRINT(summary_message)
        return summary_messages

    def _check_newline_at_eof(self):
        """This function is used to detect newline at the end of file."""
        if self.verbose_mode_enabled:
            python_utils.PRINT(
                'Starting newline at eof check\n'
                '----------------------------------------')
        summary_messages = []
        files_to_lint = self.all_filepaths
        failed = False

        with linter_utils.redirect_stdout(sys.stdout):
            for filepath in files_to_lint:
                file_content = self.file_cache.readlines(filepath)
                file_length = len(file_content)
                if (
                        file_length >= 1 and
                        not re.search(r'[^\n]\n', file_content[-1])):
                    summary_message = (
                        '%s --> There should be a single newline at the '
                        'end of file.' % filepath)
                    summary_messages.append(summary_message)
                    python_utils.PRINT(summary_message)
                    failed = True

            if failed:
                summary_message = (
                    '%s Newline at the eof check failed.' % (
                        linter_utils.FAILED_MESSAGE_PREFIX))
            else:
                summary_message = (
                    '%s Newline at the eof check passed.' % (
                        linter_utils.SUCCESS_MESSAGE_PREFIX))
            summary_messages.append(summary_message)
            python_utils.PRINT(summary_message)

        return summary_messages

    def perform_all_lint_checks(self):
        """Perform all the lint checks and returns the messages returned by all
        the checks.

        Returns:
            all_messages: str. All the messages returned by the lint checks.
        """
        mandatory_patterns_messages = self._check_mandatory_patterns()
        pattern_messages = self._check_bad_patterns()
        newline_at_eof_messages = self._check_newline_at_eof()

        all_messages = (
            mandatory_patterns_messages + pattern_messages +
            newline_at_eof_messages)
        return all_messages


def get_linters(
        files_to_lint, file_cache, verbose_mode_enabled=False):
    """Creates GeneralPurposeLinter object and returns it.

    Args:
        files_to_lint: list(str). A list of filepaths to lint.
        file_cache: object(FileCache). Provides thread-safe access to cached
            file content.
        verbose_mode_enabled: bool. True if verbose mode is enabled.

    Returns:
        tuple(GeneralPurposeLinter, None). A 2-tuple of custom and third_party
        linter objects.
    """
    custom_linter = GeneralPurposeLinter(
        files_to_lint, file_cache, verbose_mode_enabled)

    return custom_linter, None<|MERGE_RESOLUTION|>--- conflicted
+++ resolved
@@ -34,18 +34,11 @@
     'integrations/*', 'integrations_dev/*', '*.svg', '*.gif', '*.png',
     '*.webp', '*.zip', '*.ico', '*.jpg', '*.min.js', 'backend_prod_files/*',
     'assets/scripts/*', 'core/tests/data/*', 'core/tests/build_sources/*',
-<<<<<<< HEAD
-    'scripts/linters/test_files/*', '*.mp3', '*.mp4', 'node_modules/*',
-    'typings/*', 'local_compiled_js/*', 'webpack_bundles/*',
-    'core/tests/services_sources/*', 'core/tests/release_sources/tmp_unzip.zip',
-    'core/tests/release_sources/tmp_unzip.tar.gz')
-=======
     '*.mp3', '*.mp4', 'node_modules/*', 'typings/*', 'local_compiled_js/*',
     'webpack_bundles/*', 'core/tests/services_sources/*',
-    'core/tests/release_sources/tmp_unzip.zip',
+    'core/tests/release_sources/tmp_unzip.zip', 'scripts/linters/test_files/*',
     'core/tests/release_sources/tmp_unzip.tar.gz',
     '%s/*' % js_ts_linter.COMPILED_TYPESCRIPT_TMP_PATH)
->>>>>>> 22cbfdef
 
 GENERATED_FILE_PATHS = (
     'extensions/interactions/LogicProof/static/js/generatedDefaultData.ts',
