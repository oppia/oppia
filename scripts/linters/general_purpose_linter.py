--- conflicted
+++ resolved
@@ -207,23 +207,6 @@
                    'The id-to-message list can be seen '
                    'here->http://pylint-messages.wikidot.com/all-codes',
         'excluded_files': (),
-        'excluded_dirs': ()
-    },
-    {
-<<<<<<< HEAD
-        'regexp': re.compile(r'urllib\..*quote\('),
-        'message': 'Please use python_utils.url_quote().',
-        'excluded_files': ('core/python_utils.py', 'core/python_utils_test.py'),
-        'excluded_dirs': ()
-    },
-    {
-        'regexp': re.compile(r'urllib\..*unquote_plus\('),
-        'message': 'Please use python_utils.url_unquote_plus().',
-=======
-        'regexp': re.compile(r'urllib\..*urlencode\('),
-        'message': 'Please use python_utils.url_encode().',
->>>>>>> 10171861
-        'excluded_files': ('core/python_utils.py', 'core/python_utils_test.py'),
         'excluded_dirs': ()
     },
     {
