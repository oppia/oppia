--- conflicted
+++ resolved
@@ -1656,268 +1656,6 @@
                     'no-capital-letter-at-beginning', line=line_num + 1)
 
 
-<<<<<<< HEAD
-=======
-class DocstringChecker(checkers.BaseChecker):
-    """Checks if docstring follow correct style."""
-
-    __implements__ = interfaces.IRawChecker
-    name = 'invalid-docstring-format'
-    priority = -1
-    msgs = {
-        'C0019': (
-            'Period is not used at the end of the docstring.',
-            'no-period-used',
-            'Please use a period at the end of the docstring,'
-        ),
-        'C0020': (
-            'Multiline docstring should end with a new line.',
-            'no-newline-used-at-end',
-            'Please end multiline docstring with a new line.'
-        ),
-        'C0021': (
-            'Single line docstring should not span two lines.',
-            'single-line-docstring-span-two-lines',
-            'Please do not use two lines for a single line docstring. '
-            'If line length exceeds 80 characters, '
-            'convert the single line docstring to a multiline docstring.'
-        ),
-        'C0022': (
-            'Empty line before the end of multi-line docstring.',
-            'empty-line-before-end',
-            'Please do not use empty line before '
-            'the end of the multi-line docstring.'
-        ),
-        'C0023': (
-            'Space after """ in docstring.',
-            'space-after-triple-quote',
-            'Please do not use space after """ in docstring.'
-        ),
-        'W0026': (
-            '4 space indentation in docstring.',
-            '4-space-indentation-in-docstring',
-            'Please use 4 space indentation for parameters relative to section'
-            ' headers.'
-        ),
-        'W0027': (
-            '8 space indentation in docstring.',
-            '8-space-indentation-in-docstring',
-            'Please use 8 space indentation in wrap around messages' +
-            ' relative to section headers.'
-        ),
-        'W0028': (
-            'malformed parameter',
-            'malformed-parameter',
-            'The parameter is incorrectly formatted: \nFor returns and yields,'
-            ' headers should have this format: "type (elaboration). \n'
-            'For raises, headers should have the format: "exception: '
-        )
-    }
-
-    # Docstring section headers split up into arguments, returns, yields and
-    # and raises sections signifying that we are currently parsing the
-    # corresponding section of that docstring.
-    DOCSTRING_SECTION_RETURNS = 'returns'
-    DOCSTRING_SECTION_YIELDS = 'yields'
-    DOCSTRING_SECTION_RAISES = 'raises'
-
-    def process_module(self, node):
-        """Process a module to ensure that docstring end in a period and the
-        arguments order in the function definition matches the order in the
-        docstring.
-
-        Further, checks the raises, returns, and yields for correct indentation.
-        For args part of docstring checked in a DocstringParameterChecker.
-
-        Args:
-            node: astroid.scoped_nodes.Function. Node to access module content.
-        """
-
-        in_docstring = False
-        current_docstring_section = None
-
-        # Certain sections do not require indentation checks. These are
-        # delimited by a line ending in a ":" in the last line, hence free form.
-        in_freeform_section = False
-        in_description = False
-        in_class_or_function = False
-        args_indentation_in_spaces = 0
-
-        file_content = read_from_node(node)
-        file_length = len(file_content)
-
-        for line_num in python_utils.RANGE(file_length):
-            line_with_spaces = file_content[line_num]
-            line = line_with_spaces.strip()
-            prev_line = ''
-
-            if line_num > 0:
-                prev_line = file_content[line_num - 1].strip()
-
-            # Check if it is a docstring and not some multi-line string.
-            if (prev_line.startswith(b'class ') or
-                    prev_line.startswith(b'def ')) or (in_class_or_function):
-                in_class_or_function = True
-                if prev_line.endswith(b'):') and line.startswith(b'"""'):
-                    in_docstring = True
-                    in_class_or_function = False
-
-            # Check for space after """ in docstring.
-            if re.search(br'^""".+$', line) and in_docstring and (
-                    line[3] == b' '):
-                in_docstring = False
-                current_docstring_section = None
-                self.add_message(
-                    'space-after-triple-quote', line=line_num + 1)
-
-            # Check if single line docstring span two lines.
-            if line == b'"""' and prev_line.startswith(b'"""') and in_docstring:
-                in_docstring = False
-                current_docstring_section = None
-                self.add_message(
-                    'single-line-docstring-span-two-lines', line=line_num + 1)
-
-            # Check for single line docstring.
-            elif re.search(br'^""".+"""$', line) and in_docstring:
-                # Check for punctuation at line[-4] since last three characters
-                # are double quotes.
-                if (len(line) > 6) and (
-                        line[-4] not in ALLOWED_TERMINATING_PUNCTUATIONS):
-                    self.add_message(
-                        'no-period-used', line=line_num + 1)
-                in_docstring = False
-                current_docstring_section = None
-
-            # Check for multiline docstring.
-            elif line.endswith(b'"""') and in_docstring:
-                # Case 1: line is """. This is correct for multiline docstring.
-                if line == b'"""':
-                    # Check for empty line before the end of docstring.
-                    if prev_line == b'':
-                        self.add_message(
-                            'empty-line-before-end', line=line_num + 1)
-                    # Check for punctuation at the end of docstring.
-                    else:
-                        last_char_is_invalid = prev_line[-1] not in (
-                            ALLOWED_TERMINATING_PUNCTUATIONS)
-                        no_word_is_present_in_excluded_phrases = (not any(
-                            word in prev_line for word in EXCLUDED_PHRASES))
-                        if last_char_is_invalid and (
-                                no_word_is_present_in_excluded_phrases):
-                            self.add_message(
-                                'no-period-used', line=line_num + 1)
-
-                # Case 2: line contains some words before """. """
-                # should shift to next line.
-                elif not any(word in line for word in EXCLUDED_PHRASES):
-                    self.add_message(
-                        'no-newline-used-at-end', line=line_num + 1)
-                in_docstring = False
-                current_docstring_section = None
-
-            # All other lines to be checked for returns, raises, yields.
-            elif in_docstring:
-                current_line_indentation = (
-                    len(line_with_spaces) - len(line_with_spaces.lstrip()))
-
-                # Ignore lines that are empty.
-                if len(line) == 0:
-                    continue
-                # If line starts with Returns: , it is the header of a Returns
-                # subsection.
-                elif line.startswith('Returns:'):
-                    current_docstring_section = (
-                        self.DOCSTRING_SECTION_RETURNS)
-                    in_freeform_section = False
-                    in_description = False
-                    args_indentation_in_spaces = current_line_indentation
-                # If line starts with Raises: , it is the header of a Raises
-                # subsection.
-                elif line.startswith('Raises:'):
-                    current_docstring_section = (
-                        self.DOCSTRING_SECTION_RAISES)
-                    in_freeform_section = False
-                    in_description = False
-                    args_indentation_in_spaces = current_line_indentation
-                # If line starts with Yields: , it is the header of a Yields
-                # subsection.
-                elif line.startswith('Yields:'):
-                    current_docstring_section = (
-                        self.DOCSTRING_SECTION_YIELDS)
-                    in_freeform_section = False
-                    in_description = False
-                    args_indentation_in_spaces = current_line_indentation
-                # Check if we are in a docstring raises section.
-                elif (current_docstring_section and (
-                        current_docstring_section ==
-                        self.DOCSTRING_SECTION_RAISES)):
-                    # In the raises section, if we see this regex expression, we
-                    # can assume it's the start of a new parameter definition.
-                    # We check the indentation of the parameter definition.
-                    if re.search(
-                            br'^[a-zA-Z0-9_\.\*]+: ', line):
-                        if current_line_indentation != (
-                                args_indentation_in_spaces + 4):
-                            self.add_message(
-                                '4-space-indentation-in-docstring',
-                                line=line_num + 1)
-                        in_description = True
-                    # If the line starts off with a regex like this but failed
-                    # the last check, then it is a malformed parameter so we
-                    # notify the user.
-                    elif re.search(br'^[^ ]+: ', line) and not in_description:
-                        self.add_message(
-                            'malformed-parameter',
-                            line=line_num + 1)
-                    # In a description line that is wrapped around (doesn't
-                    # start off with the parameter name), we need to make sure
-                    # the indentation is 8.
-                    elif in_description:
-                        if current_line_indentation != (
-                                args_indentation_in_spaces + 8):
-                            self.add_message(
-                                '8-space-indentation-in-docstring',
-                                line=line_num + 1)
-                # Check if we are in a docstring returns or yields section.
-                # NOTE: Each function should only have one yield or return
-                # object. If a tuple is returned, wrap both in a tuple parameter
-                # section.
-                elif (current_docstring_section and (
-                        current_docstring_section ==
-                        self.DOCSTRING_SECTION_RETURNS) or (
-                            current_docstring_section ==
-                            self.DOCSTRING_SECTION_YIELDS)):
-                    # Check for the start of a new parameter definition in the
-                    # format "type (elaboration)." and check the indentation.
-                    if (re.search(
-                            br'^[a-zA-Z_() -:,\*]+\.',
-                            line) and not in_description):
-                        if current_line_indentation != (
-                                args_indentation_in_spaces + 4):
-                            self.add_message(
-                                '4-space-indentation-in-docstring',
-                                line=line_num + 1)
-                        # If the line ends with a colon, we can assume the rest
-                        # of the section is free form.
-                        if re.search(br':$', line):
-                            in_freeform_section = True
-                        in_description = True
-                    # In a description line of a returns or yields, we keep the
-                    # indentation the same as the definition line.
-                    elif in_description:
-                        if (current_line_indentation != (
-                                args_indentation_in_spaces + 4)
-                                and not in_freeform_section):
-                            self.add_message(
-                                '4-space-indentation-in-docstring',
-                                line=line_num + 1)
-                        # If the description line ends with a colon, we can
-                        # assume the rest of the section is free form.
-                        if re.search(br':$', line):
-                            in_freeform_section = True
-
-
->>>>>>> f4b14026
 class BlankLineBelowFileOverviewChecker(checkers.BaseChecker):
     """Checks if there is a single empty line below the fileoverview docstring.
     Note: The check assumes that all files have a file overview. This
