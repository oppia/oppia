--- conflicted
+++ resolved
@@ -15,7 +15,7 @@
 # limitations under the License.
 
 """Implements additional custom Pylint checkers to be used as part of
-presubmit checks. Next message id would be C0035.
+presubmit checks. Next message id would be C0036.
 """
 
 from __future__ import absolute_import  # pylint: disable=import-only-modules
@@ -2111,59 +2111,16 @@
                     break
 
 
-<<<<<<< HEAD
-class StringConcatenationChecker(checkers.BaseChecker):
-    """Custom pylint checker which prohibits use of string concatenation and
-     promotes string interpolation instead.
-=======
+
+
+
 class DisallowDunderMetaclassChecker(checkers.BaseChecker):
     """Custom pylint checker prohibiting use of "__metaclass__" and
     enforcing use of "python_utils.with_metaclass()" instead.
->>>>>>> a61a60cc
     """
 
     __implements__ = interfaces.IAstroidChecker
 
-<<<<<<< HEAD
-    name = 'no-string-concatenation'
-    priority = -1
-    msgs = {
-        'C0034': (
-            'at string %s, use string interpolation (\'string1%%s\' %% string2)'
-            ' rather than string concatenation (\'string1\' + \'string2\').',
-            'no-string-concatenation',
-            'Enforce use of string interpolation over string concatenation.',
-        ),
-    }
-
-    def is_node_string_constant(self, node):
-        """Helper function for visit_binop. Called to check if any of the
-        operand is a string constant.
-        """
-        if (isinstance(node, astroid.nodes.Const) and
-                ('str' in node.pytype() or
-                 'unicode' in node.pytype())):
-            return True
-        return False
-
-    def visit_binop(self, node):
-        """Called for every '+' operator to prohibit usage of string
-         concatenation. It covers only those cases where at least one of the
-         operands is astroid.nodes.Const.
-
-        Args:
-            node: astroid.node.BinOp. Node to access module content.
-        """
-        if node.op != b'+':
-            return
-        for operand in node.get_children():
-            if self.is_node_string_constant(operand):
-                self.add_message(
-                    'no-string-concatenation',
-                    args=(operand.as_string()),
-                    node=node)
-                break
-=======
     name = 'no-dunder-metaclass'
     priority = -1
     msgs = {
@@ -2185,8 +2142,53 @@
         """
         if '__metaclass__' in node.locals:
             self.add_message('no-dunder-metaclass', node=node)
->>>>>>> a61a60cc
-
+
+
+class StringConcatenationChecker(checkers.BaseChecker):
+    """Custom pylint checker which prohibits use of string concatenation and
+     promotes string interpolation instead.
+    """
+
+    __implements__ = interfaces.IAstroidChecker
+
+    name = 'no-string-concatenation'
+    priority = -1
+    msgs = {
+        'C0034': (
+            'at string %s, use string interpolation (\'string1%%s\' %% string2)'
+            ' rather than string concatenation (\'string1\' + \'string2\').',
+            'no-string-concatenation',
+            'Enforce use of string interpolation over string concatenation.',
+        ),
+    }
+
+    def is_node_string_constant(self, node):
+        """Helper function for visit_binop. Called to check if any of the
+        operand is a string constant.
+        """
+        if (isinstance(node, astroid.nodes.Const) and
+                ('str' in node.pytype() or
+                 'unicode' in node.pytype())):
+            return True
+        return False
+
+    def visit_binop(self, node):
+        """Called for every '+' operator to prohibit usage of string
+         concatenation. It covers only those cases where at least one of the
+         operands is astroid.nodes.Const.
+
+        Args:
+            node: astroid.node.BinOp. Node to access module content.
+        """
+        if node.op != b'+':
+            return
+        for operand in node.get_children():
+            if self.is_node_string_constant(operand):
+                self.add_message(
+                    'no-string-concatenation',
+                    args=(operand.as_string()),
+                    node=node)
+                break
 
 def register(linter):
     """Registers the checker with pylint.
@@ -2210,8 +2212,5 @@
     linter.register_checker(InequalityWithNoneChecker(linter))
     linter.register_checker(NonTestFilesFunctionNameChecker(linter))
     linter.register_checker(DisallowedFunctionsChecker(linter))
-<<<<<<< HEAD
-    linter.register_checker(StringConcatenationChecker(linter))
-=======
     linter.register_checker(DisallowDunderMetaclassChecker(linter))
->>>>>>> a61a60cc
+    linter.register_checker(StringConcatenationChecker(linter))