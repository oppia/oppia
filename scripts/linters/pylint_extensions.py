# coding: utf-8
#
# Copyright 2018 The Oppia Authors. All Rights Reserved.
#
# Licensed under the Apache License, Version 2.0 (the "License");
# you may not use this file except in compliance with the License.
# You may obtain a copy of the License at
#
#      http://www.apache.org/licenses/LICENSE-2.0
#
# Unless required by applicable law or agreed to in writing, software
# distributed under the License is distributed on an "AS-IS" BASIS,
# WITHOUT WARRANTIES OR CONDITIONS OF ANY KIND, either express or implied.
# See the License for the specific language governing permissions and
# limitations under the License.

"""Implements additional custom Pylint checkers to be used as part of
presubmit checks. Next message id would be C0029.
"""

from __future__ import absolute_import  # pylint: disable=import-only-modules
from __future__ import unicode_literals  # pylint: disable=import-only-modules

import linecache
import os
import re
import sys
import tokenize

import python_utils
from .. import docstrings_checker

_PARENT_DIR = os.path.abspath(os.path.join(os.getcwd(), os.pardir))
_PYLINT_PATH = os.path.join(_PARENT_DIR, 'oppia_tools', 'pylint-1.9.4')
sys.path.insert(0, _PYLINT_PATH)

# List of punctuation symbols that can be used at the end of
# comments and docstrings.
ALLOWED_TERMINATING_PUNCTUATIONS = ['.', '?', '}', ']', ')']

# If any of these phrases are found inside a docstring or comment,
# the punctuation and capital letter checks will be skipped for that
# comment or docstring.
EXCLUDED_PHRASES = [
    'utf', 'pylint:', 'http://', 'https://', 'scripts/', 'extract_node']

import astroid  # isort:skip  pylint: disable=wrong-import-order, wrong-import-position
from pylint import checkers  # isort:skip  pylint: disable=wrong-import-order, wrong-import-position
from pylint import interfaces  # isort:skip  pylint: disable=wrong-import-order, wrong-import-position
from pylint.checkers import typecheck  # isort:skip  pylint: disable=wrong-import-order, wrong-import-position
from pylint.checkers import utils as checker_utils  # isort:skip  pylint: disable=wrong-import-order, wrong-import-position
from pylint.extensions import _check_docs_utils # isort:skip  pylint: disable=wrong-import-order, wrong-import-position


def read_from_node(node):
    """Returns the data read from the ast node in unicode form.

    Args:
        node: astroid.scoped_nodes.Function. Node to access module content.

    Returns:
        list(str). The data read from the ast node.
    """
    return list([line.decode('utf-8') for line in node.stream().readlines()])


class ExplicitKeywordArgsChecker(checkers.BaseChecker):
    """Custom pylint checker which checks for explicit keyword arguments
    in any function call.
    """

    __implements__ = interfaces.IAstroidChecker

    name = 'explicit-keyword-args'
    priority = -1
    msgs = {
        'C0001': (
            'Keyword argument %s should be named explicitly in %s call of %s.',
            'non-explicit-keyword-args',
            'All keyword arguments should be explicitly named in function call.'
        ),
        'C0027': (
            'Keyword argument %s used for a non keyword argument in %s '
            'call of %s.',
            'arg-name-for-non-keyword-arg',
            'Position arguments should not be used as keyword arguments '
            'in function call.'
        ),
    }

    def _check_non_explicit_keyword_args(
            self, node, name, callable_name, keyword_args,
            num_positional_args_unused, num_mandatory_parameters):
        """Custom pylint check to ensure that position arguments should not
        be used as keyword arguments.

        Args:
            node: astroid.node.Function. The current function call node.
            name: str. Name of the keyword argument.
            callable_name: str. Name of method type.
            keyword_args: list(str). Name of all keyword arguments in function
                call.
            num_positional_args_unused: int. Number of unused positional
                arguments.
            num_mandatory_parameters: int. Number of mandatory parameters.

        Returns:
            int. Number of unused positional arguments.
        """
        display_name = repr(name)

        if name not in keyword_args and (
                num_positional_args_unused > (
                    num_mandatory_parameters)) and (
                        callable_name != 'constructor'):
            # This try/except block tries to get the function
            # name. Since each node may differ, multiple
            # blocks have been used.
            try:
                func_name = node.func.attrname
            except AttributeError:
                func_name = node.func.name

            self.add_message(
                'non-explicit-keyword-args', node=node,
                args=(
                    display_name,
                    callable_name,
                    func_name))
            num_positional_args_unused -= 1
        return num_positional_args_unused

    def _check_argname_for_nonkeyword_arg(
            self, node, called, callable_name, keyword_args,
            keyword_args_in_funcdef):
        """Custom pylint check to ensure that position arguments should not
        be used as keyword arguments.

        Args:
            node: astroid.node.Function. The current function call node.
            called: astroid.Call. The function call object.
            keyword_args: list(str). Name of all keyword arguments in function
                call.
            callable_name: str. Name of method type.
            keyword_args_in_funcdef: list(str). Name of all keyword arguments in
                function definition.
        """
        for arg in keyword_args:
            # TODO(#10038): Fix the check to cover below case as well.
            # If there is *args and **kwargs in the function definition skip the
            # check because we can use keywords arguments in function call even
            # if **kwargs is present in the function definition. See Example:
            # Function def -> def func(entity_id, *args, **kwargs):
            # Function call -> func(entity_id='1', a=1, b=2, c=3)
            # By parsing calling method we get
            # keyword_arguments = entity_id, a, b, c.
            # From the function definition, we will get keyword_arguments = []
            # Now we do not have a way to identify which one is a keyword
            # argument and which one is not.
            if not called.args.kwarg and callable_name != 'constructor':
                if not arg in keyword_args_in_funcdef:
                    # This try/except block tries to get the function
                    # name.
                    try:
                        func_name = node.func.attrname
                    except AttributeError:
                        func_name = node.func.name

                    self.add_message(
                        'arg-name-for-non-keyword-arg', node=node,
                        args=(repr(arg), callable_name, func_name))

    def visit_call(self, node):
        """Visits each function call in a lint check.

        Args:
            node: Call. The current function call node.
        """
        called = checker_utils.safe_infer(node.func)

        try:
            # For the rationale behind the Pylint pragma below,
            # see https://stackoverflow.com/a/35701863/8115428
            called, implicit_args, callable_name = (
                typecheck._determine_callable(called))  # pylint: disable=protected-access
        except ValueError:
            return

        if called.args.args is None:
            # Built-in functions have no argument information.
            return

        if len(called.argnames()) != len(set(called.argnames())):
            return

        # Build the set of keyword arguments and count the positional arguments.
        call_site = astroid.arguments.CallSite.from_call(node)

        num_positional_args = len(call_site.positional_arguments)
        keyword_args = list(call_site.keyword_arguments.keys())

        already_filled_positionals = getattr(called, 'filled_positionals', 0)
        already_filled_keywords = getattr(called, 'filled_keywords', {})

        keyword_args += list(already_filled_keywords)
        num_positional_args += already_filled_positionals
        num_positional_args += implicit_args

        # Analyze the list of formal parameters.
        num_mandatory_parameters = len(called.args.args) - len(
            called.args.defaults)

        parameters = []
        parameter_name_to_index = {}
        for i, arg in enumerate(called.args.args):
            if isinstance(arg, astroid.Tuple):
                name = None
            else:
                assert isinstance(arg, astroid.AssignName)
                name = arg.name
                parameter_name_to_index[name] = i
            if i >= num_mandatory_parameters:
                defval = called.args.defaults[i - num_mandatory_parameters]
            else:
                defval = None
            parameters.append([(name, defval), False])

        num_positional_args_unused = num_positional_args
        # The list below will store all the keyword arguments present in the
        # function definition.
        keyword_args_in_funcdef = []
        # Check that all parameters with a default value have
        # been called explicitly.
        for [(name, defval), _] in parameters:
            if defval:
                keyword_args_in_funcdef.append(name)
                num_positional_args_unused = (
                    self._check_non_explicit_keyword_args(
                        node, name, callable_name, keyword_args,
                        num_positional_args_unused, num_mandatory_parameters))

        self._check_argname_for_nonkeyword_arg(
            node, called, callable_name, keyword_args, keyword_args_in_funcdef)


class HangingIndentChecker(checkers.BaseChecker):
    """Custom pylint checker which checks for break after parenthesis in case
    of hanging indentation.
    """

    __implements__ = interfaces.ITokenChecker

    name = 'hanging-indent'
    priority = -1
    msgs = {
        'C0002': (
            (
                'There should be a break after parenthesis when content within '
                'parenthesis spans multiple lines.'),
            'no-break-after-hanging-indent',
            (
                'If something within parenthesis extends along multiple lines, '
                'break after opening parenthesis.')
        ),
    }

    def process_tokens(self, tokens):
        """Process tokens to check if there is a line break after the bracket.

        Args:
            tokens: astroid.Tokens. Object to process tokens.
        """
        escape_character_indicator = b'\\'
        string_indicator = b'\''
        excluded = False
        for (token_type, token, (line_num, _), _, line) in tokens:
            # Check if token type is an operator and is either a
            # left parenthesis '(' or a right parenthesis ')'.
            if token_type == tokenize.OP and (
                    token == b'(' or token == b')'):
                line = line.strip()

                # Exclude 'if', 'elif', 'while' statements.
                if line.startswith((b'if ', b'while ', b'elif ')):
                    excluded = True
                # Skip check if there is a comment at the end of line.
                if excluded:
                    split_line = line.split()
                    if '#' in split_line:
                        comment_index = split_line.index('#')
                        if split_line[comment_index - 1].endswith(b'):'):
                            excluded = False
                    elif line.endswith(b'):'):
                        excluded = False
                if excluded:
                    continue

                bracket_count = 0
                line_length = len(line)
                escape_character_found = False
                in_string = False
                for char_num in python_utils.RANGE(line_length):
                    char = line[char_num]
                    if in_string and (
                            char == escape_character_indicator or
                            escape_character_found):
                        escape_character_found = not escape_character_found
                        continue

                    # Check if we found the string indicator and flip the
                    # in_string boolean.
                    if char == string_indicator:
                        in_string = not in_string

                    # Ignore anything inside a string.
                    if in_string:
                        continue

                    if char == b'(':
                        if bracket_count == 0:
                            position = char_num
                        bracket_count += 1
                    elif char == b')' and bracket_count > 0:
                        bracket_count -= 1

                if bracket_count > 0 and position + 1 < line_length:
                    # Allow the use of '[', ']', '{', '}' after the parenthesis.
                    separators = set('[{( ')
                    if line[line_length - 1] in separators:
                        continue
                    content = line[position + 1:]
                    # Skip check if there is nothing after the bracket.
                    split_content = content.split()
                    # Skip check if there is a comment at the end of line.
                    if '#' in split_content:
                        comment_index = split_content.index('#')
                        if comment_index == 0:
                            continue
                        else:
                            if split_content[comment_index - 1].endswith(b'('):
                                continue
                    self.add_message(
                        'no-break-after-hanging-indent', line=line_num)


# The following class was derived from
# https://github.com/PyCQA/pylint/blob/377cc42f9e3116ff97cddd4567d53e9a3e24ebf9/pylint/extensions/docparams.py#L26
class DocstringParameterChecker(checkers.BaseChecker):
    """Checker for Sphinx, Google, or Numpy style docstrings

    * Check that all function, method and constructor parameters are mentioned
      in the params and types part of the docstring.  Constructor parameters
      can be documented in either the class docstring or ``__init__`` docstring,
      but not both.
    * Check that there are no naming inconsistencies between the signature and
      the documentation, i.e. also report documented parameters that are missing
      in the signature. This is important to find cases where parameters are
      renamed only in the code, not in the documentation.
    * Check that all explicitly raised exceptions in a function are documented
      in the function docstring. Caught exceptions are ignored.

    Args:
        linter: Pylinter. The linter object.
    """

    __implements__ = interfaces.IAstroidChecker

    name = 'parameter_documentation'
    msgs = {
        'W9005': (
            '"%s" has constructor parameters '
            'documented in class and __init__',
            'multiple-constructor-doc',
            'Please remove parameter declarations '
            'in the class or constructor.'),
        'W9006': (
            '"%s" not documented as being raised',
            'missing-raises-doc',
            'Please document exceptions for '
            'all raised exception types.'),
        'W9008': (
            'Redundant returns documentation',
            'redundant-returns-doc',
            'Please remove the return/rtype '
            'documentation from this method.'),
        'W9010': (
            'Redundant yields documentation',
            'redundant-yields-doc',
            'Please remove the yields documentation from this method.'),
        'W9011': (
            'Missing return documentation',
            'missing-return-doc',
            'Please add documentation about what this method returns.',
            {'old_names': [('W9007', 'missing-returns-doc')]}),
        'W9012': (
            'Missing return type documentation',
            'missing-return-type-doc',
            'Please document the type returned by this method.',
            # We can't use the same old_name for two different warnings
            # {'old_names': [('W9007', 'missing-returns-doc')]}.
        ),
        'W9013': (
            'Missing yield documentation',
            'missing-yield-doc',
            'Please add documentation about what this generator yields.',
            {'old_names': [('W9009', 'missing-yields-doc')]}),
        'W9014': (
            'Missing yield type documentation',
            'missing-yield-type-doc',
            'Please document the type yielded by this method.',
            # We can't use the same old_name for two different warnings
            # {'old_names': [('W9009', 'missing-yields-doc')]}.
        ),
        'W9015': (
            '"%s" missing in parameter documentation',
            'missing-param-doc',
            'Please add parameter declarations for all parameters.',
            {'old_names': [('W9003', 'missing-param-doc')]}),
        'W9016': (
            '"%s" missing in parameter type documentation',
            'missing-type-doc',
            'Please add parameter type declarations for all parameters.',
            {'old_names': [('W9004', 'missing-type-doc')]}),
        'W9017': (
            '"%s" differing in parameter documentation',
            'differing-param-doc',
            'Please check parameter names in declarations.',
        ),
        'W9018': (
            '"%s" differing in parameter type documentation',
            'differing-type-doc',
            'Please check parameter names in type declarations.',
        ),
        'W9019': (
            'Line starting with "%s" requires 4 space indentation relative to'
            ' args line indentation',
            '4-space-indentation-for-arg-parameters-doc',
            'Please use 4 space indentation in parameter definitions relative'
            ' to the args line indentation.'
        ),
        'W9020': (
            'Line starting with "%s" requires 8 space indentation relative to'
            ' args line indentation',
            '8-space-indentation-for-arg-in-descriptions-doc',
            'Please indent wrap-around descriptions by 8 relative to the args'
            ' line indentation.'
        ),
        'W9021': (
            'Args: indentation is incorrect, must be at the outermost'
            ' indentation level.',
            'incorrect-indentation-for-arg-header-doc',
            'Please indent args line to the outermost indentation level.'
        ),
        'W9022': (
            '4 space indentation in docstring.',
            '4-space-indentation-in-docstring',
            'Please use 4 space indentation for parameters relative to section'
            ' headers.'
        ),
        'W9023': (
            '8 space indentation in docstring.',
            '8-space-indentation-in-docstring',
            'Please use 8 space indentation in wrap around messages'
            ' relative to section headers.'
        ),
        'W9024': (
<<<<<<< HEAD
            'malformed parameter',
            'malformed-parameter',
            'The parameter is incorrectly formatted: \nFor returns and yields,'
            ' headers should have this format: "type (elaboration). \n'
            'For raises, headers should have the format: "exception: '
=======
            'Raises section should be the following form: Exception_name. '
            'Description.',
            'malformed-raises-section',
            'The parameter is incorrectly formatted.'
>>>>>>> f3e9b0f2
        ),
        'W9025': (
            'Period is not used at the end of the docstring.',
            'no-period-used',
            'Please use a period at the end of the docstring,'
        ),
        'W9026': (
            'Multiline docstring should end with a new line.',
            'no-newline-used-at-end',
            'Please end multiline docstring with a new line.'
        ),
        'W9027': (
            'Single line docstring should not span two lines.',
            'single-line-docstring-span-two-lines',
            'Please do not use two lines for a single line docstring. '
            'If line length exceeds 80 characters, '
            'convert the single line docstring to a multiline docstring.'
        ),
        'W9028': (
            'Empty line before the end of multi-line docstring.',
            'empty-line-before-end',
            'Please do not use empty line before '
            'the end of the multi-line docstring.'
        ),
        'W9029': (
            'Space after """ in docstring.',
            'space-after-triple-quote',
            'Please do not use space after """ in docstring.'
        ),
        'W9030': (
            'Missing single newline below class docstring.',
            'newline-below-class-docstring',
            'Please add a single newline below class docstring.'
        ),
        'W9031': (
            'Files must have a single newline above args in doc string.',
            'single-space-above-args',
            'Please enter a single newline above args in doc string.'
        ),
        'W9032': (
            'Files must have a single newline above returns in doc string.',
            'single-space-above-returns',
            'Please enter a single newline above returns in doc string.'
        ),
        'W9033': (
            'Files must have a single newline above raises in doc string.',
            'single-space-above-raises',
            'Please enter a single newline above raises in doc string.'
        ),
        'W9034': (
            'Files must have a single newline above yield in doc string.',
            'single-space-above-yield',
            'Please enter a single newline above yield in doc string.'
<<<<<<< HEAD
=======
        ),
        'W9035': (
            'Arguments should be in following form: variable_name: typeinfo. '
            'Description.',
            'malformed-args-section',
            'The parameter is incorrectly formatted.'
        ),
        'W9036': (
            'Returns should be in the following form: typeinfo. Description.',
            'malformed-returns-section',
            'The parameter is incorrectly formatted.'
        ),
        'W9037': (
            'Yields should be in the following form: typeinfo. Description.',
            'malformed-yields-section',
            'The parameter is incorrectly formatted.'
        ),
        'W9038': (
            'Arguments starting with *args should be formatted in the following'
            ' form: *args: list(*). Description.',
            'malformed-args-argument',
            'The parameter is incorrectly formatted.'
>>>>>>> f3e9b0f2
        )
    }

    options = (
        (
            'accept-no-param-doc',
            {'default': True, 'type': 'yn', 'metavar': '<y or n>',
             'help': 'Whether to accept totally missing parameter '
                     'documentation in the docstring of a '
                     'function that has parameters.'
            }),
        (
            'accept-no-raise-doc',
            {'default': True, 'type': 'yn', 'metavar': '<y or n>',
             'help': 'Whether to accept totally missing raises '
                     'documentation in the docstring of a function that '
                     'raises an exception.'
            }),
        (
            'accept-no-return-doc',
            {'default': True, 'type': 'yn', 'metavar': '<y or n>',
             'help': 'Whether to accept totally missing return '
                     'documentation in the docstring of a function that '
                     'returns a statement.'
            }),
        (
            'accept-no-yields-doc',
            {'default': True, 'type': 'yn', 'metavar': '<y or n>',
             'help': 'Whether to accept totally missing yields '
                     'documentation in the docstring of a generator.'
            }),
        )

    priority = -2

    constructor_names = {'__init__', '__new__'}
    not_needed_param_in_docstring = {'self', 'cls'}
    docstring_sections = {'Raises:', 'Returns:', 'Yields:'}

    # Docstring section headers split up into arguments, returns, yields and
    # and raises sections signifying that we are currently parsing the
    # corresponding section of that docstring.
    DOCSTRING_SECTION_RETURNS = 'returns'
    DOCSTRING_SECTION_YIELDS = 'yields'
    DOCSTRING_SECTION_RAISES = 'raises'

    def visit_classdef(self, node):
        """Visit each class definition in a module and check if there is a
        single new line below each class docstring.

        Args:
            node: astroid.nodes.ClassDef. Node for a class definition
                in the AST.
        """
        # Check if the given node has docstring.
        if node.doc is None:
            return
        line_number = node.fromlineno
        # Iterate till the start of docstring.
        while True:
            line = linecache.getline(node.root().file, line_number).strip()
            if line.startswith((b'"""', b'\'\'\'', b'\'', b'"')):
                break
            else:
                line_number += 1

        doc_length = len(node.doc.split(b'\n'))
        line_number += doc_length
        first_line_after_doc = linecache.getline(
            node.root().file, line_number).strip()
        second_line_after_doc = linecache.getline(
            node.root().file, line_number + 1).strip()
        if first_line_after_doc != b'':
            self.add_message('newline-below-class-docstring', node=node)
        elif second_line_after_doc == b'':
            self.add_message('newline-below-class-docstring', node=node)

    def visit_functiondef(self, node):
        """Called for function and method definitions (def).

        Args:
            node: astroid.scoped_nodes.Function. Node for a function or
                method definition in the AST.
        """
        node_doc = docstrings_checker.docstringify(node.doc)
        self.check_functiondef_params(node, node_doc)
        self.check_functiondef_returns(node, node_doc)
        self.check_functiondef_yields(node, node_doc)
        self.check_docstring_style(node)
        self.check_docstring_section_indentation(node)
<<<<<<< HEAD
=======
        self.check_typeinfo(node, node_doc)

    def check_typeinfo(self, node, node_doc):
        """Checks whether all parameters in a function definition are
        properly formatted.

        Args:
            node: astroid.node.Function. Node for a function or
                method definition in the AST.
            node_doc: Docstring. Pylint Docstring class instance representing
                a node's docstring.
        """
        # The regexes are taken from the pylint codebase and are modified
        # according to our needs. Link: https://github.com/PyCQA/pylint/blob/
        # e89c361668aeead9fd192d5289c186611ef779ca/pylint/extensions/
        # _check_docs_utils.py#L428.
        re_param_line = re.compile(
            r"""
            \s*  \*{{0,2}}(\w+)          # identifier potentially with asterisks
            \s*  ( [:]
                \s*
                ({type}|\S*|[\s\S]*)
                (?:,\s+optional)?
                [.]+\s )+ \s*
            \s*  [A-Z0-9](.*)[.\]}}\)]+$     # beginning of optional description
        """.format(
            type=_check_docs_utils.GoogleDocstring.re_multiple_type,
        ), flags=re.X | re.S | re.M)

        re_returns_line = re.compile(
            r"""
            \s* (({type}|\S*|[\s\S]*).[.]+\s)+        # identifier
            \s* [A-Z0-9](.*)[.\]}}\)]+$               # beginning of description
        """.format(
            type=_check_docs_utils.GoogleDocstring.re_multiple_type,
        ), flags=re.X | re.S | re.M)

        re_yields_line = re_returns_line

        re_raise_line = re.compile(
            r"""
            \s* ({type}[.])+                    # identifier
            \s* [A-Z0-9](.*)[.\]}}\)]+$         # beginning of description
        """.format(
            type=_check_docs_utils.GoogleDocstring.re_multiple_type,
        ), flags=re.X | re.S | re.M)

        # We need to extract the information from the given section for that
        # we need to use _parse_section as this will extract all the arguments
        # from the Args section, as this is a private method hence we need to
        # use the pylint pragma to escape the pylint warning.
        if node_doc.has_params():
            entries = node_doc._parse_section(  # pylint: disable=protected-access
                _check_docs_utils.GoogleDocstring.re_param_section)
            for entry in entries:
                if entry.lstrip().startswith('*args') and not (
                        entry.lstrip().startswith('*args: list(*)')):
                    self.add_message('malformed-args-argument', node=node)
                match = re_param_line.match(entry)
                if not match:
                    self.add_message('malformed-args-section', node=node)

        # We need to extract the information from the given section for that
        # we need to use _parse_section as this will extract all the returns
        # from the Returns section, as this is a private method hence we need to
        # use the pylint pragma to escape the pylint warning.
        if node_doc.has_returns():
            entries = node_doc._parse_section(  # pylint: disable=protected-access
                _check_docs_utils.GoogleDocstring.re_returns_section)
            entries = [''.join(entries)]
            for entry in entries:
                match = re_returns_line.match(entry)
                if not match:
                    self.add_message('malformed-returns-section', node=node)

        # We need to extract the information from the given section for that
        # we need to use _parse_section as this will extract all the yields
        # from the Yields section, as this is a private method hence we need to
        # use the pylint pragma to escape the pylint warning.
        if node_doc.has_yields():
            entries = node_doc._parse_section(  # pylint: disable=protected-access
                _check_docs_utils.GoogleDocstring.re_yields_section)
            entries = [''.join(entries)]
            for entry in entries:
                match = re_yields_line.match(entry)
                if not match:
                    self.add_message('malformed-yields-section', node=node)

        # We need to extract the information from the given section for that
        # we need to use _parse_section as this will extract all the exceptions
        # from the Raises section, as this is a private method hence we need to
        # use the pylint pragma to escape the pylint warning.
        if node_doc.exceptions():
            entries = node_doc._parse_section(  # pylint: disable=protected-access
                _check_docs_utils.GoogleDocstring.re_raise_section)
            for entry in entries:
                match = re_raise_line.match(entry)
                if not match:
                    self.add_message('malformed-raises-section', node=node)
>>>>>>> f3e9b0f2

    def check_functiondef_params(self, node, node_doc):
        """Checks whether all parameters in a function definition are
        documented.

        Args:
            node: astroid.scoped_nodes.Function. Node for a function or
                method definition in the AST.
            node_doc: Docstring. Pylint Docstring class instance representing
                a node's docstring.
        """
        node_allow_no_param = None
        if node.name in self.constructor_names:
            class_node = checker_utils.node_frame_class(node)
            if class_node is not None:
                class_doc = docstrings_checker.docstringify(class_node.doc)
                self.check_single_constructor_params(
                    class_doc, node_doc, class_node)

                # __init__ or class docstrings can have no parameters documented
                # as long as the other documents them.
                node_allow_no_param = (
                    class_doc.has_params() or
                    class_doc.params_documented_elsewhere() or
                    None
                )
                class_allow_no_param = (
                    node_doc.has_params() or
                    node_doc.params_documented_elsewhere() or
                    None
                )

                self.check_arguments_in_docstring(
                    class_doc, node.args, class_node,
                    accept_no_param_doc=class_allow_no_param)

        self.check_arguments_in_docstring(
            node_doc, node.args, node,
            accept_no_param_doc=node_allow_no_param)

    def check_docstring_style(self, node):
        """It fetches a function node and extract the class node from function
        node if it is inside a class body and passes it to
        check_docstring_structure which checks whether the docstring has a
        space at the beginning and a period at the end.

        Args:
            node: astroid.scoped_nodes.Function. Node for a function or
                method definition in the AST.
        """
        if node.name in self.constructor_names:
            class_node = checker_utils.node_frame_class(node)
            if class_node is not None:
                self.check_docstring_structure(class_node)
        self.check_docstring_structure(node)

    def check_newline_above_args(self, node, docstring):
        """Checks to ensure that there is a single space above the
        argument parameters in the docstring.

        Args:
            node: astroid.node.Function. Node for a function or method
                definition in the AST.
            docstring: list(str). Function docstring in splitted by newlines.
        """
        blank_line_counter = 0
        for line in docstring:
            line = line.strip()
            if line == b'':
                blank_line_counter += 1
            if blank_line_counter == 0 or blank_line_counter > 1:
                if line == b'Args:':
                    self.add_message(
                        'single-space-above-args', node=node)
                elif line == b'Returns:':
                    self.add_message(
                        'single-space-above-returns', node=node)
                elif line == b'Raises:':
                    self.add_message(
                        'single-space-above-raises', node=node)
<<<<<<< HEAD
                elif line == b'Yield:':
=======
                elif line == b'Yields:':
>>>>>>> f3e9b0f2
                    self.add_message(
                        'single-space-above-yield', node=node)
            if line != b'':
                blank_line_counter = 0


    def check_docstring_structure(self, node):
        """Checks whether the docstring has the correct structure i.e.
        do not have space at the beginning and have a period at the end of
        docstring.

        Args:
            node: astroid.scoped_nodes.Function. Node for a function or
                method definition in the AST.
        """
        if node.doc:
            docstring = node.doc.splitlines()
            # Check for space after """ in docstring.
            if docstring[0][0] == b' ':
                self.add_message('space-after-triple-quote', node=node)
            # Check if single line docstring span two lines.
            if len(docstring) == 2 and docstring[-1].strip() == b'':
                self.add_message(
                    'single-line-docstring-span-two-lines', node=node)
            # Check for punctuation at end of a single line docstring.
            elif (len(docstring) == 1 and docstring[-1][-1] not in
                  ALLOWED_TERMINATING_PUNCTUATIONS):
                self.add_message('no-period-used', node=node)
            # Check for punctuation at the end of a multiline docstring.
            elif len(docstring) > 1:
                if docstring[-2].strip() == b'':
                    self.add_message('empty-line-before-end', node=node)
                elif docstring[-1].strip() != b'':
                    self.add_message(
                        'no-newline-used-at-end', node=node)
                elif (docstring[-2][-1] not in
                      ALLOWED_TERMINATING_PUNCTUATIONS and not
                      any(word in docstring[-2] for word in EXCLUDED_PHRASES)):
                    self.add_message('no-period-used', node=node)

    def check_docstring_section_indentation(self, node):
        """Checks whether the function argument definitions ("Args": section,
        "Returns": section, "Yield": section, "Raises: section) are indented
        properly. Parameters should be indented by 4 relative to the 'Args:'
        'Return:', 'Raises:', 'Yield:' line and any wrap-around descriptions
        should be indented by 8.

        Args:
            node: astroid.scoped_nodes.Function. Node for a function or
                method definition in the AST.
        """
        arguments_node = node.args
        expected_argument_names = set(
            None if (arg.name in self.not_needed_param_in_docstring)
            else (arg.name + ':') for arg in arguments_node.args)
        currently_in_args_section = False
        # When we are in the args section and a line ends in a colon,
        # we can ignore the indentation styling in the next section of
        # description, hence a freeform section.
        currently_in_freeform_section = False
        args_indentation = 0
        if node.doc:
            current_docstring_section = None
            in_description = False
            args_indentation_in_spaces = 0
            docstring = node.doc.splitlines()
            self.check_newline_above_args(node, docstring)
            for line in docstring:
                stripped_line = line.lstrip()
                current_line_indentation = (
                    len(line) - len(stripped_line))
                parameter = re.search(
                    '^[^:]+:',
                    stripped_line)
                # Check for empty lines and ignore them.
                if len(line.strip()) == 0:
                    continue
                # If line starts with Returns: , it is the header of a Returns
                # subsection.
                if stripped_line.startswith('Returns:'):
                    current_docstring_section = (
                        self.DOCSTRING_SECTION_RETURNS)
                    in_freeform_section = False
                    in_description = False
                    args_indentation_in_spaces = current_line_indentation
                # If line starts with Raises: , it is the header of a Raises
                # subsection.
                elif stripped_line.startswith('Raises:'):
                    current_docstring_section = (
                        self.DOCSTRING_SECTION_RAISES)
                    in_freeform_section = False
                    in_description = False
                    args_indentation_in_spaces = current_line_indentation
                # If line starts with Yields: , it is the header of a Yields
                # subsection.
                elif stripped_line.startswith('Yields:'):
                    current_docstring_section = (
                        self.DOCSTRING_SECTION_YIELDS)
                    in_freeform_section = False
                    in_description = False
                    args_indentation_in_spaces = current_line_indentation
                # Check if we are in a docstring raises section.
                elif (current_docstring_section and
                      (current_docstring_section ==
                       self.DOCSTRING_SECTION_RAISES)):
                    # In the raises section, if we see this regex expression, we
                    # can assume it's the start of a new parameter definition.
                    # We check the indentation of the parameter definition.
<<<<<<< HEAD
                    if re.search(br'^[a-zA-Z0-9_\.\*]+: ',
=======
                    if re.search(br'^[a-zA-Z0-9_\.\*]+[.] ',
>>>>>>> f3e9b0f2
                                 stripped_line):
                        if current_line_indentation != (
                                args_indentation_in_spaces + 4):
                            self.add_message(
                                '4-space-indentation-in-docstring',
                                node=node)
                        in_description = True
<<<<<<< HEAD
                    # If the line starts off with a regex like this but failed
                    # the last check, then it is a malformed parameter so we
                    # notify the user.
                    elif (re.search(br'^[^ ]+: ', stripped_line) and
                          not in_description):
                        self.add_message(
                            'malformed-parameter',
                            node=node)
=======
>>>>>>> f3e9b0f2
                    # In a description line that is wrapped around (doesn't
                    # start off with the parameter name), we need to make sure
                    # the indentation is 8.
                    elif in_description:
                        if current_line_indentation != (
                                args_indentation_in_spaces + 8):
                            self.add_message(
                                '8-space-indentation-in-docstring',
                                node=node)
                # Check if we are in a docstring returns or yields section.
                # NOTE: Each function should only have one yield or return
                # object. If a tuple is returned, wrap both in a tuple parameter
                # section.
                elif (current_docstring_section and
                      (current_docstring_section ==
                       self.DOCSTRING_SECTION_RETURNS)
                      or (current_docstring_section ==
                          self.DOCSTRING_SECTION_YIELDS)):
                    # Check for the start of a new parameter definition in the
                    # format "type (elaboration)." and check the indentation.
                    if (re.search(br'^[a-zA-Z_() -:,\*]+\.',
                                  stripped_line) and not in_description):
                        if current_line_indentation != (
                                args_indentation_in_spaces + 4):
                            self.add_message(
                                '4-space-indentation-in-docstring',
                                node=node)
                        # If the line ends with a colon, we can assume the rest
                        # of the section is free form.
                        if re.search(br':$', stripped_line):
                            in_freeform_section = True
                        in_description = True
                    # In a description line of a returns or yields, we keep the
                    # indentation the same as the definition line.
                    elif in_description:
                        if (current_line_indentation != (
                                args_indentation_in_spaces + 4)
                                and not in_freeform_section):
                            self.add_message(
                                '4-space-indentation-in-docstring',
                                node=node)
                        # If the description line ends with a colon, we can
                        # assume the rest of the section is free form.
                        if re.search(br':$', stripped_line):
                            in_freeform_section = True
                # Check for the start of an Args: section and check the correct
                # indentation.
                elif stripped_line.startswith('Args:'):
                    args_indentation = current_line_indentation
                    # The current args indentation is incorrect.
                    if current_line_indentation % 4 != 0:
                        self.add_message(
                            'incorrect-indentation-for-arg-header-doc',
                            node=node)
                        # Since other checks are based on relative indentation,
                        # we need to fix this indentation first.
                        break
                    currently_in_args_section = True
                # Check for parameter section header by checking that the
                # parameter is in the function arguments set. We also check for
                # arguments that start with * which means it's autofill and will
                # not appear in the node args list so we handle those too.
                elif (currently_in_args_section and parameter
                      and ((
                          parameter.group(0).strip('*')
                          in expected_argument_names) or
                           re.search(
                               br'\*[^ ]+: ',
                               stripped_line))):
                    words_in_line = stripped_line.split(' ')
                    currently_in_freeform_section = False
                    # Check if the current parameter section indentation is
                    # correct.
                    if current_line_indentation != (
                            args_indentation + 4):
                        # Use the first word in the line to identify the error.
                        beginning_of_line = (
                            words_in_line[0]
                            if words_in_line else None)
                        self.add_message(
                            '4-space-indentation-for-arg-parameters-doc',
                            node=node,
                            args=(beginning_of_line))
                    # If the line ends with a colon, that means
                    # the next subsection of description is free form.
                    if line.endswith(':'):
                        currently_in_freeform_section = True

                # All other lines can be treated as description.
                elif currently_in_args_section:
                    # If it is not a freeform section, we check the indentation.
                    words_in_line = stripped_line.split(' ')
                    if (not currently_in_freeform_section
                            and current_line_indentation != (
                                args_indentation + 8)):
                        # Use the first word in the line to identify the error.
                        beginning_of_line = (
                            words_in_line[0]
                            if words_in_line else None)
                        self.add_message(
                            '8-space-indentation-for-arg-in-descriptions-doc',
                            node=node,
                            args=(beginning_of_line))
                    # If the line ends with a colon, that
                    # means the next subsection of description is free form.
                    if line.endswith(':'):
                        currently_in_freeform_section = True

    def check_functiondef_returns(self, node, node_doc):
        """Checks whether a function documented with a return value actually has
        a return statement in its definition.

        Args:
            node: astroid.scoped_nodes.Function. Node for a function or
                method definition in the AST.
            node_doc: Docstring. Pylint Docstring class instance representing
                a node's docstring.
        """
        if not node_doc.supports_yields and node.is_generator():
            return

        return_nodes = node.nodes_of_class(astroid.Return)
        if ((
                node_doc.has_returns() or node_doc.has_rtype()) and
                not any(
                    docstrings_checker.returns_something(
                        ret_node) for ret_node in return_nodes)):
            self.add_message(
                'redundant-returns-doc',
                node=node)

    def check_functiondef_yields(self, node, node_doc):
        """Checks whether a function documented with a yield value actually has
        a yield statement in its definition.

        Args:
            node: astroid.scoped_nodes.Function. Node for a function or
                method definition in the AST.
            node_doc: Docstring. Pylint Docstring class instance representing
                a node's docstring.
        """
        if not node_doc.supports_yields:
            return

        if ((node_doc.has_yields() or node_doc.has_yields_type()) and
                not node.is_generator()):
            self.add_message(
                'redundant-yields-doc',
                node=node)

    def visit_raise(self, node):
        """Visits a function node that raises an exception and verifies that all
        exceptions raised in the function definition are documented.

        Args:
            node: astroid.scoped_nodes.Function. Node for a function or
                method definition in the AST.
        """
        func_node = node.frame()
        if not isinstance(func_node, astroid.FunctionDef):
            return

        expected_excs = docstrings_checker.possible_exc_types(node)
        if not expected_excs:
            return

        if not func_node.doc:
            # If this is a property setter,
            # the property should have the docstring instead.
            setters_property = docstrings_checker.get_setters_property(
                func_node)
            if setters_property:
                func_node = setters_property

        doc = docstrings_checker.docstringify(func_node.doc)
        if not doc.is_valid():
            if doc.doc:
                self._handle_no_raise_doc(expected_excs, func_node)
            return

        found_excs = doc.exceptions()
        missing_excs = expected_excs - found_excs
        self._add_raise_message(missing_excs, func_node)

    def visit_return(self, node):
        """Visits a function node that contains a return statement and verifies
        that the return value and the return type are documented.

        Args:
            node: astroid.scoped_nodes.Function. Node for a function or
                method definition in the AST.
        """
        if not docstrings_checker.returns_something(node):
            return

        func_node = node.frame()

        doc = docstrings_checker.docstringify(func_node.doc)
        if not doc.is_valid() and self.config.accept_no_return_doc:
            return

        is_property = checker_utils.decorated_with_property(func_node)

        if not (doc.has_returns() or
                (doc.has_property_returns() and is_property)):
            self.add_message(
                'missing-return-doc',
                node=func_node
            )

        if not (doc.has_rtype() or
                (doc.has_property_type() and is_property)):
            self.add_message(
                'missing-return-type-doc',
                node=func_node
            )

    def visit_yield(self, node):
        """Visits a function node that contains a yield statement and verifies
        that the yield value and the yield type are documented.

        Args:
            node: astroid.scoped_nodes.Function. Node for a function or
                method definition in the AST.
        """
        func_node = node.frame()

        doc = docstrings_checker.docstringify(func_node.doc)
        if not doc.is_valid() and self.config.accept_no_yields_doc:
            return

        doc_has_yields = doc.has_yields()
        doc_has_yields_type = doc.has_yields_type()

        if not doc_has_yields:
            self.add_message(
                'missing-yield-doc',
                node=func_node
            )

        if not doc_has_yields_type:
            self.add_message(
                'missing-yield-type-doc',
                node=func_node
            )

    def visit_yieldfrom(self, node):
        """Visits a function node that contains a yield from statement and
        verifies that the yield from value and the yield from type are
        documented.

        Args:
            node: astroid.scoped_nodes.Function. Node to access module content.
        """
        self.visit_yield(node)

    def check_arguments_in_docstring(
            self, doc, arguments_node, warning_node, accept_no_param_doc=None):
        """Check that all parameters in a function, method or class constructor
        on the one hand and the parameters mentioned in the parameter
        documentation (e.g. the Sphinx tags 'param' and 'type') on the other
        hand are consistent with each other.

        * Undocumented parameters except 'self' are noticed.
        * Undocumented parameter types except for 'self' and the ``*<args>``
          and ``**<kwargs>`` parameters are noticed.
        * Parameters mentioned in the parameter documentation that don't or no
          longer exist in the function parameter list are noticed.
        * If the text "For the parameters, see" or "For the other parameters,
          see" (ignoring additional whitespace) is mentioned in the docstring,
          missing parameter documentation is tolerated.
        * If there's no Sphinx style, Google style or NumPy style parameter
          documentation at all, i.e. ``:param`` is never mentioned etc., the
          checker assumes that the parameters are documented in another format
          and the absence is tolerated.

        Args:
            doc: str. Docstring for the function, method or class.
            arguments_node: astroid.scoped_nodes.Arguments. Arguments node
                for the function, method or class constructor.
            warning_node: astroid.scoped_nodes.Node. The node to assign
                the warnings to.
            accept_no_param_doc: bool|None. Whether or not to allow
                no parameters to be documented. If None then
                this value is read from the configuration.
        """
        # Tolerate missing param or type declarations if there is a link to
        # another method carrying the same name.
        if not doc.doc:
            return

        if accept_no_param_doc is None:
            accept_no_param_doc = self.config.accept_no_param_doc
        tolerate_missing_params = doc.params_documented_elsewhere()

        # Collect the function arguments.
        expected_argument_names = set(
            arg.name for arg in arguments_node.args)
        expected_argument_names.update(
            arg.name for arg in arguments_node.kwonlyargs)
        not_needed_type_in_docstring = (
            self.not_needed_param_in_docstring.copy())

        if arguments_node.vararg is not None:
            expected_argument_names.add(arguments_node.vararg)
            not_needed_type_in_docstring.add(arguments_node.vararg)
        if arguments_node.kwarg is not None:
            expected_argument_names.add(arguments_node.kwarg)
            not_needed_type_in_docstring.add(arguments_node.kwarg)
        params_with_doc, params_with_type = doc.match_param_docs()

        # Tolerate no parameter documentation at all.
        if (not params_with_doc and not params_with_type
                and accept_no_param_doc):
            tolerate_missing_params = True

        def _compare_missing_args(
                found_argument_names, message_id, not_needed_names):
            """Compare the found argument names with the expected ones and
            generate a message if there are arguments missing.

            Args:
                found_argument_names: set. Argument names found in the
                    docstring.
                message_id: str. Pylint message id.
                not_needed_names: set(str). Names that may be omitted.
            """
            if not tolerate_missing_params:
                missing_argument_names = (
                    (expected_argument_names - found_argument_names)
                    - not_needed_names)
                if missing_argument_names:
                    self.add_message(
                        message_id,
                        args=(', '.join(
                            sorted(missing_argument_names)),),
                        node=warning_node)

        def _compare_different_args(
                found_argument_names, message_id, not_needed_names):
            """Compare the found argument names with the expected ones and
            generate a message if there are extra arguments found.

            Args:
                found_argument_names: set. Argument names found in the
                    docstring.
                message_id: str. Pylint message id.
                not_needed_names: set(str). Names that may be omitted.
            """
            differing_argument_names = (
                (expected_argument_names ^ found_argument_names)
                - not_needed_names - expected_argument_names)

            if differing_argument_names:
                self.add_message(
                    message_id,
                    args=(', '.join(
                        sorted(differing_argument_names)),),
                    node=warning_node)

        _compare_missing_args(
            params_with_doc, 'missing-param-doc',
            self.not_needed_param_in_docstring)
        _compare_missing_args(
            params_with_type, 'missing-type-doc', not_needed_type_in_docstring)

        _compare_different_args(
            params_with_doc, 'differing-param-doc',
            self.not_needed_param_in_docstring)
        _compare_different_args(
            params_with_type, 'differing-type-doc',
            not_needed_type_in_docstring)

    def check_single_constructor_params(self, class_doc, init_doc, class_node):
        """Checks whether a class and corresponding  init() method are
        documented. If both of them are documented, it adds an error message.

        Args:
            class_doc: Docstring. Pylint docstring class instance representing
                a class's docstring.
            init_doc:  Docstring. Pylint docstring class instance representing
                a method's docstring, the method here is the constructor method
                for the above class.
            class_node: astroid.scoped_nodes.Function. Node for class definition
                in AST.
        """
        if class_doc.has_params() and init_doc.has_params():
            self.add_message(
                'multiple-constructor-doc',
                args=(class_node.name,),
                node=class_node)

    def _handle_no_raise_doc(self, excs, node):
        """Checks whether the raised exception in a function has been
        documented, add a message otherwise.

        Args:
            excs: list(str). A list of exception types.
            node: astroid.scoped_nodes.Function. Node to access module content.
        """
        if self.config.accept_no_raise_doc:
            return

        self._add_raise_message(excs, node)

    def _add_raise_message(self, missing_excs, node):
        """Adds a message on :param:`node` for the missing exception type.

        Args:
            missing_excs: list(Exception). A list of missing exception types.
            node: astroid.node_classes.NodeNG. The node show the message on.
        """
        if not missing_excs:
            return

        self.add_message(
            'missing-raises-doc',
            args=(', '.join(sorted(missing_excs)),),
            node=node)


class ImportOnlyModulesChecker(checkers.BaseChecker):
    """Checker for import-from statements. It checks that
    modules are only imported.
    """

    __implements__ = interfaces.IAstroidChecker

    name = 'import-only-modules'
    priority = -1
    msgs = {
        'C0003': (
            'Import \"%s\" from \"%s\" is not a module.',
            'import-only-modules',
            'Modules should only be imported.',
        ),
    }

    @checker_utils.check_messages('import-only-modules')
    def visit_importfrom(self, node):
        """Visits all import-from statements in a python file and checks that
        modules are imported. It then adds a message accordingly.

        Args:
            node: astroid.node_classes.ImportFrom. Node for a import-from
                statement in the AST.
        """

        try:
            imported_module = node.do_import_module(node.modname)
        except astroid.AstroidBuildingException:
            return

        if node.level is None:
            modname = node.modname
        else:
            modname = '.' * node.level + node.modname

        for (name, _) in node.names:
            if name == 'constants':
                continue
            try:
                imported_module.import_module(name, True)
            except astroid.AstroidImportError:
                self.add_message(
                    'import-only-modules',
                    node=node,
                    args=(name, modname),
                )


class BackslashContinuationChecker(checkers.BaseChecker):
    """Custom pylint checker which checks that backslash is not used
    for continuation.
    """

    __implements__ = interfaces.IRawChecker

    name = 'backslash-continuation'
    priority = -1
    msgs = {
        'C0004': (
            (
                'Backslash should not be used to break continuation lines. '
                'Use braces to break long lines.'),
            'backslash-continuation',
            'Use braces to break long lines instead of backslash.'
        ),
    }

    def process_module(self, node):
        """Process a module.

        Args:
            node: astroid.scoped_nodes.Function. Node to access module content.
        """
        file_content = read_from_node(node)
        for (line_num, line) in enumerate(file_content):
            if line.rstrip(b'\r\n').endswith(b'\\'):
                self.add_message(
                    'backslash-continuation', line=line_num + 1)


class FunctionArgsOrderChecker(checkers.BaseChecker):
    """Custom pylint checker which checks the order of arguments in function
    definition.
    """

    __implements__ = interfaces.IAstroidChecker
    name = 'function-args-order'
    priority = -1
    msgs = {
        'C0005': (
            'Wrong order of arguments in function definition '
            '\'self\' should come first.',
            'function-args-order-self',
            '\'self\' should come first',),
        'C0006': (
            'Wrong order of arguments in function definition '
            '\'cls\' should come first.',
            'function-args-order-cls',
            '\'cls\' should come first'),
    }

    def visit_functiondef(self, node):
        """Visits every function definition in the python file and check the
        function arguments order. It then adds a message accordingly.

        Args:
            node: astroid.scoped_nodes.Function. Node for a function or method
                definition in the AST.
        """

        args_list = [args.name for args in node.args.args]
        if 'self' in args_list and args_list[0] != 'self':
            self.add_message('function-args-order-self', node=node)
        elif 'cls' in args_list and args_list[0] != 'cls':
            self.add_message('function-args-order-cls', node=node)


class RestrictedImportChecker(checkers.BaseChecker):
    """Custom pylint checker which checks layers importing modules
    from their respective restricted layers.
    """

    __implements__ = interfaces.IAstroidChecker
    name = 'invalid-import'
    priority = -1
    msgs = {
        'C0009': (
            'Importing %s layer in %s layer is prohibited.',
            'invalid-import',
            'Storage layer and domain layer must not import'
            'domain layer and controller layer respectively.'),
    }

    def visit_import(self, node):
        """Visits every import statement in the file.

        Args:
            node: astroid.node_classes.Import. Node for a import statement
                in the AST.
        """

        modnode = node.root()
        names = [name for name, _ in node.names]
        # Checks import of domain layer in storage layer.
        if 'oppia.core.storage' in modnode.name and not '_test' in modnode.name:
            if any('core.domain' in name for name in names):
                self.add_message(
                    'invalid-import',
                    node=node,
                    args=('domain', 'storage'),
                )
        # Checks import of controller layer in domain layer.
        if 'oppia.core.domain' in modnode.name and not '_test' in modnode.name:
            if any('core.controllers' in name for name in names):
                self.add_message(
                    'invalid-import',
                    node=node,
                    args=('controller', 'domain'),
                )

    def visit_importfrom(self, node):
        """Visits all import-from statements in a python file and checks that
        modules are imported. It then adds a message accordingly.

        Args:
            node: astroid.node_classes.ImportFrom. Node for a import-from
                statement in the AST.
        """

        modnode = node.root()
        if 'oppia.core.storage' in modnode.name and not '_test' in modnode.name:
            if 'core.domain' in node.modname:
                self.add_message(
                    'invalid-import',
                    node=node,
                    args=('domain', 'storage'),
                )
        if 'oppia.core.domain' in modnode.name and not '_test' in modnode.name:
            if 'core.controllers' in node.modname:
                self.add_message(
                    'invalid-import',
                    node=node,
                    args=('controller', 'domain'),
                )


class SingleCharAndNewlineAtEOFChecker(checkers.BaseChecker):
    """Checker for single character files and newline at EOF."""

    __implements__ = interfaces.IRawChecker
    name = 'newline-at-eof'
    priority = -1
    msgs = {
        'C0007': (
            'Files should end in a single newline character.',
            'newline-at-eof',
            'Please enter a single newline at the end of the file.'),
        'C0008': (
            'Only one character in file',
            'only-one-character',
            'Files with only one character are not allowed.'),
    }

    def process_module(self, node):
        """Process a module.

        Args:
            node: astroid.scoped_nodes.Function. Node to access module content.
        """

        file_content = read_from_node(node)
        file_length = len(file_content)

        if file_length == 1 and len(file_content[0]) == 1:
            self.add_message('only-one-character', line=file_length)
        if file_length >= 2 and not re.search(r'[^\n]\n', file_content[-1]):
            self.add_message('newline-at-eof', line=file_length)


class SingleSpaceAfterYieldChecker(checkers.BaseChecker):
    """Checks if only one space is used after a yield statement
    when applicable ('yield' is acceptable).
    """

    __implements__ = interfaces.IAstroidChecker

    name = 'single-space-after-yield'
    priority = -1
    msgs = {
        'C0010': (
            'Not using \'yield\' or a single space after yield statement.',
            'single-space-after-yield',
            'Ensure a single space is used after yield statement.',
        ),
    }

    def visit_yield(self, node):
        """Visit every yield statement to ensure that yield keywords are
        followed by exactly one space, so matching 'yield *' where * is not a
        whitespace character. Note that 'yield' is also acceptable in
        cases where the user wants to yield nothing.

        Args:
            node: astroid.nodes.Yield. Nodes to access yield statements.
                content.
        """
        line_number = node.fromlineno
        line = linecache.getline(node.root().file, line_number).lstrip()
        if (line.startswith(b'yield') and
                not re.search(br'^(yield)( \S|$|\w)', line)):
            self.add_message('single-space-after-yield', node=node)


class ExcessiveEmptyLinesChecker(checkers.BaseChecker):
    """Checks if there are excessive newlines between method definitions."""

    __implements__ = interfaces.IRawChecker

    name = 'excessive-new-lines'
    priority = -1
    msgs = {
        'C0011': (
            'Excessive new lines between function definations.',
            'excessive-new-lines',
            'Remove extra newlines.'
        )
    }

    def process_module(self, node):
        """Process a module to ensure that method definitions are not seperated
        by more than two blank lines.

        Args:
            node: astroid.scoped_nodes.Function. Node to access module content.
        """
        in_multi_line_comment = False
        multi_line_indicator = b'"""'
        file_content = read_from_node(node)
        file_length = len(file_content)
        blank_line_counter = 0

        for line_num in python_utils.RANGE(file_length):
            line = file_content[line_num].strip()

            # Single multi-line comment, ignore it.
            if line.count(multi_line_indicator) == 2:
                continue

            # Flip multi-line boolean depending on whether or not we see
            # the multi-line indicator. Possible for multiline comment to
            # be somewhere other than the start of a line (e.g. func arg),
            # so we can't look at start of or end of a line, which is why
            # the case where two indicators in a single line is handled
            # separately (i.e. one line comment with multi-line strings).
            if multi_line_indicator in line:
                in_multi_line_comment = not in_multi_line_comment

            # Ignore anything inside a multi-line comment.
            if in_multi_line_comment:
                continue

            if file_content[line_num] == b'\n':
                blank_line_counter += 1
            else:
                blank_line_counter = 0

            if line_num + 1 < file_length and blank_line_counter > 2:
                line = file_content[line_num + 1].strip()
                if line.startswith(b'def') or line.startswith(b'@'):
                    self.add_message('excessive-new-lines', line=line_num + 1)


class DivisionOperatorChecker(checkers.BaseChecker):
    """Checks if division operator is used."""

    __implements__ = interfaces.IAstroidChecker
    name = 'division-operator-used'
    priority = -1
    msgs = {
        'C0015': (
            'Division Operator is used.',
            'division-operator-used',
            'Please use python_utils.divide() instead of the "/" operator'
        )
    }

    def visit_binop(self, node):
        """Visit assign statements to ensure that the division operator('/')
        is not used and python_utils.divide() is used instead.

        Args:
            node: astroid.node.BinOp. Node to access module content.
        """
        if node.op == b'/':
            self.add_message(
                'division-operator-used', node=node)


class SingleLineCommentChecker(checkers.BaseChecker):
    """Checks if comments follow correct style."""

    __implements__ = interfaces.IRawChecker
    name = 'incorrectly_styled_comment'
    priority = -1
    msgs = {
        'C0016': (
            'Invalid punctuation is used.',
            'invalid-punctuation-used',
            'Please use valid punctuation.'
        ),
        'C0017': (
            'No space is used at beginning of comment.',
            'no-space-at-beginning',
            'Please use single space at the beginning of comment.'
        ),
        'C0018': (
            'No capital letter is used at the beginning of comment.',
            'no-capital-letter-at-beginning',
            'Please use capital letter to begin the content of comment.'
        )
    }

    def process_module(self, node):
        """Process a module to ensure that comments follow correct style.

        Args:
            node: astroid.scoped_nodes.Function. Node to access module content.
        """

        allowed_comment_prefixes = ['int', 'str', 'float', 'bool', 'v']
        in_multi_line_comment = False
        space_at_beginning_of_comment = True
        multi_line_indicator = b'"""'
        file_content = read_from_node(node)
        file_length = len(file_content)

        for line_num in python_utils.RANGE(file_length):
            line = file_content[line_num].strip()

            # Single multi-line comment, ignore it.
            if line.count(multi_line_indicator) == 2:
                continue

            # Flip multi-line boolean depending on whether or not we see
            # the multi-line indicator. Possible for multiline comment to
            # be somewhere other than the start of a line (e.g. func arg),
            # so we can't look at start of or end of a line, which is why
            # the case where two indicators in a single line is handled
            # separately (i.e. one line comment with multi-line strings).
            if multi_line_indicator in line:
                in_multi_line_comment = not in_multi_line_comment

            # Ignore anything inside a multiline comment.
            if in_multi_line_comment:
                continue

            next_line = ''
            previous_line = ''
            if line_num + 1 < file_length:
                next_line = file_content[line_num + 1].strip()
            if line_num > 0:
                previous_line = file_content[line_num - 1].strip()

            # Ignore lines which are not comments.
            if not line.startswith(b'#'):
                continue

            # Check if comment contains any excluded phrase.
            word_is_present_in_excluded_phrases = any(
                word in line for word in EXCLUDED_PHRASES)

            # Comments may include a lowercase character at beginning
            # or may not use a punctuation at end if it contains a
            # excluded phrase e.g. "# coding: utf-8".
            if word_is_present_in_excluded_phrases:
                continue

            if not next_line.startswith(b'#'):
                # Comments must end with the proper punctuation.
                last_char_is_invalid = line[-1] not in (
                    ALLOWED_TERMINATING_PUNCTUATIONS)
                if last_char_is_invalid:
                    self.add_message(
                        'invalid-punctuation-used', line=line_num + 1)

            # Comments must start with a space.
            if re.search(br'^#[^\s].*$', line) and not line.startswith(b'#!'):
                space_at_beginning_of_comment = False
                self.add_message(
                    'no-space-at-beginning', line=line_num + 1)

            # Comments may include a lowercase character at the beginning
            # only if they start with version info or a data type or.
            # a variable name e.g. "# next_line is of string type."
            # or "# v2 version does not have ExplorationStatsModel."
            # or "# int. The file size, in bytes.".
            if len(line) > 1 and space_at_beginning_of_comment:

                # Check if variable name is used.
                underscore_is_present = '_' in line.split()[1]
                if underscore_is_present:
                    continue

                # Check if allowed prefix is used.
                allowed_prefix_is_present = any(
                    line[2:].startswith(word) for word in (
                        allowed_comment_prefixes))
                if allowed_prefix_is_present:
                    continue

            # Comments must start with a capital letter.
            if not previous_line.startswith(b'#') and (
                    re.search(br'^# [a-z][A-Za-z]*.*$', line)):
                self.add_message(
                    'no-capital-letter-at-beginning', line=line_num + 1)


class BlankLineBelowFileOverviewChecker(checkers.BaseChecker):
    """Checks if there is a single empty line below the fileoverview docstring.
    Note: The check assumes that all files have a file overview. This
    assumption is justified because Pylint has an inbuilt check
    (missing-docstring) for missing file overviews.
    """

    __implements__ = interfaces.IRawChecker
    name = 'space_between_imports_and_file-overview'
    priority = -1
    msgs = {
        'C0024': (
            'No empty line used below the fileoverview docstring.',
            'no-empty-line-provided-below-fileoverview',
            'please provide an empty line below the fileoverview.'
        ),
        'C0025': (
            'Single empty line should be provided below the fileoverview.',
            'only-a-single-empty-line-should-be-provided',
            'please provide an empty line below the fileoverview.'
        )
    }

    def process_module(self, node):
        """Process a module to ensure that there is a blank line below
        file overview docstring.

        Args:
            node: astroid.scoped_nodes.Function. Node to access module content.
        """

        multi_line_indicator = b'"""'
        file_content = read_from_node(node)
        file_length = len(file_content)
        triple_quote_counter = 0
        empty_line_counter = 0
        for line_num in python_utils.RANGE(file_length):
            line = file_content[line_num].strip()
            # Single line comment, ignore it.
            if line.startswith(b'#'):
                continue
            triple_quote_counter += line.count(multi_line_indicator)

            if line.endswith(b'"""') and triple_quote_counter == 2:
                closing_line_index_of_fileoverview = line_num
                break

        if triple_quote_counter == 2:
            empty_line_check_index = closing_line_index_of_fileoverview
            if empty_line_check_index < file_length - 1:
                while file_content[empty_line_check_index + 1] == b'\n':
                    empty_line_counter += 1
                    empty_line_check_index += 1

            if empty_line_counter > 1:
                self.add_message(
                    'only-a-single-empty-line-should-be-provided',
                    line=closing_line_index_of_fileoverview + 1)
            elif empty_line_counter == 0:
                self.add_message(
                    'no-empty-line-provided-below-fileoverview',
                    line=closing_line_index_of_fileoverview + 1)


class SingleLinePragmaChecker(checkers.BaseChecker):
    """Custom pylint checker which checks if pylint pragma is used to disable
    a rule for a single line only.
    """

    __implements__ = interfaces.ITokenChecker

    name = 'single-line-pragma'
    priority = -1
    msgs = {
        'C0028': (
            'Pylint pragmas should be used to disable a rule '
            'for a single line only',
            'single-line-pragma',
            'Please use pylint pragmas to disable a rule for a single line only'
        )
    }

    def process_tokens(self, tokens):
        """Custom pylint checker which allows paramas to disable a rule for a
        single line only.

        Args:
            tokens: Token. Object to access all tokens of a module.
        """
        for (token_type, _, (line_num, _), _, line) in tokens:
            if token_type == tokenize.COMMENT:
                line = line.lstrip()
                # Ignore line that is enabling this check.
                # Example:
                # # pylint: disable=import-only-modules, single-line-pragma
                # def func(a, b):
                # # pylint: enable=import-only-modules, single-line-pragma
                # Now if do not ignore the line with 'enable' statement
                # pylint will raise the error of single-line-pragma because
                # from here on all this lint check is enabled. So we need to
                # ignore this line.
                if re.search(br'^(#\s*pylint:)', line):
                    if 'enable' in line and 'single-line-pragma' in line:
                        continue
                    self.add_message(
                        'single-line-pragma', line=line_num)


def register(linter):
    """Registers the checker with pylint.

    Args:
        linter: Pylinter. The Pylinter object.
    """
    linter.register_checker(ExplicitKeywordArgsChecker(linter))
    linter.register_checker(HangingIndentChecker(linter))
    linter.register_checker(DocstringParameterChecker(linter))
    linter.register_checker(ImportOnlyModulesChecker(linter))
    linter.register_checker(BackslashContinuationChecker(linter))
    linter.register_checker(FunctionArgsOrderChecker(linter))
    linter.register_checker(RestrictedImportChecker(linter))
    linter.register_checker(SingleCharAndNewlineAtEOFChecker(linter))
    linter.register_checker(SingleSpaceAfterYieldChecker(linter))
    linter.register_checker(ExcessiveEmptyLinesChecker(linter))
    linter.register_checker(DivisionOperatorChecker(linter))
    linter.register_checker(SingleLineCommentChecker(linter))
    linter.register_checker(BlankLineBelowFileOverviewChecker(linter))
    linter.register_checker(SingleLinePragmaChecker(linter))<|MERGE_RESOLUTION|>--- conflicted
+++ resolved
@@ -464,18 +464,10 @@
             ' relative to section headers.'
         ),
         'W9024': (
-<<<<<<< HEAD
-            'malformed parameter',
-            'malformed-parameter',
-            'The parameter is incorrectly formatted: \nFor returns and yields,'
-            ' headers should have this format: "type (elaboration). \n'
-            'For raises, headers should have the format: "exception: '
-=======
             'Raises section should be the following form: Exception_name. '
             'Description.',
             'malformed-raises-section',
             'The parameter is incorrectly formatted.'
->>>>>>> f3e9b0f2
         ),
         'W9025': (
             'Period is not used at the end of the docstring.',
@@ -529,8 +521,6 @@
             'Files must have a single newline above yield in doc string.',
             'single-space-above-yield',
             'Please enter a single newline above yield in doc string.'
-<<<<<<< HEAD
-=======
         ),
         'W9035': (
             'Arguments should be in following form: variable_name: typeinfo. '
@@ -553,7 +543,6 @@
             ' form: *args: list(*). Description.',
             'malformed-args-argument',
             'The parameter is incorrectly formatted.'
->>>>>>> f3e9b0f2
         )
     }
 
@@ -644,8 +633,6 @@
         self.check_functiondef_yields(node, node_doc)
         self.check_docstring_style(node)
         self.check_docstring_section_indentation(node)
-<<<<<<< HEAD
-=======
         self.check_typeinfo(node, node_doc)
 
     def check_typeinfo(self, node, node_doc):
@@ -745,7 +732,6 @@
                 match = re_raise_line.match(entry)
                 if not match:
                     self.add_message('malformed-raises-section', node=node)
->>>>>>> f3e9b0f2
 
     def check_functiondef_params(self, node, node_doc):
         """Checks whether all parameters in a function definition are
@@ -826,11 +812,7 @@
                 elif line == b'Raises:':
                     self.add_message(
                         'single-space-above-raises', node=node)
-<<<<<<< HEAD
-                elif line == b'Yield:':
-=======
                 elif line == b'Yields:':
->>>>>>> f3e9b0f2
                     self.add_message(
                         'single-space-above-yield', node=node)
             if line != b'':
@@ -939,11 +921,7 @@
                     # In the raises section, if we see this regex expression, we
                     # can assume it's the start of a new parameter definition.
                     # We check the indentation of the parameter definition.
-<<<<<<< HEAD
-                    if re.search(br'^[a-zA-Z0-9_\.\*]+: ',
-=======
                     if re.search(br'^[a-zA-Z0-9_\.\*]+[.] ',
->>>>>>> f3e9b0f2
                                  stripped_line):
                         if current_line_indentation != (
                                 args_indentation_in_spaces + 4):
@@ -951,17 +929,6 @@
                                 '4-space-indentation-in-docstring',
                                 node=node)
                         in_description = True
-<<<<<<< HEAD
-                    # If the line starts off with a regex like this but failed
-                    # the last check, then it is a malformed parameter so we
-                    # notify the user.
-                    elif (re.search(br'^[^ ]+: ', stripped_line) and
-                          not in_description):
-                        self.add_message(
-                            'malformed-parameter',
-                            node=node)
-=======
->>>>>>> f3e9b0f2
                     # In a description line that is wrapped around (doesn't
                     # start off with the parameter name), we need to make sure
                     # the indentation is 8.
