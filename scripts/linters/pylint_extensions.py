# coding: utf-8
#
# Copyright 2018 The Oppia Authors. All Rights Reserved.
#
# Licensed under the Apache License, Version 2.0 (the "License");
# you may not use this file except in compliance with the License.
# You may obtain a copy of the License at
#
#      http://www.apache.org/licenses/LICENSE-2.0
#
# Unless required by applicable law or agreed to in writing, software
# distributed under the License is distributed on an "AS-IS" BASIS,
# WITHOUT WARRANTIES OR CONDITIONS OF ANY KIND, either express or implied.
# See the License for the specific language governing permissions and
# limitations under the License.

"""Implements additional custom Pylint checkers to be used as part of
presubmit checks. Next message id would be C0041.
"""

from __future__ import absolute_import
from __future__ import unicode_literals

import linecache
import os
import re
import sys
import tokenize

from core.controllers import payload_validator
import python_utils
from .. import docstrings_checker

_PARENT_DIR = os.path.abspath(os.path.join(os.getcwd(), os.pardir))
_PYLINT_PATH = os.path.join(_PARENT_DIR, 'oppia_tools', 'pylint-1.9.4')
sys.path.insert(0, _PYLINT_PATH)

# List of punctuation symbols that can be used at the end of
# comments and docstrings.
ALLOWED_TERMINATING_PUNCTUATIONS = ['.', '?', '}', ']', ')']

# If any of these phrases are found inside a docstring or comment,
# the punctuation and capital letter checks will be skipped for that
# comment or docstring.
EXCLUDED_PHRASES = [
    'coding:', 'pylint:', 'http://', 'https://', 'scripts/', 'extract_node'
]

ALLOWED_PRAGMAS_FOR_INLINE_COMMENTS = [
    'pylint:', 'isort:', 'type: ignore', 'pragma:', 'https:']

import astroid  # isort:skip  pylint: disable=wrong-import-order, wrong-import-position
from pylint import checkers  # isort:skip  pylint: disable=wrong-import-order, wrong-import-position
from pylint import interfaces  # isort:skip  pylint: disable=wrong-import-order, wrong-import-position
from pylint.checkers import typecheck  # isort:skip  pylint: disable=wrong-import-order, wrong-import-position
from pylint.checkers import utils as checker_utils  # isort:skip  pylint: disable=wrong-import-order, wrong-import-position
from pylint.extensions import _check_docs_utils # isort:skip  pylint: disable=wrong-import-order, wrong-import-position


def read_from_node(node):
    """Returns the data read from the ast node in unicode form.

    Args:
        node: astroid.scoped_nodes.Function. Node to access module content.

    Returns:
        list(str). The data read from the ast node.
    """
    # Readlines returns bytes, thus we need to decode them to string.
    return [line.decode('utf-8') for line in node.stream().readlines()]


class ExplicitKeywordArgsChecker(checkers.BaseChecker):
    """Custom pylint checker which checks for explicit keyword arguments
    in any function call.
    """

    __implements__ = interfaces.IAstroidChecker

    name = 'explicit-keyword-args'
    priority = -1
    msgs = {
        'C0001': (
            'Keyword argument %s should be named explicitly in %s call of %s.',
            'non-explicit-keyword-args',
            'All keyword arguments should be explicitly named in function call.'
        ),
        'C0027': (
            'Keyword argument %s used for a non keyword argument in %s '
            'call of %s.',
            'arg-name-for-non-keyword-arg',
            'Position arguments should not be used as keyword arguments '
            'in function call.'
        ),
    }

    def _check_non_explicit_keyword_args(
            self, node, name, callable_name, keyword_args,
            num_positional_args_unused, num_mandatory_parameters):
        """Custom pylint check to ensure that position arguments should not
        be used as keyword arguments.

        Args:
            node: astroid.node.Function. The current function call node.
            name: str. Name of the keyword argument.
            callable_name: str. Name of method type.
            keyword_args: list(str). Name of all keyword arguments in function
                call.
            num_positional_args_unused: int. Number of unused positional
                arguments.
            num_mandatory_parameters: int. Number of mandatory parameters.

        Returns:
            int. Number of unused positional arguments.
        """
        display_name = repr(name)

        if name not in keyword_args and (
                num_positional_args_unused > (
                    num_mandatory_parameters)) and (
                        callable_name != 'constructor'):
            # This try/except block tries to get the function
            # name. Since each node may differ, multiple
            # blocks have been used.
            try:
                func_name = node.func.attrname
            except AttributeError:
                func_name = node.func.name

            self.add_message(
                'non-explicit-keyword-args', node=node,
                args=(
                    display_name,
                    callable_name,
                    func_name))
            num_positional_args_unused -= 1
        return num_positional_args_unused

    def _check_argname_for_nonkeyword_arg(
            self, node, called, callable_name, keyword_args,
            keyword_args_in_funcdef):
        """Custom pylint check to ensure that position arguments should not
        be used as keyword arguments.

        Args:
            node: astroid.node.Function. The current function call node.
            called: astroid.Call. The function call object.
            keyword_args: list(str). Name of all keyword arguments in function
                call.
            callable_name: str. Name of method type.
            keyword_args_in_funcdef: list(str). Name of all keyword arguments in
                function definition.
        """
        for arg in keyword_args:
            # TODO(#10038): Fix the check to cover below case as well.
            # If there is *args and **kwargs in the function definition skip the
            # check because we can use keywords arguments in function call even
            # if **kwargs is present in the function definition. See Example:
            # Function def -> def func(entity_id, *args, **kwargs):
            # Function call -> func(entity_id='1', a=1, b=2, c=3)
            # By parsing calling method we get
            # keyword_arguments = entity_id, a, b, c.
            # From the function definition, we will get keyword_arguments = []
            # Now we do not have a way to identify which one is a keyword
            # argument and which one is not.
            if not called.args.kwarg and callable_name != 'constructor':
                if not arg in keyword_args_in_funcdef:
                    # This try/except block tries to get the function
                    # name.
                    try:
                        func_name = node.func.attrname
                    except AttributeError:
                        func_name = node.func.name

                    self.add_message(
                        'arg-name-for-non-keyword-arg', node=node,
                        args=(repr(arg), callable_name, func_name))

    def visit_call(self, node):
        """Visits each function call in a lint check.

        Args:
            node: Call. The current function call node.
        """
        called = checker_utils.safe_infer(node.func)

        try:
            # For the rationale behind the Pylint pragma below,
            # see https://stackoverflow.com/a/35701863/8115428
            called, implicit_args, callable_name = (
                typecheck._determine_callable(called))  # pylint: disable=protected-access
        except ValueError:
            return

        if called.args.args is None:
            # Built-in functions have no argument information.
            return

        if len(called.argnames()) != len(set(called.argnames())):
            return

        # Build the set of keyword arguments and count the positional arguments.
        call_site = astroid.arguments.CallSite.from_call(node)

        num_positional_args = len(call_site.positional_arguments)
        keyword_args = list(call_site.keyword_arguments.keys())

        already_filled_positionals = getattr(called, 'filled_positionals', 0)
        already_filled_keywords = getattr(called, 'filled_keywords', {})

        keyword_args += list(already_filled_keywords)
        num_positional_args += already_filled_positionals
        num_positional_args += implicit_args

        # Analyze the list of formal parameters.
        num_mandatory_parameters = len(called.args.args) - len(
            called.args.defaults)

        parameters = []
        parameter_name_to_index = {}
        for i, arg in enumerate(called.args.args):
            assert isinstance(arg, astroid.AssignName)
            name = arg.name
            parameter_name_to_index[name] = i
            if i >= num_mandatory_parameters:
                defval = called.args.defaults[i - num_mandatory_parameters]
            else:
                defval = None
            parameters.append([(name, defval), False])

        num_positional_args_unused = num_positional_args
        # The list below will store all the keyword arguments present in the
        # function definition.
        keyword_args_in_funcdef = []
        # Check that all parameters with a default value have
        # been called explicitly.
        for [(name, defval), _] in parameters:
            if defval:
                keyword_args_in_funcdef.append(name)
                num_positional_args_unused = (
                    self._check_non_explicit_keyword_args(
                        node, name, callable_name, keyword_args,
                        num_positional_args_unused, num_mandatory_parameters))

        self._check_argname_for_nonkeyword_arg(
            node, called, callable_name, keyword_args, keyword_args_in_funcdef)


class HangingIndentChecker(checkers.BaseChecker):
    """Custom pylint checker which checks for break after parenthesis in case
    of hanging indentation.
    """

    __implements__ = interfaces.ITokenChecker

    name = 'hanging-indent'
    priority = -1
    msgs = {
        'C0002': (
            (
                'There should be a break after parenthesis when content within '
                'parenthesis spans multiple lines.'),
            'no-break-after-hanging-indent',
            (
                'If something within parenthesis extends along multiple lines, '
                'break after opening parenthesis.')
        ),
    }

    def process_tokens(self, tokens):
        """Process tokens to check if there is a line break after the bracket.

        Args:
            tokens: astroid.Tokens. Object to process tokens.
        """
        escape_character_indicator = '\\'
        string_indicator = '\''
        excluded = False
        for (token_type, token, (line_num, _), _, line) in tokens:
            # Check if token type is an operator and is either a
            # left parenthesis '(' or a right parenthesis ')'.
            if token_type == tokenize.OP and token in ('(', ')'):
                line = line.strip()

                # Exclude 'if', 'elif', 'while' statements.
                if line.startswith(('if ', 'while ', 'elif ')):
                    excluded = True
                # Skip check if there is a comment at the end of line.
                if excluded:
                    split_line = line.split()
                    if '#' in split_line:
                        comment_index = split_line.index('#')
                        if split_line[comment_index - 1].endswith('):'):
                            excluded = False
                    elif line.endswith('):'):
                        excluded = False
                if excluded:
                    continue

                bracket_count = 0
                line_length = len(line)
                escape_character_found = False
                in_string = False
                for char_num in python_utils.RANGE(line_length):
                    char = line[char_num]
                    if in_string and (
                            char == escape_character_indicator or
                            escape_character_found):
                        escape_character_found = not escape_character_found
                        continue

                    # Check if we found the string indicator and flip the
                    # in_string boolean.
                    if char == string_indicator:
                        in_string = not in_string

                    # Ignore anything inside a string.
                    if in_string:
                        continue

                    if char == '(':
                        if bracket_count == 0:
                            position = char_num
                        bracket_count += 1
                    elif char == ')' and bracket_count > 0:
                        bracket_count -= 1

                if bracket_count > 0 and position + 1 < line_length:
                    # Allow the use of '[', ']', '{', '}' after the parenthesis.
                    separators = set('[{( ')
                    if line[line_length - 1] in separators:
                        continue
                    content = line[position + 1:]
                    # Skip check if there is nothing after the bracket.
                    split_content = content.split()
                    # Skip check if there is a comment at the end of line.
                    if '#' in split_content:
                        comment_index = split_content.index('#')
                        if comment_index == 0:
                            continue
                        else:
                            last_content_before_comment = (
                                split_content[comment_index - 1])
<<<<<<< HEAD
                            if (
                                    last_content_before_comment.endswith('(') or
                                    last_content_before_comment.endswith('[')
                            ):
=======
                            if last_content_before_comment.endswith(('(', '[')):
>>>>>>> ff7df205
                                continue
                    self.add_message(
                        'no-break-after-hanging-indent', line=line_num)


# The following class was derived from
# https://github.com/PyCQA/pylint/blob/377cc42f9e3116ff97cddd4567d53e9a3e24ebf9/pylint/extensions/docparams.py#L26
class DocstringParameterChecker(checkers.BaseChecker):
    """Checker for Sphinx, Google, or Numpy style docstrings

    * Check that all function, method and constructor parameters are mentioned
      in the params and types part of the docstring.  Constructor parameters
      can be documented in either the class docstring or ``__init__`` docstring,
      but not both.
    * Check that there are no naming inconsistencies between the signature and
      the documentation, i.e. also report documented parameters that are missing
      in the signature. This is important to find cases where parameters are
      renamed only in the code, not in the documentation.
    * Check that all explicitly raised exceptions in a function are documented
      in the function docstring. Caught exceptions are ignored.

    Args:
        linter: Pylinter. The linter object.
    """

    __implements__ = interfaces.IAstroidChecker

    name = 'parameter_documentation'
    msgs = {
        'W9005': (
            '"%s" has constructor parameters '
            'documented in class and __init__',
            'multiple-constructor-doc',
            'Please remove parameter declarations '
            'in the class or constructor.'),
        'W9006': (
            '"%s" not documented as being raised',
            'missing-raises-doc',
            'Please document exceptions for '
            'all raised exception types.'),
        'W9008': (
            'Redundant returns documentation',
            'redundant-returns-doc',
            'Please remove the return/rtype '
            'documentation from this method.'),
        'W9010': (
            'Redundant yields documentation',
            'redundant-yields-doc',
            'Please remove the yields documentation from this method.'),
        'W9011': (
            'Missing return documentation',
            'missing-return-doc',
            'Please add documentation about what this method returns.',
            {'old_names': [('W9007', 'missing-returns-doc')]}),
        'W9012': (
            'Missing return type documentation',
            'missing-return-type-doc',
            'Please document the type returned by this method.',
            # We can't use the same old_name for two different warnings
            # {'old_names': [('W9007', 'missing-returns-doc')]}.
        ),
        'W9013': (
            'Missing yield documentation',
            'missing-yield-doc',
            'Please add documentation about what this generator yields.',
            {'old_names': [('W9009', 'missing-yields-doc')]}),
        'W9014': (
            'Missing yield type documentation',
            'missing-yield-type-doc',
            'Please document the type yielded by this method.',
        ),
        'W9015': (
            '"%s" missing in parameter documentation',
            'missing-param-doc',
            'Please add parameter declarations for all parameters.',
            {'old_names': [('W9003', 'old-missing-param-doc')]}),
        'W9016': (
            '"%s" missing in parameter type documentation',
            'missing-type-doc',
            'Please add parameter type declarations for all parameters.'
        ),
        'W9017': (
            '"%s" differing in parameter documentation',
            'differing-param-doc',
            'Please check parameter names in declarations.',
        ),
        'W9018': (
            '"%s" differing in parameter type documentation',
            'differing-type-doc',
            'Please check parameter names in type declarations.',
        ),
        'W9019': (
            'Line starting with "%s" requires 4 space indentation relative to'
            ' args line indentation',
            '4-space-indentation-for-arg-parameters-doc',
            'Please use 4 space indentation in parameter definitions relative'
            ' to the args line indentation.'
        ),
        'W9020': (
            'Line starting with "%s" requires 8 space indentation relative to'
            ' args line indentation',
            '8-space-indentation-for-arg-in-descriptions-doc',
            'Please indent wrap-around descriptions by 8 relative to the args'
            ' line indentation.'
        ),
        'W9021': (
            'Args: indentation is incorrect, must be at the outermost'
            ' indentation level.',
            'incorrect-indentation-for-arg-header-doc',
            'Please indent args line to the outermost indentation level.'
        ),
        'W9022': (
            '4 space indentation in docstring.',
            '4-space-indentation-in-docstring',
            'Please use 4 space indentation for parameters relative to section'
            ' headers.'
        ),
        'W9023': (
            '8 space indentation in docstring.',
            '8-space-indentation-in-docstring',
            'Please use 8 space indentation in wrap around messages'
            ' relative to section headers.'
        ),
        'W9024': (
            'Raises section should be the following form: Exception_name. '
            'Description.',
            'malformed-raises-section',
            'The parameter is incorrectly formatted.'
        ),
        'W9025': (
            'Period is not used at the end of the docstring.',
            'no-period-used',
            'Please use a period at the end of the docstring,'
        ),
        'W9026': (
            'Multiline docstring should end with a new line.',
            'no-newline-used-at-end',
            'Please end multiline docstring with a new line.'
        ),
        'W9027': (
            'Single line docstring should not span two lines.',
            'single-line-docstring-span-two-lines',
            'Please do not use two lines for a single line docstring. '
            'If line length exceeds 80 characters, '
            'convert the single line docstring to a multiline docstring.'
        ),
        'W9028': (
            'Empty line before the end of multi-line docstring.',
            'empty-line-before-end',
            'Please do not use empty line before '
            'the end of the multi-line docstring.'
        ),
        'W9029': (
            'Space after """ in docstring.',
            'space-after-triple-quote',
            'Please do not use space after """ in docstring.'
        ),
        'W9030': (
            'Missing single newline below class docstring.',
            'newline-below-class-docstring',
            'Please add a single newline below class docstring.'
        ),
        'W9031': (
            'Files must have a single newline above args in doc string.',
            'single-space-above-args',
            'Please enter a single newline above args in doc string.'
        ),
        'W9032': (
            'Files must have a single newline above returns in doc string.',
            'single-space-above-returns',
            'Please enter a single newline above returns in doc string.'
        ),
        'W9033': (
            'Files must have a single newline above raises in doc string.',
            'single-space-above-raises',
            'Please enter a single newline above raises in doc string.'
        ),
        'W9034': (
            'Files must have a single newline above yield in doc string.',
            'single-space-above-yield',
            'Please enter a single newline above yield in doc string.'
        ),
        'W9035': (
            'Arguments should be in following form: variable_name: typeinfo. '
            'Description.',
            'malformed-args-section',
            'The parameter is incorrectly formatted.'
        ),
        'W9036': (
            'Returns should be in the following form: typeinfo. Description.',
            'malformed-returns-section',
            'The parameter is incorrectly formatted.'
        ),
        'W9037': (
            'Yields should be in the following form: typeinfo. Description.',
            'malformed-yields-section',
            'The parameter is incorrectly formatted.'
        ),
        'W9038': (
            'Arguments starting with *args should be formatted in the following'
            ' form: *args: list(*). Description.',
            'malformed-args-argument',
            'The parameter is incorrectly formatted.'
        )
    }

    options = (
        (
            'accept-no-param-doc',
            {'default': True, 'type': 'yn', 'metavar': '<y or n>',
             'help': 'Whether to accept totally missing parameter '
                     'documentation in the docstring of a '
                     'function that has parameters.'
            }),
        (
            'accept-no-raise-doc',
            {'default': True, 'type': 'yn', 'metavar': '<y or n>',
             'help': 'Whether to accept totally missing raises '
                     'documentation in the docstring of a function that '
                     'raises an exception.'
            }),
        (
            'accept-no-return-doc',
            {'default': True, 'type': 'yn', 'metavar': '<y or n>',
             'help': 'Whether to accept totally missing return '
                     'documentation in the docstring of a function that '
                     'returns a statement.'
            }),
        (
            'accept-no-yields-doc',
            {'default': True, 'type': 'yn', 'metavar': '<y or n>',
             'help': 'Whether to accept totally missing yields '
                     'documentation in the docstring of a generator.'
            }),
        )

    priority = -2

    constructor_names = {'__init__', '__new__'}
    not_needed_param_in_docstring = {'self', 'cls'}
    docstring_sections = {'Raises:', 'Returns:', 'Yields:'}

    # Docstring section headers split up into arguments, returns, yields
    # and raises sections signifying that we are currently parsing the
    # corresponding section of that docstring.
    DOCSTRING_SECTION_RETURNS = 'returns'
    DOCSTRING_SECTION_YIELDS = 'yields'
    DOCSTRING_SECTION_RAISES = 'raises'

    def visit_classdef(self, node):
        """Visit each class definition in a module and check if there is a
        single new line below each class docstring.

        Args:
            node: astroid.nodes.ClassDef. Node for a class definition
                in the AST.
        """
        # Check if the given node has docstring.
        if node.doc is None:
            return
        line_number = node.fromlineno
        # Iterate till the start of docstring.
        while True:
            line = linecache.getline(node.root().file, line_number).strip()
            if line.startswith(('"""', '\'\'\'', '\'', '"')):
                break

            line_number += 1

        doc_length = len(node.doc.split('\n'))
        line_number += doc_length
        first_line_after_doc = linecache.getline(
            node.root().file, line_number).strip()
        second_line_after_doc = linecache.getline(
            node.root().file, line_number + 1).strip()
        if first_line_after_doc != '':
            self.add_message('newline-below-class-docstring', node=node)
        elif second_line_after_doc == '':
            self.add_message('newline-below-class-docstring', node=node)

    def visit_functiondef(self, node):
        """Called for function and method definitions (def).

        Args:
            node: astroid.scoped_nodes.Function. Node for a function or
                method definition in the AST.
        """
        node_doc = docstrings_checker.docstringify(node.doc)
        self.check_functiondef_params(node, node_doc)
        self.check_functiondef_returns(node, node_doc)
        self.check_functiondef_yields(node, node_doc)
        self.check_docstring_style(node)
        self.check_docstring_section_indentation(node)
        self.check_typeinfo(node, node_doc)

    def check_typeinfo(self, node, node_doc):
        """Checks whether all parameters in a function definition are
        properly formatted.

        Args:
            node: astroid.node.Function. Node for a function or
                method definition in the AST.
            node_doc: Docstring. Pylint Docstring class instance representing
                a node's docstring.
        """
        # The regexes are taken from the pylint codebase and are modified
        # according to our needs. Link: https://github.com/PyCQA/pylint/blob/
        # e89c361668aeead9fd192d5289c186611ef779ca/pylint/extensions/
        # _check_docs_utils.py#L428.
        re_param_line = re.compile(
            r"""
            \s*  \*{{0,2}}(\w+)          # identifier potentially with asterisks
            \s*  ( [:]
                \s*
                ({type}|\S*|[\s\S]*)
                (?:,\s+optional)?
                [.]+\s )+ \s*
            \s*  [A-Z0-9](.*)[.\]}}\)]+$     # beginning of optional description
        """.format(
            type=_check_docs_utils.GoogleDocstring.re_multiple_type,
        ), flags=re.X | re.S | re.M)

        re_returns_line = re.compile(
            r"""
            \s* (({type}|\S*|[\s\S]*).[.]+\s)+        # identifier
            \s* [A-Z0-9](.*)[.\]}}\)]+$               # beginning of description
        """.format(
            type=_check_docs_utils.GoogleDocstring.re_multiple_type,
        ), flags=re.X | re.S | re.M)

        re_yields_line = re_returns_line

        re_raise_line = re.compile(
            r"""
            \s* ({type}[.])+                    # identifier
            \s* [A-Z0-9](.*)[.\]}}\)]+$         # beginning of description
        """.format(
            type=_check_docs_utils.GoogleDocstring.re_multiple_type,
        ), flags=re.X | re.S | re.M)

        # We need to extract the information from the given section for that
        # we need to use _parse_section as this will extract all the arguments
        # from the Args section, as this is a private method hence we need to
        # use the pylint pragma to escape the pylint warning.
        if node_doc.has_params():
            entries = node_doc._parse_section(  # pylint: disable=protected-access
                _check_docs_utils.GoogleDocstring.re_param_section)
            for entry in entries:
                if entry.lstrip().startswith('*args') and not (
                        entry.lstrip().startswith('*args: list(*)')):
                    self.add_message('malformed-args-argument', node=node)
                match = re_param_line.match(entry)
                if not match:
                    self.add_message('malformed-args-section', node=node)

        # We need to extract the information from the given section for that
        # we need to use _parse_section as this will extract all the returns
        # from the Returns section, as this is a private method hence we need to
        # use the pylint pragma to escape the pylint warning.
        if node_doc.has_returns():
            entries = node_doc._parse_section(  # pylint: disable=protected-access
                _check_docs_utils.GoogleDocstring.re_returns_section)
            entries = [''.join(entries)]
            for entry in entries:
                match = re_returns_line.match(entry)
                if not match:
                    self.add_message('malformed-returns-section', node=node)

        # We need to extract the information from the given section for that
        # we need to use _parse_section as this will extract all the yields
        # from the Yields section, as this is a private method hence we need to
        # use the pylint pragma to escape the pylint warning.
        if node_doc.has_yields():
            entries = node_doc._parse_section(  # pylint: disable=protected-access
                _check_docs_utils.GoogleDocstring.re_yields_section)
            entries = [''.join(entries)]
            for entry in entries:
                match = re_yields_line.match(entry)
                if not match:
                    self.add_message('malformed-yields-section', node=node)

        # We need to extract the information from the given section for that
        # we need to use _parse_section as this will extract all the exceptions
        # from the Raises section, as this is a private method hence we need to
        # use the pylint pragma to escape the pylint warning.
        if node_doc.exceptions():
            entries = node_doc._parse_section(  # pylint: disable=protected-access
                _check_docs_utils.GoogleDocstring.re_raise_section)
            for entry in entries:
                match = re_raise_line.match(entry)
                if not match:
                    self.add_message('malformed-raises-section', node=node)

    def check_functiondef_params(self, node, node_doc):
        """Checks whether all parameters in a function definition are
        documented.

        Args:
            node: astroid.scoped_nodes.Function. Node for a function or
                method definition in the AST.
            node_doc: Docstring. Pylint Docstring class instance representing
                a node's docstring.
        """
        node_allow_no_param = None
        if node.name in self.constructor_names:
            class_node = checker_utils.node_frame_class(node)
            if class_node is not None:
                class_doc = docstrings_checker.docstringify(class_node.doc)
                self.check_single_constructor_params(
                    class_doc, node_doc, class_node)

                # __init__ or class docstrings can have no parameters documented
                # as long as the other documents them.
                node_allow_no_param = (
                    class_doc.has_params() or
                    class_doc.params_documented_elsewhere() or
                    None
                )
                class_allow_no_param = (
                    node_doc.has_params() or
                    node_doc.params_documented_elsewhere() or
                    None
                )

                self.check_arguments_in_docstring(
                    class_doc, node.args, class_node,
                    accept_no_param_doc=class_allow_no_param)

        self.check_arguments_in_docstring(
            node_doc, node.args, node,
            accept_no_param_doc=node_allow_no_param)

    def check_docstring_style(self, node):
        """It fetches a function node and extract the class node from function
        node if it is inside a class body and passes it to
        check_docstring_structure which checks whether the docstring has a
        space at the beginning and a period at the end.

        Args:
            node: astroid.scoped_nodes.Function. Node for a function or
                method definition in the AST.
        """
        if node.name in self.constructor_names:
            class_node = checker_utils.node_frame_class(node)
            if class_node is not None:
                self.check_docstring_structure(class_node)
        self.check_docstring_structure(node)

    def check_newline_above_args(self, node, docstring):
        """Checks to ensure that there is a single space above the
        argument parameters in the docstring.

        Args:
            node: astroid.node.Function. Node for a function or method
                definition in the AST.
            docstring: list(str). Function docstring in splitted by newlines.
        """
        blank_line_counter = 0
        for line in docstring:
            line = line.strip()
            if line == '':
                blank_line_counter += 1
            if blank_line_counter == 0 or blank_line_counter > 1:
                if line == 'Args:':
                    self.add_message(
                        'single-space-above-args', node=node)
                elif line == 'Returns:':
                    self.add_message(
                        'single-space-above-returns', node=node)
                elif line == 'Raises:':
                    self.add_message(
                        'single-space-above-raises', node=node)
                elif line == 'Yields:':
                    self.add_message(
                        'single-space-above-yield', node=node)
            if line != '':
                blank_line_counter = 0

    def check_docstring_structure(self, node):
        """Checks whether the docstring has the correct structure i.e.
        do not have space at the beginning and have a period at the end of
        docstring.

        Args:
            node: astroid.scoped_nodes.Function. Node for a function or
                method definition in the AST.
        """
        if node.doc:
            docstring = node.doc.splitlines()
            # Check for space after """ in docstring.
            if len(docstring[0]) > 0 and docstring[0][0] == ' ':
                self.add_message('space-after-triple-quote', node=node)
            # Check if single line docstring span two lines.
            if len(docstring) == 2 and docstring[-1].strip() == '':
                self.add_message(
                    'single-line-docstring-span-two-lines', node=node)
            # Check for punctuation at end of a single line docstring.
            elif (len(docstring) == 1 and docstring[-1][-1] not in
                  ALLOWED_TERMINATING_PUNCTUATIONS):
                self.add_message('no-period-used', node=node)
            # Check for punctuation at the end of a multiline docstring.
            elif len(docstring) > 1:
                if docstring[-2].strip() == '':
                    self.add_message('empty-line-before-end', node=node)
                elif docstring[-1].strip() != '':
                    self.add_message(
                        'no-newline-used-at-end', node=node)
                elif (docstring[-2][-1] not in
                      ALLOWED_TERMINATING_PUNCTUATIONS and not
                      any(word in docstring[-2] for word in EXCLUDED_PHRASES)):
                    self.add_message('no-period-used', node=node)

    def check_docstring_section_indentation(self, node):
        """Checks whether the function argument definitions ("Args": section,
        "Returns": section, "Yield": section, "Raises: section) are indented
        properly. Parameters should be indented by 4 relative to the 'Args:'
        'Return:', 'Raises:', 'Yield:' line and any wrap-around descriptions
        should be indented by 8.

        Args:
            node: astroid.scoped_nodes.Function. Node for a function or
                method definition in the AST.
        """
        arguments_node = node.args
        expected_argument_names = set(
            None if (arg.name in self.not_needed_param_in_docstring)
            else (arg.name + ':') for arg in arguments_node.args)
        currently_in_args_section = False
        # When we are in the args section and a line ends in a colon,
        # we can ignore the indentation styling in the next section of
        # description, hence a freeform section.
        currently_in_freeform_section = False
        args_indentation = 0
        if node.doc:
            current_docstring_section = None
            in_description = False
            args_indentation_in_spaces = 0
            docstring = node.doc.splitlines()
            self.check_newline_above_args(node, docstring)
            for line in docstring:
                stripped_line = line.lstrip()
                current_line_indentation = (
                    len(line) - len(stripped_line))
                parameter = re.search(
                    '^[^:]+:',
                    stripped_line)
                # Check for empty lines and ignore them.
                if len(line.strip()) == 0:
                    continue
                # If line starts with Returns: , it is the header of a Returns
                # subsection.
                if stripped_line.startswith('Returns:'):
                    current_docstring_section = (
                        self.DOCSTRING_SECTION_RETURNS)
                    in_freeform_section = False
                    in_description = False
                    args_indentation_in_spaces = current_line_indentation
                # If line starts with Raises: , it is the header of a Raises
                # subsection.
                elif stripped_line.startswith('Raises:'):
                    current_docstring_section = (
                        self.DOCSTRING_SECTION_RAISES)
                    in_freeform_section = False
                    in_description = False
                    args_indentation_in_spaces = current_line_indentation
                # If line starts with Yields: , it is the header of a Yields
                # subsection.
                elif stripped_line.startswith('Yields:'):
                    current_docstring_section = (
                        self.DOCSTRING_SECTION_YIELDS)
                    in_freeform_section = False
                    in_description = False
                    args_indentation_in_spaces = current_line_indentation
                # Check if we are in a docstring raises section.
                elif (current_docstring_section and
                      (current_docstring_section ==
                       self.DOCSTRING_SECTION_RAISES)):
                    # In the raises section, if we see this regex expression, we
                    # can assume it's the start of a new parameter definition.
                    # We check the indentation of the parameter definition.
                    if re.search(r'^[a-zA-Z0-9_\.\*]+[.] ',
                                 stripped_line):
                        if current_line_indentation != (
                                args_indentation_in_spaces + 4):
                            self.add_message(
                                '4-space-indentation-in-docstring',
                                node=node)
                        in_description = True
                    # In a description line that is wrapped around (doesn't
                    # start off with the parameter name), we need to make sure
                    # the indentation is 8.
                    elif in_description:
                        if current_line_indentation != (
                                args_indentation_in_spaces + 8):
                            self.add_message(
                                '8-space-indentation-in-docstring',
                                node=node)
                # Check if we are in a docstring returns or yields section.
                # NOTE: Each function should only have one yield or return
                # object. If a tuple is returned, wrap both in a tuple parameter
                # section.
                elif (current_docstring_section and
                      (current_docstring_section ==
                       self.DOCSTRING_SECTION_RETURNS)
                      or (current_docstring_section ==
                          self.DOCSTRING_SECTION_YIELDS)):
                    # Check for the start of a new parameter definition in the
                    # format "type (elaboration)." and check the indentation.
                    if (re.search(r'^[a-zA-Z_() -:,\*]+\.',
                                  stripped_line) and not in_description):
                        if current_line_indentation != (
                                args_indentation_in_spaces + 4):
                            self.add_message(
                                '4-space-indentation-in-docstring',
                                node=node)
                        # If the line ends with a colon, we can assume the rest
                        # of the section is free form.
                        if re.search(r':$', stripped_line):
                            in_freeform_section = True
                        in_description = True
                    # In a description line of a returns or yields, we keep the
                    # indentation the same as the definition line.
                    elif in_description:
                        if (current_line_indentation != (
                                args_indentation_in_spaces + 4)
                                and not in_freeform_section):
                            self.add_message(
                                '4-space-indentation-in-docstring',
                                node=node)
                        # If the description line ends with a colon, we can
                        # assume the rest of the section is free form.
                        if re.search(r':$', stripped_line):
                            in_freeform_section = True
                # Check for the start of an Args: section and check the correct
                # indentation.
                elif stripped_line.startswith('Args:'):
                    args_indentation = current_line_indentation
                    # The current args indentation is incorrect.
                    if current_line_indentation % 4 != 0:
                        self.add_message(
                            'incorrect-indentation-for-arg-header-doc',
                            node=node)
                        # Since other checks are based on relative indentation,
                        # we need to fix this indentation first.
                        break
                    currently_in_args_section = True
                # Check for parameter section header by checking that the
                # parameter is in the function arguments set. We also check for
                # arguments that start with * which means it's autofill and will
                # not appear in the node args list so we handle those too.
                elif (currently_in_args_section and
                      parameter and ((
                          parameter.group(0).strip('*')
                          in expected_argument_names) or
                           re.search(r'\*[^ ]+: ', stripped_line))):
                    words_in_line = stripped_line.split(' ')
                    currently_in_freeform_section = False
                    # Check if the current parameter section indentation is
                    # correct.
                    if current_line_indentation != (
                            args_indentation + 4):
                        # Use the first word in the line to identify the error.
                        beginning_of_line = (
                            words_in_line[0]
                            if words_in_line else None)
                        self.add_message(
                            '4-space-indentation-for-arg-parameters-doc',
                            node=node,
                            args=(beginning_of_line))
                    # If the line ends with a colon, that means
                    # the next subsection of description is free form.
                    if line.endswith(':'):
                        currently_in_freeform_section = True

                # All other lines can be treated as description.
                elif currently_in_args_section:
                    # If it is not a freeform section, we check the indentation.
                    words_in_line = stripped_line.split(' ')
                    if (not currently_in_freeform_section
                            and current_line_indentation != (
                                args_indentation + 8)):
                        # Use the first word in the line to identify the error.
                        beginning_of_line = (
                            words_in_line[0]
                            if words_in_line else None)
                        self.add_message(
                            '8-space-indentation-for-arg-in-descriptions-doc',
                            node=node,
                            args=(beginning_of_line))
                    # If the line ends with a colon, that
                    # means the next subsection of description is free form.
                    if line.endswith(':'):
                        currently_in_freeform_section = True

    def check_functiondef_returns(self, node, node_doc):
        """Checks whether a function documented with a return value actually has
        a return statement in its definition.

        Args:
            node: astroid.scoped_nodes.Function. Node for a function or
                method definition in the AST.
            node_doc: Docstring. Pylint Docstring class instance representing
                a node's docstring.
        """
        if not node_doc.supports_yields and node.is_generator():
            return

        return_nodes = node.nodes_of_class(astroid.Return)
        if ((
                node_doc.has_returns() or node_doc.has_rtype()) and
                not any(
                    docstrings_checker.returns_something(
                        ret_node) for ret_node in return_nodes)):
            self.add_message(
                'redundant-returns-doc',
                node=node)

    def check_functiondef_yields(self, node, node_doc):
        """Checks whether a function documented with a yield value actually has
        a yield statement in its definition.

        Args:
            node: astroid.scoped_nodes.Function. Node for a function or
                method definition in the AST.
            node_doc: Docstring. Pylint Docstring class instance representing
                a node's docstring.
        """
        if not node_doc.supports_yields:
            return

        if ((node_doc.has_yields() or node_doc.has_yields_type()) and
                not node.is_generator()):
            self.add_message(
                'redundant-yields-doc',
                node=node)

    def visit_raise(self, node):
        """Visits a function node that raises an exception and verifies that all
        exceptions raised in the function definition are documented.

        Args:
            node: astroid.scoped_nodes.Function. Node for a function or
                method definition in the AST.
        """
        func_node = node.frame()
        if not isinstance(func_node, astroid.FunctionDef):
            return

        expected_excs = docstrings_checker.possible_exc_types(node)
        if not expected_excs:
            return

        if not func_node.doc:
            # If this is a property setter,
            # the property should have the docstring instead.
            setters_property = docstrings_checker.get_setters_property(
                func_node)
            if setters_property:
                func_node = setters_property

        doc = docstrings_checker.docstringify(func_node.doc)
        if not doc.is_valid():
            if doc.doc:
                self._handle_no_raise_doc(expected_excs, func_node)
            return

        found_excs = doc.exceptions()
        missing_excs = expected_excs - found_excs
        self._add_raise_message(missing_excs, func_node)

    def visit_return(self, node):
        """Visits a function node that contains a return statement and verifies
        that the return value and the return type are documented.

        Args:
            node: astroid.scoped_nodes.Function. Node for a function or
                method definition in the AST.
        """
        if not docstrings_checker.returns_something(node):
            return

        func_node = node.frame()

        doc = docstrings_checker.docstringify(func_node.doc)
        if not doc.is_valid() and self.config.accept_no_return_doc:
            return

        is_property = checker_utils.decorated_with_property(func_node)

        if not (doc.has_returns() or
                (doc.has_property_returns() and is_property)):
            self.add_message(
                'missing-return-doc',
                node=func_node
            )

        if not (doc.has_rtype() or
                (doc.has_property_type() and is_property)):
            self.add_message(
                'missing-return-type-doc',
                node=func_node
            )

    def visit_yield(self, node):
        """Visits a function node that contains a yield statement and verifies
        that the yield value and the yield type are documented.

        Args:
            node: astroid.scoped_nodes.Function. Node for a function or
                method definition in the AST.
        """
        func_node = node.frame()

        doc = docstrings_checker.docstringify(func_node.doc)
        if not doc.is_valid() and self.config.accept_no_yields_doc:
            return

        doc_has_yields = doc.has_yields()
        doc_has_yields_type = doc.has_yields_type()

        if not doc_has_yields:
            self.add_message(
                'missing-yield-doc',
                node=func_node
            )

        if not doc_has_yields_type:
            self.add_message(
                'missing-yield-type-doc',
                node=func_node
            )

    def visit_yieldfrom(self, node):
        """Visits a function node that contains a yield from statement and
        verifies that the yield from value and the yield from type are
        documented.

        Args:
            node: astroid.scoped_nodes.Function. Node to access module content.
        """
        self.visit_yield(node)

    def check_arguments_in_docstring(
            self, doc, arguments_node, warning_node, accept_no_param_doc=None):
        """Check that all parameters in a function, method or class constructor
        on the one hand and the parameters mentioned in the parameter
        documentation (e.g. the Sphinx tags 'param' and 'type') on the other
        hand are consistent with each other.

        * Undocumented parameters except 'self' are noticed.
        * Undocumented parameter types except for 'self' and the ``*<args>``
          and ``**<kwargs>`` parameters are noticed.
        * Parameters mentioned in the parameter documentation that don't or no
          longer exist in the function parameter list are noticed.
        * If the text "For the parameters, see" or "For the other parameters,
          see" (ignoring additional whitespace) is mentioned in the docstring,
          missing parameter documentation is tolerated.
        * If there's no Sphinx style, Google style or NumPy style parameter
          documentation at all, i.e. ``:param`` is never mentioned etc., the
          checker assumes that the parameters are documented in another format
          and the absence is tolerated.

        Args:
            doc: str. Docstring for the function, method or class.
            arguments_node: astroid.scoped_nodes.Arguments. Arguments node
                for the function, method or class constructor.
            warning_node: astroid.scoped_nodes.Node. The node to assign
                the warnings to.
            accept_no_param_doc: bool|None. Whether or not to allow
                no parameters to be documented. If None then
                this value is read from the configuration.
        """
        # Tolerate missing param or type declarations if there is a link to
        # another method carrying the same name.
        if not doc.doc:
            return

        if accept_no_param_doc is None:
            accept_no_param_doc = self.config.accept_no_param_doc
        tolerate_missing_params = doc.params_documented_elsewhere()

        # Collect the function arguments.
        expected_argument_names = set(
            arg.name for arg in arguments_node.args)
        expected_argument_names.update(
            arg.name for arg in arguments_node.kwonlyargs)
        not_needed_type_in_docstring = (
            self.not_needed_param_in_docstring.copy())

        if arguments_node.vararg is not None:
            expected_argument_names.add(arguments_node.vararg)
            not_needed_type_in_docstring.add(arguments_node.vararg)
        if arguments_node.kwarg is not None:
            expected_argument_names.add(arguments_node.kwarg)
            not_needed_type_in_docstring.add(arguments_node.kwarg)
        params_with_doc, params_with_type = doc.match_param_docs()

        # Tolerate no parameter documentation at all.
        if (not params_with_doc and not params_with_type
                and accept_no_param_doc):
            tolerate_missing_params = True

        def _compare_missing_args(
                found_argument_names, message_id, not_needed_names):
            """Compare the found argument names with the expected ones and
            generate a message if there are arguments missing.

            Args:
                found_argument_names: set. Argument names found in the
                    docstring.
                message_id: str. Pylint message id.
                not_needed_names: set(str). Names that may be omitted.
            """
            if not tolerate_missing_params:
                missing_argument_names = (
                    (expected_argument_names - found_argument_names)
                    - not_needed_names)
                if missing_argument_names:
                    self.add_message(
                        message_id,
                        args=(', '.join(
                            sorted(missing_argument_names)),),
                        node=warning_node)

        def _compare_different_args(
                found_argument_names, message_id, not_needed_names):
            """Compare the found argument names with the expected ones and
            generate a message if there are extra arguments found.

            Args:
                found_argument_names: set. Argument names found in the
                    docstring.
                message_id: str. Pylint message id.
                not_needed_names: set(str). Names that may be omitted.
            """
            differing_argument_names = (
                (expected_argument_names ^ found_argument_names)
                - not_needed_names - expected_argument_names)

            if differing_argument_names:
                self.add_message(
                    message_id,
                    args=(', '.join(
                        sorted(differing_argument_names)),),
                    node=warning_node)

        _compare_missing_args(
            params_with_doc, 'missing-param-doc',
            self.not_needed_param_in_docstring)
        _compare_missing_args(
            params_with_type, 'missing-type-doc', not_needed_type_in_docstring)

        _compare_different_args(
            params_with_doc, 'differing-param-doc',
            self.not_needed_param_in_docstring)
        _compare_different_args(
            params_with_type, 'differing-type-doc',
            not_needed_type_in_docstring)

    def check_single_constructor_params(self, class_doc, init_doc, class_node):
        """Checks whether a class and corresponding  init() method are
        documented. If both of them are documented, it adds an error message.

        Args:
            class_doc: Docstring. Pylint docstring class instance representing
                a class's docstring.
            init_doc:  Docstring. Pylint docstring class instance representing
                a method's docstring, the method here is the constructor method
                for the above class.
            class_node: astroid.scoped_nodes.Function. Node for class definition
                in AST.
        """
        if class_doc.has_params() and init_doc.has_params():
            self.add_message(
                'multiple-constructor-doc',
                args=(class_node.name,),
                node=class_node)

    def _handle_no_raise_doc(self, excs, node):
        """Checks whether the raised exception in a function has been
        documented, add a message otherwise.

        Args:
            excs: list(str). A list of exception types.
            node: astroid.scoped_nodes.Function. Node to access module content.
        """
        if self.config.accept_no_raise_doc:
            return

        self._add_raise_message(excs, node)

    def _add_raise_message(self, missing_excs, node):
        """Adds a message on :param:`node` for the missing exception type.

        Args:
            missing_excs: list(Exception). A list of missing exception types.
            node: astroid.node_classes.NodeNG. The node show the message on.
        """
        if not missing_excs:
            return

        self.add_message(
            'missing-raises-doc',
            args=(', '.join(sorted(missing_excs)),),
            node=node)


class ImportOnlyModulesChecker(checkers.BaseChecker):
    """Checker for import-from statements. It checks that
    modules are only imported.
    """

    __implements__ = interfaces.IAstroidChecker

    name = 'import-only-modules'
    priority = -1
    msgs = {
        'C0003': (
            'Import \"%s\" from \"%s\" is not a module.',
            'import-only-modules',
            'Modules should only be imported.',
        ),
    }

    # If import from any of these is made, it may not be a module.
    EXCLUDED_IMPORT_MODULES = ['__future__', 'typing', 'mypy_imports']

    @checker_utils.check_messages('import-only-modules')
    def visit_importfrom(self, node):
        """Visits all import-from statements in a python file and checks that
        modules are imported. It then adds a message accordingly.

        Args:
            node: astroid.node_classes.ImportFrom. Node for a import-from
                statement in the AST.
        """

        try:
            imported_module = node.do_import_module(node.modname)
        except astroid.AstroidBuildingException:
            return

        if node.modname in self.EXCLUDED_IMPORT_MODULES:
            return

        if node.level is None:
            modname = node.modname
        else:
            modname = '.' * node.level + node.modname

        for (name, _) in node.names:
            if name == 'constants':
                continue
            try:
                imported_module.import_module(name, True)
            except astroid.AstroidImportError:
                self.add_message(
                    'import-only-modules',
                    node=node,
                    args=(name, modname),
                )


class BackslashContinuationChecker(checkers.BaseChecker):
    """Custom pylint checker which checks that backslash is not used
    for continuation.
    """

    __implements__ = interfaces.IRawChecker

    name = 'backslash-continuation'
    priority = -1
    msgs = {
        'C0004': (
            (
                'Backslash should not be used to break continuation lines. '
                'Use braces to break long lines.'),
            'backslash-continuation',
            'Use braces to break long lines instead of backslash.'
        ),
    }

    def process_module(self, node):
        """Process a module.

        Args:
            node: astroid.scoped_nodes.Function. Node to access module content.
        """
        file_content = read_from_node(node)
        for (line_num, line) in enumerate(file_content):
            if line.rstrip('\r\n').endswith('\\'):
                self.add_message(
                    'backslash-continuation', line=line_num + 1)


class FunctionArgsOrderChecker(checkers.BaseChecker):
    """Custom pylint checker which checks the order of arguments in function
    definition.
    """

    __implements__ = interfaces.IAstroidChecker
    name = 'function-args-order'
    priority = -1
    msgs = {
        'C0005': (
            'Wrong order of arguments in function definition '
            '\'self\' should come first.',
            'function-args-order-self',
            '\'self\' should come first',),
        'C0006': (
            'Wrong order of arguments in function definition '
            '\'cls\' should come first.',
            'function-args-order-cls',
            '\'cls\' should come first'),
    }

    def visit_functiondef(self, node):
        """Visits every function definition in the python file and check the
        function arguments order. It then adds a message accordingly.

        Args:
            node: astroid.scoped_nodes.Function. Node for a function or method
                definition in the AST.
        """

        args_list = [args.name for args in node.args.args]
        if 'self' in args_list and args_list[0] != 'self':
            self.add_message('function-args-order-self', node=node)
        elif 'cls' in args_list and args_list[0] != 'cls':
            self.add_message('function-args-order-cls', node=node)


class RestrictedImportChecker(checkers.BaseChecker):
    """Custom pylint checker which checks layers importing modules
    from their respective restricted layers.
    """

    __implements__ = interfaces.IAstroidChecker
    name = 'invalid-import'
    priority = -1
    msgs = {
        'C0009': (
            'Importing %s layer in %s layer is prohibited.',
            'invalid-import',
            'Storage layer and domain layer must not import'
            'domain layer and controller layer respectively.'),
    }

    options = (
        (
            'forbidden-imports',
            {
                'default': [],
                'type': 'csv',
                'metavar': '<comma separated list>',
                'help': (
                    'List of disallowed imports. The items start with '
                    'the module name where the imports are forbidden, the path '
                    'needs to be absolute with the root module name included '
                    '(e.g. \'oppia.core.domain\'), then comes '
                    'the \':\' separator, and after that a list of the imports '
                    'that are forbidden separated by \'|\', these imports are '
                    'relative to the root module (e.g. \'core.domain\').'
                )
            }
        ),
    )

    def __init__(self, linter=None):
        super(RestrictedImportChecker, self).__init__(linter=linter)
        self._module_to_forbidden_imports = []

    def open(self):
        """Parse the forbidden imports."""
        splitted_module_to_forbidden_imports = [
            forbidden_import.strip().split(':')
            for forbidden_import in self.config.forbidden_imports
        ]
        self._module_to_forbidden_imports = list(
            (
                forbidden_imports[0].strip(),
                [import_.strip() for import_ in forbidden_imports[1].split('|')]
            ) for forbidden_imports in splitted_module_to_forbidden_imports
        )

    def _iterate_forbidden_imports(self, node):
        """Yields pairs of module name and forbidden imports.

        Args:
            node: astroid.node_classes.Import. Node for a import statement
                in the AST.

        Yields:
            tuple(str, str). Yields pair of module name and forbidden import.
        """
        modnode = node.root()
        for module_name, forbidden_imports in self._module_to_forbidden_imports:
            for forbidden_import in forbidden_imports:
                if module_name in modnode.name and not '_test' in modnode.name:
                    yield module_name, forbidden_import

    def _add_invalid_import_message(self, node, module_name, forbidden_import):
        """Adds pylint message about the invalid import.

        Args:
            node: astroid.node_classes.Import. Node for a import statement
                in the AST.
            module_name: str. The module that was checked.
            forbidden_import: str. The import that was invalid.
        """
        self.add_message(
            'invalid-import',
            node=node,
            args=(
                forbidden_import.split('.')[-1],
                module_name.split('.')[-1]
            ),
        )

    def visit_import(self, node):
        """Visits every import statement in the file.

        Args:
            node: astroid.node_classes.Import. Node for a import statement
                in the AST.
        """
        names = [name for name, _ in node.names]
        for module_name, forbidden_import in self._iterate_forbidden_imports(
                node):
            if any(forbidden_import in name for name in names):
                self._add_invalid_import_message(
                    node, module_name, forbidden_import)

    def visit_importfrom(self, node):
        """Visits all import-from statements in a python file and checks that
        modules are imported. It then adds a message accordingly.

        Args:
            node: astroid.node_classes.ImportFrom. Node for a import-from
                statement in the AST.
        """
        for module_name, forbidden_import in self._iterate_forbidden_imports(
                node):
            if forbidden_import in node.modname:
                self._add_invalid_import_message(
                    node, module_name, forbidden_import)


class SingleCharAndNewlineAtEOFChecker(checkers.BaseChecker):
    """Checker for single character files and newline at EOF."""

    __implements__ = interfaces.IRawChecker
    name = 'newline-at-eof'
    priority = -1
    msgs = {
        'C0007': (
            'Files should end in a single newline character.',
            'newline-at-eof',
            'Please enter a single newline at the end of the file.'),
        'C0008': (
            'Only one character in file',
            'only-one-character',
            'Files with only one character are not allowed.'),
    }

    def process_module(self, node):
        """Process a module.

        Args:
            node: astroid.scoped_nodes.Function. Node to access module content.
        """

        file_content = read_from_node(node)
        file_length = len(file_content)

        if file_length == 1 and len(file_content[0]) == 1:
            self.add_message('only-one-character', line=file_length)
        if file_length >= 2 and not re.search(r'[^\n]\n', file_content[-1]):
            self.add_message('newline-at-eof', line=file_length)


class DivisionOperatorChecker(checkers.BaseChecker):
    """Checks if division operator is used."""

    __implements__ = interfaces.IAstroidChecker
    name = 'division-operator-used'
    priority = -1
    msgs = {
        'C0015': (
            'Please use python_utils.divide() instead of the "/" operator',
            'division-operator-used',
            'Do not use division operator.'
        )
    }

    def visit_binop(self, node):
        """Visit assign statements to ensure that the division operator('/')
        is not used and python_utils.divide() is used instead.

        Args:
            node: astroid.node.BinOp. Node to access module content.
        """
        if node.op == '/':
            self.add_message(
                'division-operator-used', node=node)


class SingleLineCommentChecker(checkers.BaseChecker):
    """Checks if comments follow correct style."""

    __implements__ = interfaces.ITokenChecker
    name = 'incorrectly_styled_comment'
    priority = -1
    msgs = {
        'C0016': (
            'Invalid punctuation is used.',
            'invalid-punctuation-used',
            'Please use valid punctuation.'
        ),
        'C0017': (
            'Please use single space at beginning of comment.',
            'no-space-at-beginning',
            'Please use single space at the beginning of comment.'
        ),
        'C0018': (
            'Please use a capital letter at the beginning of comment.',
            'no-capital-letter-at-beginning',
            'Please use capital letter to begin the content of comment.'
        ),
        'C0040': (
            'This inline comment does not start with any allowed pragma. Please'
            ' put this comment in a new line.',
            'no-allowed-inline-pragma',
            'Inline comments should always start with an allowed inline pragma.'
        )
    }
    options = ((
        'allowed-comment-prefixes',
        {
            'default': ('int', 'str', 'float', 'bool', 'v'),
            'type': 'csv', 'metavar': '<comma separated list>',
            'help': 'List of allowed prefixes in a comment.'
        }
    ),)

    def _check_space_at_beginning_of_comments(self, line, line_num):
        """Checks if the comment starts with a space.

        Args:
            line: str. The current line of comment.
            line_num: int. Line number of the current comment.
        """
        if re.search(r'^#[^\s].*$', line) and not line.startswith('#!'):
            self.add_message(
                'no-space-at-beginning', line=line_num)

    def _check_comment_starts_with_capital_letter(self, line, line_num):
        """Checks if the comment starts with a capital letter.
        Comments may include a lowercase character at the beginning only if they
        start with version info or a data type or a variable name e.g.
        "# next_line is of string type." or "# v2 version does not have
        ExplorationStats Model." or "# int. The file size, in bytes.".

        Args:
            line: str. The current line of comment.
            line_num: int. Line number of the current comment.
        """
        # Check if variable name is used.
        if line[1:].startswith(' '):
            starts_with_underscore = '_' in line.split()[1]
        else:
            starts_with_underscore = '_' in line.split()[0]

        # Check if allowed prefix is used.
        allowed_prefix_is_present = any(
            line[2:].startswith(word) for word in
            self.config.allowed_comment_prefixes)

        # Check if comment contains any excluded phrase.
        excluded_phrase_is_present = any(
            line[1:].strip().startswith(word) for word in EXCLUDED_PHRASES)
        if (re.search(r'^# [a-z].*', line) and not (
                excluded_phrase_is_present or
                starts_with_underscore or allowed_prefix_is_present)):
            self.add_message(
                'no-capital-letter-at-beginning', line=line_num)

    def _check_punctuation(self, line, line_num):
        """Checks if the comment starts with a correct punctuation.

        Args:
            line: str. The current line of comment.
            line_num: int. Line number of the current comment.
        """
        excluded_phrase_is_present_at_end = any(
            word in line for word in EXCLUDED_PHRASES)
        # Comments must end with the proper punctuation.
        last_char_is_invalid = line[-1] not in (
            ALLOWED_TERMINATING_PUNCTUATIONS)

        excluded_phrase_at_beginning_of_line = any(
            line[1:].startswith(word) for word in EXCLUDED_PHRASES)
        if (last_char_is_invalid and not (
                excluded_phrase_is_present_at_end or
                excluded_phrase_at_beginning_of_line)):
            self.add_message('invalid-punctuation-used', line=line_num)

    def _check_trailing_comment_starts_with_allowed_pragma(
            self, line, line_num):
        """Checks if the trailing inline comment starts with a valid and
        allowed pragma.

        Args:
            line: str. The current line of comment.
            line_num: int. Line number of the current comment.
        """
        comment_start_index = -1
        for pos, char in enumerate(line):
            if char == '#':
                comment_start_index = pos
        line = line[comment_start_index:]
        self._check_space_at_beginning_of_comments(line, line_num)
        allowed_inline_pragma_present = any(
            line[2:].startswith(word) for word in
            ALLOWED_PRAGMAS_FOR_INLINE_COMMENTS
        )
        if allowed_inline_pragma_present:
            return
        self.add_message('no-allowed-inline-pragma', line=line_num)

    def process_tokens(self, tokens):
        """Custom pylint checker to ensure that comments follow correct style.

        Args:
            tokens: list(Token). Object to access all tokens of a module.
        """
        prev_line_num = -1
        comments_group_list = []
        comments_index = -1

        for (token_type, _, (line_num, _), _, line) in tokens:
            if token_type == tokenize.COMMENT:
                line = line.strip()
                if line.startswith('#'):
                    self._check_space_at_beginning_of_comments(line, line_num)
                    if prev_line_num + 1 == line_num:
                        comments_group_list[comments_index].append(
                            (line, line_num))
                    else:
                        comments_group_list.append([(line, line_num)])
                        comments_index += 1
                    prev_line_num = line_num
                else:
                    self._check_trailing_comment_starts_with_allowed_pragma(
                        line, line_num)

        for comments in comments_group_list:
            # Checks first line of comment.
            self._check_comment_starts_with_capital_letter(*comments[0])
            # Checks last line of comment.
            self._check_punctuation(*comments[-1])


class BlankLineBelowFileOverviewChecker(checkers.BaseChecker):
    """Checks if there is a single empty line below the fileoverview docstring.
    Note: The check assumes that all files have a file overview. This
    assumption is justified because Pylint has an inbuilt check
    (missing-docstring) for missing file overviews.
    """

    __implements__ = interfaces.IAstroidChecker
    name = 'space_between_imports_and_file-overview'
    priority = -1
    msgs = {
        'C0024': (
            'Please add an empty line below the fileoverview docstring.',
            'no-empty-line-provided-below-fileoverview',
            'please provide an empty line below the fileoverview.'
        ),
        'C0025': (
            'Single empty line should be provided below the fileoverview.',
            'only-a-single-empty-line-should-be-provided',
            'please provide an empty line below the fileoverview.'
        )
    }

    def visit_module(self, node):
        """Visit a module to ensure that there is a blank line below
        file overview docstring.

        Args:
            node: astroid.scoped_nodes.Function. Node to access module content.
        """
        # Check if the given node has docstring.
        if node.doc is None:
            return
        line_number = node.fromlineno
        # Iterate till the start of docstring.
        while True:
            line = linecache.getline(node.root().file, line_number).strip()
            if line.startswith(('\'', '"')):
                break

            line_number += 1

        doc_length = len(node.doc.split('\n'))
        line_number += doc_length
        first_line_after_doc = linecache.getline(
            node.root().file, line_number).strip()
        second_line_after_doc = linecache.getline(
            node.root().file, line_number + 1).strip()
        if first_line_after_doc != '':
            self.add_message(
                'no-empty-line-provided-below-fileoverview', node=node)
        elif second_line_after_doc == '':
            self.add_message(
                'only-a-single-empty-line-should-be-provided', node=node)


class SingleLinePragmaChecker(checkers.BaseChecker):
    """Custom pylint checker which checks if pylint pragma is used to disable
    a rule for a single line only.
    """

    __implements__ = interfaces.ITokenChecker

    name = 'single-line-pragma'
    priority = -1
    msgs = {
        'C0028': (
            'Pylint pragmas should be used to disable a rule '
            'for a single line only',
            'single-line-pragma',
            'Please use pylint pragmas to disable a rule for a single line only'
        )
    }

    def process_tokens(self, tokens):
        """Custom pylint checker which allows paramas to disable a rule for a
        single line only.

        Args:
            tokens: Token. Object to access all tokens of a module.
        """
        for (token_type, _, (line_num, _), _, line) in tokens:
            if token_type == tokenize.COMMENT:
                line = line.lstrip()
                # Ignore line that is enabling this check.
                # Example:
                # # pylint: disable=import-only-modules, single-line-pragma
                # def func(a, b):
                # # pylint: enable=import-only-modules, single-line-pragma
                # Now if do not ignore the line with 'enable' statement
                # pylint will raise the error of single-line-pragma because
                # from here on all this lint check is enabled. So we need to
                # ignore this line.
                if re.search(r'^(#\s*pylint:)', line):
                    if 'enable' in line and 'single-line-pragma' in line:
                        continue
                    self.add_message(
                        'single-line-pragma', line=line_num)


class SingleSpaceAfterKeyWordChecker(checkers.BaseChecker):
    """Custom pylint checker which checks that there is a single space
    after keywords like `if`, `elif`, `while`, and `yield`.
    """

    __implements__ = interfaces.ITokenChecker

    name = 'single-space-after-keyword'
    priority = -1
    msgs = {
        'C0029': (
            'Please add a single space after `%s` statement.',
            'single-space-after-keyword',
            'A single space should be added after a keyword.',
        ),
    }

    keywords = set(['if', 'elif', 'while', 'yield'])

    def process_tokens(self, tokens):
        """Custom pylint checker which makes sure that every keyword is
        followed by a single space.

        Args:
            tokens: Token. Object to access all tokens of a module.
        """
        for (token_type, token, (line_num, _), _, line) in tokens:
            if token_type == tokenize.NAME and token in self.keywords:
                line = line.strip()
                # Regex evaluates to True if the line is of the form "if #" or
                # "... if #" where # is not a space.
                if not re.search(r'(\s|^)' + token + r'(\s[^\s]|$)', line):
                    self.add_message(
                        'single-space-after-keyword',
                        args=(token),
                        line=line_num)


class InequalityWithNoneChecker(checkers.BaseChecker):
    """Custom pylint checker prohibiting use of "if x != None" and
    enforcing use of "if x is not None" instead.
    """

    __implements__ = interfaces.IAstroidChecker

    name = 'inequality-with-none'
    priority = -1
    msgs = {
        'C0030': (
            'Please refrain from using "x != None" '
            'and use "x is not None" instead.',
            'inequality-with-none',
            'Use "is" to assert equality or inequality against None.'
        )
    }

    def visit_compare(self, node):
        """Called for comparisons (a != b).

        Args:
            node: astroid.node.Compare. A node indicating comparison.
        """

        ops = node.ops
        for operator, operand in ops:
            if operator != '!=':
                continue
            # Check if value field is in operand node, since
            # not all righthand side nodes will have this field.
            if 'value' in vars(operand) and operand.value is None:
                self.add_message('inequality-with-none', node=node)


class NonTestFilesFunctionNameChecker(checkers.BaseChecker):
    """Custom pylint checker prohibiting use of "test_only" prefix in function
    names of non-test files.
    """

    __implements__ = interfaces.IAstroidChecker

    name = 'non-test-files-function-name-checker'
    priority = -1
    msgs = {
        'C0031': (
            'Please change the name of the function so that it does not use '
            '"test_only" as its prefix in non-test files.',
            'non-test-files-function-name-checker',
            'Prohibit use of "test_only" prefix in function names of non-test '
            'files.'
        )
    }

    def visit_functiondef(self, node):
        """Visit every function definition and ensure their name doesn't have
        test_only as its prefix.

        Args:
            node: astroid.nodes.FunctionDef. A node for a function or method
                definition in the AST.
        """
        modnode = node.root()
        if modnode.name.endswith('_test'):
            return
        function_name = node.name
        if function_name.startswith('test_only'):
            self.add_message(
                'non-test-files-function-name-checker', node=node)


class DisallowedFunctionsChecker(checkers.BaseChecker):
    """Custom pylint checker for language specific general purpose
    regex checks of functions calls to be removed or replaced.
    """

    __implements__ = interfaces.IAstroidChecker
    name = 'disallowed-function-calls'
    priority = -1
    msgs = {
        'C0032': (
            'Please remove the call to %s.',
            'remove-disallowed-function-calls',
            (
                'Disallows usage of black-listed functions that '
                'should be removed.'),
        ),
        'C0033': (
            'Please replace the call to %s with %s.',
            'replace-disallowed-function-calls',
            (
                'Disallows usage of black-listed functions that '
                'should be replaced by allowed alternatives.'),
        ),
    }

    options = (
        (
            'disallowed-functions-and-replacements-str',
            {
                'default': (),
                'type': 'csv',
                'metavar': '<comma separated list>',
                'help': (
                    'List of strings of disallowed function names. '
                    'Strings should be either in the format (1) "A=>B", '
                    'where A is the disallowed function and B is the '
                    'replacement, or (2) in the format "A", which signifies '
                    'that A should just be removed.')
            },
        ),
        (
            'disallowed-functions-and-replacements-regex',
            {
                'default': (),
                'type': 'csv',
                'metavar': '<comma separated list>',
                'help': (
                    'List of strings of regex to find disallowed function '
                    'names. Strings should be either in the format "A=>B", '
                    'where A is a regex for the disallowed function and B '
                    'is the replacement or in the format "A", which '
                    ' signifies that A should just be removed. '
                    'An example regex entry is: ".*func=>other", which '
                    'suggests "somefunc" be replaced by "other".')
            },
        ),)

    def __init__(self, linter=None):
        super(DisallowedFunctionsChecker, self).__init__(linter=linter)
        self.funcs_to_replace_str = {}
        self.funcs_to_remove_str = set()
        self.funcs_to_replace_regex = []
        self.funcs_to_remove_regex = None

    def open(self):
        self._populate_disallowed_functions_and_replacements_str()
        self._populate_disallowed_functions_and_replacements_regex()

    def _populate_disallowed_functions_and_replacements_str(self):
        """Parse pylint config entries for replacements of disallowed
        functions represented by strings.
        """
        for entry in self.config.disallowed_functions_and_replacements_str:
            splits = [s.strip() for s in entry.split('=>')]
            assert len(splits) in (1, 2)
            if len(splits) == 1:
                self.funcs_to_remove_str.add(splits[0])
            else:
                self.funcs_to_replace_str[splits[0]] = splits[1]

    def _populate_disallowed_functions_and_replacements_regex(self):
        """Parse pylint config entries for replacements of disallowed
        functions represented by regex.
        """
        remove_regexes = []
        for entry in self.config.disallowed_functions_and_replacements_regex:
            splits = [s.strip() for s in entry.split('=>')]
            assert len(splits) in (1, 2)
            if len(splits) == 1:
                remove_regexes.append(splits[0])
            else:
                rgx = re.compile(r'{}'.format(splits[0]))
                self.funcs_to_replace_regex.append((rgx, splits[1]))

        # Store removal regexes as one large regex, concatenated by "|".
        if len(remove_regexes) > 0:
            self.funcs_to_remove_regex = (
                re.compile(r'{}'.format('|'.join(remove_regexes))))

    def visit_call(self, node):
        """Visit a function call to ensure that the call is
        not using any disallowed functions.

        Args:
            node: astroid.nodes.Call. Node to access call content.
        """
        func = node.func.as_string()
        if func in self.funcs_to_replace_str:
            self.add_message(
                'replace-disallowed-function-calls',
                node=node, args=(func, self.funcs_to_replace_str[func]))
        elif (
                func in self.funcs_to_remove_str
                or (
                    self.funcs_to_remove_regex is not None
                    and self.funcs_to_remove_regex.match(func) is not None
                )
            ):
            self.add_message(
                'remove-disallowed-function-calls',
                node=node, args=func)
        else:
            # Search through list of replacement regexes entries
            # (tuple(rgx, replacement)). If a match is found, return the
            # corresponding replacement.
            for rgx, replacement in self.funcs_to_replace_regex:
                if rgx.match(func) is not None:
                    self.add_message(
                        'replace-disallowed-function-calls',
                        node=node, args=(func, replacement))
                    break


class DisallowDunderMetaclassChecker(checkers.BaseChecker):
    """Custom pylint checker prohibiting use of "__metaclass__" and
    enforcing use of "python_utils.with_metaclass()" instead.
    """

    __implements__ = interfaces.IAstroidChecker

    name = 'no-dunder-metaclass'
    priority = -1
    msgs = {
        'C0034': (
            'Please use python_utils.with_metaclass() instead of __metaclass__',
            'no-dunder-metaclass',
            'Enforce usage of python_utils.with_metaclass() '
            'instead of __metaclass__'
        )
    }

    def visit_classdef(self, node):
        """Visit each class definition in a module and check if there is a
        __metaclass__ present.

        Args:
            node: astroid.nodes.ClassDef. Node for a class definition
                in the AST.
        """
        if '__metaclass__' in node.locals:
            self.add_message('no-dunder-metaclass', node=node)


class DisallowHandlerWithoutSchema(checkers.BaseChecker):
    """Custom pylint checker prohibiting handlers which do not have schema
    defined within the class.
    """

    __implements__ = interfaces.IAstroidChecker

    name = 'disallow-handlers-without-schema'
    priority = -1
    msgs = {
        'C0035': (
            'Please add schema in URL_ARGS_PATH_SCHEMA for %s class. \nVisit '
            'https://github.com/oppia/oppia/wiki/Writing-schema-for-'
            'handler-args'
            'to learn how to write schema for handlers.',
            'no-schema-for-url-path-elements',
            'Enforce writing schema for url path arguments of handler class.'
        ),
        'C0036': (
            'Please add schema in HANDLER_ARGS_SCHEMA for %s class. \nVisit '
            'https://github.com/oppia/oppia/wiki/Writing-schema-for-'
            'handler-args'
            'to learn how to write schema for handlers.',
            'no-schema-for-handler-args',
            'Enforce writing schema for request arguments of handler class.'
        ),
        'C0037': (
            'URL_PATH_ARGS_SCHEMAS for %s class must be dict.',
            'url-path-args-schemas-must-be-dict',
            'Enforce URL_ARGS_PATH_SCHEMAS to be of dict type.'
        ),
        'C0038': (
            'HANDLER_ARGS_SCHEMAS for %s class must be dict.',
            'handler-args-schemas-must-be-dict',
            'Enforce HANDLER_ARGS_SCHEMAS to be of dict type.'
        )
    }

    def check_given_variable_is_a_dict(self, node, variable_name):
        """Checks whether schema variable of a handlers class is of dict type.

        Args:
            node: astroid.nodes.ClassDef. Node for a class definition
                in the AST.
            variable_name: str. Name of the variable which contains schemas.

        Returns:
            bool. Whether schema variable of a class is of dict type.
        """
        generator_object_for_value_of_schemas = (
            node.locals[variable_name][0].assigned_stmts())

        for value_of_schemas in generator_object_for_value_of_schemas:
            if value_of_schemas.name != 'dict':
                return False
        return True

    def check_parent_class_is_basehandler(self, node):
        """Checks whether the parent class of given class is BaseHandler.

        Args:
            node: astroid.nodes.ClassDef. Node for a class definition
                in the AST.

        Returns:
            bool. Whether the parent class of given class is BaseHandler.
        """
        for ancestor_node in node.ancestors():
            if ancestor_node.name == u'BaseHandler':
                return True
        return False

    def visit_classdef(self, node):
        """Visit each class definition in controllers layer module and check
        if it contains schema or not.

        Args:
            node: astroid.nodes.ClassDef. Node for a class definition
                in the AST.
        """
        if not self.check_parent_class_is_basehandler(node):
            return

        if node.name in payload_validator.HANDLER_CLASS_NAMES_WITH_NO_SCHEMA:
            return

        if 'URL_PATH_ARGS_SCHEMAS' not in node.locals:
            self.add_message(
                'no-schema-for-url-path-elements', node=node, args=(node.name))
        elif not self.check_given_variable_is_a_dict(
                node, 'URL_PATH_ARGS_SCHEMAS'):
            self.add_message(
                'url-path-args-schemas-must-be-dict',
                node=node, args=(node.name))

        if 'HANDLER_ARGS_SCHEMAS' not in node.locals:
            self.add_message(
                'no-schema-for-handler-args', node=node, args=(node.name))
        elif not self.check_given_variable_is_a_dict(
                node, 'HANDLER_ARGS_SCHEMAS'):
            self.add_message(
                'handler-args-schemas-must-be-dict',
                node=node, args=(node.name))


class DisallowedImportsChecker(checkers.BaseChecker):
    """Check that disallowed imports are not made."""

    __implements__ = interfaces.IAstroidChecker

    name = 'disallowed-imports'
    priority = -1
    msgs = {
        'C0039': (
            'Please use str instead of Text',
            'disallowed-text-import',
            'Disallow import of Text from typing module',
        ),
    }

    def visit_importfrom(self, node):
        """Visits all import-from statements in a python file and ensures that
        only allowed imports are made.

        Args:
            node: astroid.node_classes.ImportFrom. Node for a import-from
                statement in the AST.
        """
        if node.modname != 'typing':
            return
        for (name, _) in node.names:
            if name == 'Text':
                self.add_message('disallowed-text-import', node=node)


def register(linter):
    """Registers the checker with pylint.

    Args:
        linter: Pylinter. The Pylinter object.
    """
    linter.register_checker(ExplicitKeywordArgsChecker(linter))
    linter.register_checker(HangingIndentChecker(linter))
    linter.register_checker(DocstringParameterChecker(linter))
    linter.register_checker(ImportOnlyModulesChecker(linter))
    linter.register_checker(BackslashContinuationChecker(linter))
    linter.register_checker(FunctionArgsOrderChecker(linter))
    linter.register_checker(RestrictedImportChecker(linter))
    linter.register_checker(SingleCharAndNewlineAtEOFChecker(linter))
    linter.register_checker(DivisionOperatorChecker(linter))
    linter.register_checker(SingleLineCommentChecker(linter))
    linter.register_checker(BlankLineBelowFileOverviewChecker(linter))
    linter.register_checker(SingleLinePragmaChecker(linter))
    linter.register_checker(SingleSpaceAfterKeyWordChecker(linter))
    linter.register_checker(InequalityWithNoneChecker(linter))
    linter.register_checker(NonTestFilesFunctionNameChecker(linter))
    linter.register_checker(DisallowedFunctionsChecker(linter))
    linter.register_checker(DisallowDunderMetaclassChecker(linter))
    linter.register_checker(DisallowHandlerWithoutSchema(linter))
    linter.register_checker(DisallowedImportsChecker(linter))<|MERGE_RESOLUTION|>--- conflicted
+++ resolved
@@ -341,14 +341,7 @@
                         else:
                             last_content_before_comment = (
                                 split_content[comment_index - 1])
-<<<<<<< HEAD
-                            if (
-                                    last_content_before_comment.endswith('(') or
-                                    last_content_before_comment.endswith('[')
-                            ):
-=======
                             if last_content_before_comment.endswith(('(', '[')):
->>>>>>> ff7df205
                                 continue
                     self.add_message(
                         'no-break-after-hanging-indent', line=line_num)
