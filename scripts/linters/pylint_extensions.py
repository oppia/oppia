# coding: utf-8
#
# Copyright 2018 The Oppia Authors. All Rights Reserved.
#
# Licensed under the Apache License, Version 2.0 (the "License");
# you may not use this file except in compliance with the License.
# You may obtain a copy of the License at
#
#      http://www.apache.org/licenses/LICENSE-2.0
#
# Unless required by applicable law or agreed to in writing, software
# distributed under the License is distributed on an "AS-IS" BASIS,
# WITHOUT WARRANTIES OR CONDITIONS OF ANY KIND, either express or implied.
# See the License for the specific language governing permissions and
# limitations under the License.

"""Implements additional custom Pylint checkers to be used as part of
presubmit checks. Next message id would be C0033.
"""

from __future__ import absolute_import  # pylint: disable=import-only-modules
from __future__ import unicode_literals  # pylint: disable=import-only-modules

import linecache
import os
import re
import sys
import tokenize

import python_utils
from .. import docstrings_checker

_PARENT_DIR = os.path.abspath(os.path.join(os.getcwd(), os.pardir))
_PYLINT_PATH = os.path.join(_PARENT_DIR, 'oppia_tools', 'pylint-1.9.4')
sys.path.insert(0, _PYLINT_PATH)

# List of punctuation symbols that can be used at the end of
# comments and docstrings.
ALLOWED_TERMINATING_PUNCTUATIONS = ['.', '?', '}', ']', ')']

# If any of these phrases are found inside a docstring or comment,
# the punctuation and capital letter checks will be skipped for that
# comment or docstring.
EXCLUDED_PHRASES = [
    'coding:', 'pylint:', 'http://', 'https://', 'scripts/', 'extract_node']

import astroid  # isort:skip  pylint: disable=wrong-import-order, wrong-import-position
from pylint import checkers  # isort:skip  pylint: disable=wrong-import-order, wrong-import-position
from pylint import interfaces  # isort:skip  pylint: disable=wrong-import-order, wrong-import-position
from pylint.checkers import typecheck  # isort:skip  pylint: disable=wrong-import-order, wrong-import-position
from pylint.checkers import utils as checker_utils  # isort:skip  pylint: disable=wrong-import-order, wrong-import-position
from pylint.extensions import _check_docs_utils # isort:skip  pylint: disable=wrong-import-order, wrong-import-position


def read_from_node(node):
    """Returns the data read from the ast node in unicode form.

    Args:
        node: astroid.scoped_nodes.Function. Node to access module content.

    Returns:
        list(str). The data read from the ast node.
    """
    return list([line.decode('utf-8') for line in node.stream().readlines()])


class ExplicitKeywordArgsChecker(checkers.BaseChecker):
    """Custom pylint checker which checks for explicit keyword arguments
    in any function call.
    """

    __implements__ = interfaces.IAstroidChecker

    name = 'explicit-keyword-args'
    priority = -1
    msgs = {
        'C0001': (
            'Keyword argument %s should be named explicitly in %s call of %s.',
            'non-explicit-keyword-args',
            'All keyword arguments should be explicitly named in function call.'
        ),
        'C0027': (
            'Keyword argument %s used for a non keyword argument in %s '
            'call of %s.',
            'arg-name-for-non-keyword-arg',
            'Position arguments should not be used as keyword arguments '
            'in function call.'
        ),
    }

    def _check_non_explicit_keyword_args(
            self, node, name, callable_name, keyword_args,
            num_positional_args_unused, num_mandatory_parameters):
        """Custom pylint check to ensure that position arguments should not
        be used as keyword arguments.

        Args:
            node: astroid.node.Function. The current function call node.
            name: str. Name of the keyword argument.
            callable_name: str. Name of method type.
            keyword_args: list(str). Name of all keyword arguments in function
                call.
            num_positional_args_unused: int. Number of unused positional
                arguments.
            num_mandatory_parameters: int. Number of mandatory parameters.

        Returns:
            int. Number of unused positional arguments.
        """
        display_name = repr(name)

        if name not in keyword_args and (
                num_positional_args_unused > (
                    num_mandatory_parameters)) and (
                        callable_name != 'constructor'):
            # This try/except block tries to get the function
            # name. Since each node may differ, multiple
            # blocks have been used.
            try:
                func_name = node.func.attrname
            except AttributeError:
                func_name = node.func.name

            self.add_message(
                'non-explicit-keyword-args', node=node,
                args=(
                    display_name,
                    callable_name,
                    func_name))
            num_positional_args_unused -= 1
        return num_positional_args_unused

    def _check_argname_for_nonkeyword_arg(
            self, node, called, callable_name, keyword_args,
            keyword_args_in_funcdef):
        """Custom pylint check to ensure that position arguments should not
        be used as keyword arguments.

        Args:
            node: astroid.node.Function. The current function call node.
            called: astroid.Call. The function call object.
            keyword_args: list(str). Name of all keyword arguments in function
                call.
            callable_name: str. Name of method type.
            keyword_args_in_funcdef: list(str). Name of all keyword arguments in
                function definition.
        """
        for arg in keyword_args:
            # TODO(#10038): Fix the check to cover below case as well.
            # If there is *args and **kwargs in the function definition skip the
            # check because we can use keywords arguments in function call even
            # if **kwargs is present in the function definition. See Example:
            # Function def -> def func(entity_id, *args, **kwargs):
            # Function call -> func(entity_id='1', a=1, b=2, c=3)
            # By parsing calling method we get
            # keyword_arguments = entity_id, a, b, c.
            # From the function definition, we will get keyword_arguments = []
            # Now we do not have a way to identify which one is a keyword
            # argument and which one is not.
            if not called.args.kwarg and callable_name != 'constructor':
                if not arg in keyword_args_in_funcdef:
                    # This try/except block tries to get the function
                    # name.
                    try:
                        func_name = node.func.attrname
                    except AttributeError:
                        func_name = node.func.name

                    self.add_message(
                        'arg-name-for-non-keyword-arg', node=node,
                        args=(repr(arg), callable_name, func_name))

    def visit_call(self, node):
        """Visits each function call in a lint check.

        Args:
            node: Call. The current function call node.
        """
        called = checker_utils.safe_infer(node.func)

        try:
            # For the rationale behind the Pylint pragma below,
            # see https://stackoverflow.com/a/35701863/8115428
            called, implicit_args, callable_name = (
                typecheck._determine_callable(called))  # pylint: disable=protected-access
        except ValueError:
            return

        if called.args.args is None:
            # Built-in functions have no argument information.
            return

        if len(called.argnames()) != len(set(called.argnames())):
            return

        # Build the set of keyword arguments and count the positional arguments.
        call_site = astroid.arguments.CallSite.from_call(node)

        num_positional_args = len(call_site.positional_arguments)
        keyword_args = list(call_site.keyword_arguments.keys())

        already_filled_positionals = getattr(called, 'filled_positionals', 0)
        already_filled_keywords = getattr(called, 'filled_keywords', {})

        keyword_args += list(already_filled_keywords)
        num_positional_args += already_filled_positionals
        num_positional_args += implicit_args

        # Analyze the list of formal parameters.
        num_mandatory_parameters = len(called.args.args) - len(
            called.args.defaults)

        parameters = []
        parameter_name_to_index = {}
        for i, arg in enumerate(called.args.args):
            if isinstance(arg, astroid.Tuple):
                name = None
            else:
                assert isinstance(arg, astroid.AssignName)
                name = arg.name
                parameter_name_to_index[name] = i
            if i >= num_mandatory_parameters:
                defval = called.args.defaults[i - num_mandatory_parameters]
            else:
                defval = None
            parameters.append([(name, defval), False])

        num_positional_args_unused = num_positional_args
        # The list below will store all the keyword arguments present in the
        # function definition.
        keyword_args_in_funcdef = []
        # Check that all parameters with a default value have
        # been called explicitly.
        for [(name, defval), _] in parameters:
            if defval:
                keyword_args_in_funcdef.append(name)
                num_positional_args_unused = (
                    self._check_non_explicit_keyword_args(
                        node, name, callable_name, keyword_args,
                        num_positional_args_unused, num_mandatory_parameters))

        self._check_argname_for_nonkeyword_arg(
            node, called, callable_name, keyword_args, keyword_args_in_funcdef)


class HangingIndentChecker(checkers.BaseChecker):
    """Custom pylint checker which checks for break after parenthesis in case
    of hanging indentation.
    """

    __implements__ = interfaces.ITokenChecker

    name = 'hanging-indent'
    priority = -1
    msgs = {
        'C0002': (
            (
                'There should be a break after parenthesis when content within '
                'parenthesis spans multiple lines.'),
            'no-break-after-hanging-indent',
            (
                'If something within parenthesis extends along multiple lines, '
                'break after opening parenthesis.')
        ),
    }

    def process_tokens(self, tokens):
        """Process tokens to check if there is a line break after the bracket.

        Args:
            tokens: astroid.Tokens. Object to process tokens.
        """
        escape_character_indicator = b'\\'
        string_indicator = b'\''
        excluded = False
        for (token_type, token, (line_num, _), _, line) in tokens:
            # Check if token type is an operator and is either a
            # left parenthesis '(' or a right parenthesis ')'.
            if token_type == tokenize.OP and (
                    token == b'(' or token == b')'):
                line = line.strip()

                # Exclude 'if', 'elif', 'while' statements.
                if line.startswith((b'if ', b'while ', b'elif ')):
                    excluded = True
                # Skip check if there is a comment at the end of line.
                if excluded:
                    split_line = line.split()
                    if '#' in split_line:
                        comment_index = split_line.index('#')
                        if split_line[comment_index - 1].endswith(b'):'):
                            excluded = False
                    elif line.endswith(b'):'):
                        excluded = False
                if excluded:
                    continue

                bracket_count = 0
                line_length = len(line)
                escape_character_found = False
                in_string = False
                for char_num in python_utils.RANGE(line_length):
                    char = line[char_num]
                    if in_string and (
                            char == escape_character_indicator or
                            escape_character_found):
                        escape_character_found = not escape_character_found
                        continue

                    # Check if we found the string indicator and flip the
                    # in_string boolean.
                    if char == string_indicator:
                        in_string = not in_string

                    # Ignore anything inside a string.
                    if in_string:
                        continue

                    if char == b'(':
                        if bracket_count == 0:
                            position = char_num
                        bracket_count += 1
                    elif char == b')' and bracket_count > 0:
                        bracket_count -= 1

                if bracket_count > 0 and position + 1 < line_length:
                    # Allow the use of '[', ']', '{', '}' after the parenthesis.
                    separators = set('[{( ')
                    if line[line_length - 1] in separators:
                        continue
                    content = line[position + 1:]
                    # Skip check if there is nothing after the bracket.
                    split_content = content.split()
                    # Skip check if there is a comment at the end of line.
                    if '#' in split_content:
                        comment_index = split_content.index('#')
                        if comment_index == 0:
                            continue
                        else:
                            if split_content[comment_index - 1].endswith(b'('):
                                continue
                    self.add_message(
                        'no-break-after-hanging-indent', line=line_num)


# The following class was derived from
# https://github.com/PyCQA/pylint/blob/377cc42f9e3116ff97cddd4567d53e9a3e24ebf9/pylint/extensions/docparams.py#L26
class DocstringParameterChecker(checkers.BaseChecker):
    """Checker for Sphinx, Google, or Numpy style docstrings

    * Check that all function, method and constructor parameters are mentioned
      in the params and types part of the docstring.  Constructor parameters
      can be documented in either the class docstring or ``__init__`` docstring,
      but not both.
    * Check that there are no naming inconsistencies between the signature and
      the documentation, i.e. also report documented parameters that are missing
      in the signature. This is important to find cases where parameters are
      renamed only in the code, not in the documentation.
    * Check that all explicitly raised exceptions in a function are documented
      in the function docstring. Caught exceptions are ignored.

    Args:
        linter: Pylinter. The linter object.
    """

    __implements__ = interfaces.IAstroidChecker

    name = 'parameter_documentation'
    msgs = {
        'W9005': (
            '"%s" has constructor parameters '
            'documented in class and __init__',
            'multiple-constructor-doc',
            'Please remove parameter declarations '
            'in the class or constructor.'),
        'W9006': (
            '"%s" not documented as being raised',
            'missing-raises-doc',
            'Please document exceptions for '
            'all raised exception types.'),
        'W9008': (
            'Redundant returns documentation',
            'redundant-returns-doc',
            'Please remove the return/rtype '
            'documentation from this method.'),
        'W9010': (
            'Redundant yields documentation',
            'redundant-yields-doc',
            'Please remove the yields documentation from this method.'),
        'W9011': (
            'Missing return documentation',
            'missing-return-doc',
            'Please add documentation about what this method returns.',
            {'old_names': [('W9007', 'missing-returns-doc')]}),
        'W9012': (
            'Missing return type documentation',
            'missing-return-type-doc',
            'Please document the type returned by this method.',
            # We can't use the same old_name for two different warnings
            # {'old_names': [('W9007', 'missing-returns-doc')]}.
        ),
        'W9013': (
            'Missing yield documentation',
            'missing-yield-doc',
            'Please add documentation about what this generator yields.',
            {'old_names': [('W9009', 'missing-yields-doc')]}),
        'W9014': (
            'Missing yield type documentation',
            'missing-yield-type-doc',
            'Please document the type yielded by this method.',
            # We can't use the same old_name for two different warnings
            # {'old_names': [('W9009', 'missing-yields-doc')]}.
        ),
        'W9015': (
            '"%s" missing in parameter documentation',
            'missing-param-doc',
            'Please add parameter declarations for all parameters.',
            {'old_names': [('W9003', 'missing-param-doc')]}),
        'W9016': (
            '"%s" missing in parameter type documentation',
            'missing-type-doc',
            'Please add parameter type declarations for all parameters.',
            {'old_names': [('W9004', 'missing-type-doc')]}),
        'W9017': (
            '"%s" differing in parameter documentation',
            'differing-param-doc',
            'Please check parameter names in declarations.',
        ),
        'W9018': (
            '"%s" differing in parameter type documentation',
            'differing-type-doc',
            'Please check parameter names in type declarations.',
        ),
        'W9019': (
            'Line starting with "%s" requires 4 space indentation relative to'
            ' args line indentation',
            '4-space-indentation-for-arg-parameters-doc',
            'Please use 4 space indentation in parameter definitions relative'
            ' to the args line indentation.'
        ),
        'W9020': (
            'Line starting with "%s" requires 8 space indentation relative to'
            ' args line indentation',
            '8-space-indentation-for-arg-in-descriptions-doc',
            'Please indent wrap-around descriptions by 8 relative to the args'
            ' line indentation.'
        ),
        'W9021': (
            'Args: indentation is incorrect, must be at the outermost'
            ' indentation level.',
            'incorrect-indentation-for-arg-header-doc',
            'Please indent args line to the outermost indentation level.'
        ),
        'W9022': (
            '4 space indentation in docstring.',
            '4-space-indentation-in-docstring',
            'Please use 4 space indentation for parameters relative to section'
            ' headers.'
        ),
        'W9023': (
            '8 space indentation in docstring.',
            '8-space-indentation-in-docstring',
            'Please use 8 space indentation in wrap around messages'
            ' relative to section headers.'
        ),
        'W9024': (
            'Raises section should be the following form: Exception_name. '
            'Description.',
            'malformed-raises-section',
            'The parameter is incorrectly formatted.'
        ),
        'W9025': (
            'Period is not used at the end of the docstring.',
            'no-period-used',
            'Please use a period at the end of the docstring,'
        ),
        'W9026': (
            'Multiline docstring should end with a new line.',
            'no-newline-used-at-end',
            'Please end multiline docstring with a new line.'
        ),
        'W9027': (
            'Single line docstring should not span two lines.',
            'single-line-docstring-span-two-lines',
            'Please do not use two lines for a single line docstring. '
            'If line length exceeds 80 characters, '
            'convert the single line docstring to a multiline docstring.'
        ),
        'W9028': (
            'Empty line before the end of multi-line docstring.',
            'empty-line-before-end',
            'Please do not use empty line before '
            'the end of the multi-line docstring.'
        ),
        'W9029': (
            'Space after """ in docstring.',
            'space-after-triple-quote',
            'Please do not use space after """ in docstring.'
        ),
        'W9030': (
            'Missing single newline below class docstring.',
            'newline-below-class-docstring',
            'Please add a single newline below class docstring.'
        ),
        'W9031': (
            'Files must have a single newline above args in doc string.',
            'single-space-above-args',
            'Please enter a single newline above args in doc string.'
        ),
        'W9032': (
            'Files must have a single newline above returns in doc string.',
            'single-space-above-returns',
            'Please enter a single newline above returns in doc string.'
        ),
        'W9033': (
            'Files must have a single newline above raises in doc string.',
            'single-space-above-raises',
            'Please enter a single newline above raises in doc string.'
        ),
        'W9034': (
            'Files must have a single newline above yield in doc string.',
            'single-space-above-yield',
            'Please enter a single newline above yield in doc string.'
        ),
        'W9035': (
            'Arguments should be in following form: variable_name: typeinfo. '
            'Description.',
            'malformed-args-section',
            'The parameter is incorrectly formatted.'
        ),
        'W9036': (
            'Returns should be in the following form: typeinfo. Description.',
            'malformed-returns-section',
            'The parameter is incorrectly formatted.'
        ),
        'W9037': (
            'Yields should be in the following form: typeinfo. Description.',
            'malformed-yields-section',
            'The parameter is incorrectly formatted.'
        ),
        'W9038': (
            'Arguments starting with *args should be formatted in the following'
            ' form: *args: list(*). Description.',
            'malformed-args-argument',
            'The parameter is incorrectly formatted.'
        )
    }

    options = (
        (
            'accept-no-param-doc',
            {'default': True, 'type': 'yn', 'metavar': '<y or n>',
             'help': 'Whether to accept totally missing parameter '
                     'documentation in the docstring of a '
                     'function that has parameters.'
            }),
        (
            'accept-no-raise-doc',
            {'default': True, 'type': 'yn', 'metavar': '<y or n>',
             'help': 'Whether to accept totally missing raises '
                     'documentation in the docstring of a function that '
                     'raises an exception.'
            }),
        (
            'accept-no-return-doc',
            {'default': True, 'type': 'yn', 'metavar': '<y or n>',
             'help': 'Whether to accept totally missing return '
                     'documentation in the docstring of a function that '
                     'returns a statement.'
            }),
        (
            'accept-no-yields-doc',
            {'default': True, 'type': 'yn', 'metavar': '<y or n>',
             'help': 'Whether to accept totally missing yields '
                     'documentation in the docstring of a generator.'
            }),
        )

    priority = -2

    constructor_names = {'__init__', '__new__'}
    not_needed_param_in_docstring = {'self', 'cls'}
    docstring_sections = {'Raises:', 'Returns:', 'Yields:'}

    # Docstring section headers split up into arguments, returns, yields
    # and raises sections signifying that we are currently parsing the
    # corresponding section of that docstring.
    DOCSTRING_SECTION_RETURNS = 'returns'
    DOCSTRING_SECTION_YIELDS = 'yields'
    DOCSTRING_SECTION_RAISES = 'raises'

    def visit_classdef(self, node):
        """Visit each class definition in a module and check if there is a
        single new line below each class docstring.

        Args:
            node: astroid.nodes.ClassDef. Node for a class definition
                in the AST.
        """
        # Check if the given node has docstring.
        if node.doc is None:
            return
        line_number = node.fromlineno
        # Iterate till the start of docstring.
        while True:
            line = linecache.getline(node.root().file, line_number).strip()
            if line.startswith((b'"""', b'\'\'\'', b'\'', b'"')):
                break
            else:
                line_number += 1

        doc_length = len(node.doc.split(b'\n'))
        line_number += doc_length
        first_line_after_doc = linecache.getline(
            node.root().file, line_number).strip()
        second_line_after_doc = linecache.getline(
            node.root().file, line_number + 1).strip()
        if first_line_after_doc != b'':
            self.add_message('newline-below-class-docstring', node=node)
        elif second_line_after_doc == b'':
            self.add_message('newline-below-class-docstring', node=node)

    def visit_functiondef(self, node):
        """Called for function and method definitions (def).

        Args:
            node: astroid.scoped_nodes.Function. Node for a function or
                method definition in the AST.
        """
        node_doc = docstrings_checker.docstringify(node.doc)
        self.check_functiondef_params(node, node_doc)
        self.check_functiondef_returns(node, node_doc)
        self.check_functiondef_yields(node, node_doc)
        self.check_docstring_style(node)
        self.check_docstring_section_indentation(node)
        self.check_typeinfo(node, node_doc)

    def check_typeinfo(self, node, node_doc):
        """Checks whether all parameters in a function definition are
        properly formatted.

        Args:
            node: astroid.node.Function. Node for a function or
                method definition in the AST.
            node_doc: Docstring. Pylint Docstring class instance representing
                a node's docstring.
        """
        # The regexes are taken from the pylint codebase and are modified
        # according to our needs. Link: https://github.com/PyCQA/pylint/blob/
        # e89c361668aeead9fd192d5289c186611ef779ca/pylint/extensions/
        # _check_docs_utils.py#L428.
        re_param_line = re.compile(
            r"""
            \s*  \*{{0,2}}(\w+)          # identifier potentially with asterisks
            \s*  ( [:]
                \s*
                ({type}|\S*|[\s\S]*)
                (?:,\s+optional)?
                [.]+\s )+ \s*
            \s*  [A-Z0-9](.*)[.\]}}\)]+$     # beginning of optional description
        """.format(
            type=_check_docs_utils.GoogleDocstring.re_multiple_type,
        ), flags=re.X | re.S | re.M)

        re_returns_line = re.compile(
            r"""
            \s* (({type}|\S*|[\s\S]*).[.]+\s)+        # identifier
            \s* [A-Z0-9](.*)[.\]}}\)]+$               # beginning of description
        """.format(
            type=_check_docs_utils.GoogleDocstring.re_multiple_type,
        ), flags=re.X | re.S | re.M)

        re_yields_line = re_returns_line

        re_raise_line = re.compile(
            r"""
            \s* ({type}[.])+                    # identifier
            \s* [A-Z0-9](.*)[.\]}}\)]+$         # beginning of description
        """.format(
            type=_check_docs_utils.GoogleDocstring.re_multiple_type,
        ), flags=re.X | re.S | re.M)

        # We need to extract the information from the given section for that
        # we need to use _parse_section as this will extract all the arguments
        # from the Args section, as this is a private method hence we need to
        # use the pylint pragma to escape the pylint warning.
        if node_doc.has_params():
            entries = node_doc._parse_section(  # pylint: disable=protected-access
                _check_docs_utils.GoogleDocstring.re_param_section)
            for entry in entries:
                if entry.lstrip().startswith('*args') and not (
                        entry.lstrip().startswith('*args: list(*)')):
                    self.add_message('malformed-args-argument', node=node)
                match = re_param_line.match(entry)
                if not match:
                    self.add_message('malformed-args-section', node=node)

        # We need to extract the information from the given section for that
        # we need to use _parse_section as this will extract all the returns
        # from the Returns section, as this is a private method hence we need to
        # use the pylint pragma to escape the pylint warning.
        if node_doc.has_returns():
            entries = node_doc._parse_section(  # pylint: disable=protected-access
                _check_docs_utils.GoogleDocstring.re_returns_section)
            entries = [''.join(entries)]
            for entry in entries:
                match = re_returns_line.match(entry)
                if not match:
                    self.add_message('malformed-returns-section', node=node)

        # We need to extract the information from the given section for that
        # we need to use _parse_section as this will extract all the yields
        # from the Yields section, as this is a private method hence we need to
        # use the pylint pragma to escape the pylint warning.
        if node_doc.has_yields():
            entries = node_doc._parse_section(  # pylint: disable=protected-access
                _check_docs_utils.GoogleDocstring.re_yields_section)
            entries = [''.join(entries)]
            for entry in entries:
                match = re_yields_line.match(entry)
                if not match:
                    self.add_message('malformed-yields-section', node=node)

        # We need to extract the information from the given section for that
        # we need to use _parse_section as this will extract all the exceptions
        # from the Raises section, as this is a private method hence we need to
        # use the pylint pragma to escape the pylint warning.
        if node_doc.exceptions():
            entries = node_doc._parse_section(  # pylint: disable=protected-access
                _check_docs_utils.GoogleDocstring.re_raise_section)
            for entry in entries:
                match = re_raise_line.match(entry)
                if not match:
                    self.add_message('malformed-raises-section', node=node)

    def check_functiondef_params(self, node, node_doc):
        """Checks whether all parameters in a function definition are
        documented.

        Args:
            node: astroid.scoped_nodes.Function. Node for a function or
                method definition in the AST.
            node_doc: Docstring. Pylint Docstring class instance representing
                a node's docstring.
        """
        node_allow_no_param = None
        if node.name in self.constructor_names:
            class_node = checker_utils.node_frame_class(node)
            if class_node is not None:
                class_doc = docstrings_checker.docstringify(class_node.doc)
                self.check_single_constructor_params(
                    class_doc, node_doc, class_node)

                # __init__ or class docstrings can have no parameters documented
                # as long as the other documents them.
                node_allow_no_param = (
                    class_doc.has_params() or
                    class_doc.params_documented_elsewhere() or
                    None
                )
                class_allow_no_param = (
                    node_doc.has_params() or
                    node_doc.params_documented_elsewhere() or
                    None
                )

                self.check_arguments_in_docstring(
                    class_doc, node.args, class_node,
                    accept_no_param_doc=class_allow_no_param)

        self.check_arguments_in_docstring(
            node_doc, node.args, node,
            accept_no_param_doc=node_allow_no_param)

    def check_docstring_style(self, node):
        """It fetches a function node and extract the class node from function
        node if it is inside a class body and passes it to
        check_docstring_structure which checks whether the docstring has a
        space at the beginning and a period at the end.

        Args:
            node: astroid.scoped_nodes.Function. Node for a function or
                method definition in the AST.
        """
        if node.name in self.constructor_names:
            class_node = checker_utils.node_frame_class(node)
            if class_node is not None:
                self.check_docstring_structure(class_node)
        self.check_docstring_structure(node)

    def check_newline_above_args(self, node, docstring):
        """Checks to ensure that there is a single space above the
        argument parameters in the docstring.

        Args:
            node: astroid.node.Function. Node for a function or method
                definition in the AST.
            docstring: list(str). Function docstring in splitted by newlines.
        """
        blank_line_counter = 0
        for line in docstring:
            line = line.strip()
            if line == b'':
                blank_line_counter += 1
            if blank_line_counter == 0 or blank_line_counter > 1:
                if line == b'Args:':
                    self.add_message(
                        'single-space-above-args', node=node)
                elif line == b'Returns:':
                    self.add_message(
                        'single-space-above-returns', node=node)
                elif line == b'Raises:':
                    self.add_message(
                        'single-space-above-raises', node=node)
                elif line == b'Yields:':
                    self.add_message(
                        'single-space-above-yield', node=node)
            if line != b'':
                blank_line_counter = 0

    def check_docstring_structure(self, node):
        """Checks whether the docstring has the correct structure i.e.
        do not have space at the beginning and have a period at the end of
        docstring.

        Args:
            node: astroid.scoped_nodes.Function. Node for a function or
                method definition in the AST.
        """
        if node.doc:
            docstring = node.doc.splitlines()
            # Check for space after """ in docstring.
            if docstring[0][0] == b' ':
                self.add_message('space-after-triple-quote', node=node)
            # Check if single line docstring span two lines.
            if len(docstring) == 2 and docstring[-1].strip() == b'':
                self.add_message(
                    'single-line-docstring-span-two-lines', node=node)
            # Check for punctuation at end of a single line docstring.
            elif (len(docstring) == 1 and docstring[-1][-1] not in
                  ALLOWED_TERMINATING_PUNCTUATIONS):
                self.add_message('no-period-used', node=node)
            # Check for punctuation at the end of a multiline docstring.
            elif len(docstring) > 1:
                if docstring[-2].strip() == b'':
                    self.add_message('empty-line-before-end', node=node)
                elif docstring[-1].strip() != b'':
                    self.add_message(
                        'no-newline-used-at-end', node=node)
                elif (docstring[-2][-1] not in
                      ALLOWED_TERMINATING_PUNCTUATIONS and not
                      any(word in docstring[-2] for word in EXCLUDED_PHRASES)):
                    self.add_message('no-period-used', node=node)

    def check_docstring_section_indentation(self, node):
        """Checks whether the function argument definitions ("Args": section,
        "Returns": section, "Yield": section, "Raises: section) are indented
        properly. Parameters should be indented by 4 relative to the 'Args:'
        'Return:', 'Raises:', 'Yield:' line and any wrap-around descriptions
        should be indented by 8.

        Args:
            node: astroid.scoped_nodes.Function. Node for a function or
                method definition in the AST.
        """
        arguments_node = node.args
        expected_argument_names = set(
            None if (arg.name in self.not_needed_param_in_docstring)
            else (arg.name + ':') for arg in arguments_node.args)
        currently_in_args_section = False
        # When we are in the args section and a line ends in a colon,
        # we can ignore the indentation styling in the next section of
        # description, hence a freeform section.
        currently_in_freeform_section = False
        args_indentation = 0
        if node.doc:
            current_docstring_section = None
            in_description = False
            args_indentation_in_spaces = 0
            docstring = node.doc.splitlines()
            self.check_newline_above_args(node, docstring)
            for line in docstring:
                stripped_line = line.lstrip()
                current_line_indentation = (
                    len(line) - len(stripped_line))
                parameter = re.search(
                    '^[^:]+:',
                    stripped_line)
                # Check for empty lines and ignore them.
                if len(line.strip()) == 0:
                    continue
                # If line starts with Returns: , it is the header of a Returns
                # subsection.
                if stripped_line.startswith('Returns:'):
                    current_docstring_section = (
                        self.DOCSTRING_SECTION_RETURNS)
                    in_freeform_section = False
                    in_description = False
                    args_indentation_in_spaces = current_line_indentation
                # If line starts with Raises: , it is the header of a Raises
                # subsection.
                elif stripped_line.startswith('Raises:'):
                    current_docstring_section = (
                        self.DOCSTRING_SECTION_RAISES)
                    in_freeform_section = False
                    in_description = False
                    args_indentation_in_spaces = current_line_indentation
                # If line starts with Yields: , it is the header of a Yields
                # subsection.
                elif stripped_line.startswith('Yields:'):
                    current_docstring_section = (
                        self.DOCSTRING_SECTION_YIELDS)
                    in_freeform_section = False
                    in_description = False
                    args_indentation_in_spaces = current_line_indentation
                # Check if we are in a docstring raises section.
                elif (current_docstring_section and
                      (current_docstring_section ==
                       self.DOCSTRING_SECTION_RAISES)):
                    # In the raises section, if we see this regex expression, we
                    # can assume it's the start of a new parameter definition.
                    # We check the indentation of the parameter definition.
                    if re.search(br'^[a-zA-Z0-9_\.\*]+[.] ',
                                 stripped_line):
                        if current_line_indentation != (
                                args_indentation_in_spaces + 4):
                            self.add_message(
                                '4-space-indentation-in-docstring',
                                node=node)
                        in_description = True
                    # In a description line that is wrapped around (doesn't
                    # start off with the parameter name), we need to make sure
                    # the indentation is 8.
                    elif in_description:
                        if current_line_indentation != (
                                args_indentation_in_spaces + 8):
                            self.add_message(
                                '8-space-indentation-in-docstring',
                                node=node)
                # Check if we are in a docstring returns or yields section.
                # NOTE: Each function should only have one yield or return
                # object. If a tuple is returned, wrap both in a tuple parameter
                # section.
                elif (current_docstring_section and
                      (current_docstring_section ==
                       self.DOCSTRING_SECTION_RETURNS)
                      or (current_docstring_section ==
                          self.DOCSTRING_SECTION_YIELDS)):
                    # Check for the start of a new parameter definition in the
                    # format "type (elaboration)." and check the indentation.
                    if (re.search(br'^[a-zA-Z_() -:,\*]+\.',
                                  stripped_line) and not in_description):
                        if current_line_indentation != (
                                args_indentation_in_spaces + 4):
                            self.add_message(
                                '4-space-indentation-in-docstring',
                                node=node)
                        # If the line ends with a colon, we can assume the rest
                        # of the section is free form.
                        if re.search(br':$', stripped_line):
                            in_freeform_section = True
                        in_description = True
                    # In a description line of a returns or yields, we keep the
                    # indentation the same as the definition line.
                    elif in_description:
                        if (current_line_indentation != (
                                args_indentation_in_spaces + 4)
                                and not in_freeform_section):
                            self.add_message(
                                '4-space-indentation-in-docstring',
                                node=node)
                        # If the description line ends with a colon, we can
                        # assume the rest of the section is free form.
                        if re.search(br':$', stripped_line):
                            in_freeform_section = True
                # Check for the start of an Args: section and check the correct
                # indentation.
                elif stripped_line.startswith('Args:'):
                    args_indentation = current_line_indentation
                    # The current args indentation is incorrect.
                    if current_line_indentation % 4 != 0:
                        self.add_message(
                            'incorrect-indentation-for-arg-header-doc',
                            node=node)
                        # Since other checks are based on relative indentation,
                        # we need to fix this indentation first.
                        break
                    currently_in_args_section = True
                # Check for parameter section header by checking that the
                # parameter is in the function arguments set. We also check for
                # arguments that start with * which means it's autofill and will
                # not appear in the node args list so we handle those too.
                elif (currently_in_args_section and parameter
                      and ((
                          parameter.group(0).strip('*')
                          in expected_argument_names) or
                           re.search(
                               br'\*[^ ]+: ',
                               stripped_line))):
                    words_in_line = stripped_line.split(' ')
                    currently_in_freeform_section = False
                    # Check if the current parameter section indentation is
                    # correct.
                    if current_line_indentation != (
                            args_indentation + 4):
                        # Use the first word in the line to identify the error.
                        beginning_of_line = (
                            words_in_line[0]
                            if words_in_line else None)
                        self.add_message(
                            '4-space-indentation-for-arg-parameters-doc',
                            node=node,
                            args=(beginning_of_line))
                    # If the line ends with a colon, that means
                    # the next subsection of description is free form.
                    if line.endswith(':'):
                        currently_in_freeform_section = True

                # All other lines can be treated as description.
                elif currently_in_args_section:
                    # If it is not a freeform section, we check the indentation.
                    words_in_line = stripped_line.split(' ')
                    if (not currently_in_freeform_section
                            and current_line_indentation != (
                                args_indentation + 8)):
                        # Use the first word in the line to identify the error.
                        beginning_of_line = (
                            words_in_line[0]
                            if words_in_line else None)
                        self.add_message(
                            '8-space-indentation-for-arg-in-descriptions-doc',
                            node=node,
                            args=(beginning_of_line))
                    # If the line ends with a colon, that
                    # means the next subsection of description is free form.
                    if line.endswith(':'):
                        currently_in_freeform_section = True

    def check_functiondef_returns(self, node, node_doc):
        """Checks whether a function documented with a return value actually has
        a return statement in its definition.

        Args:
            node: astroid.scoped_nodes.Function. Node for a function or
                method definition in the AST.
            node_doc: Docstring. Pylint Docstring class instance representing
                a node's docstring.
        """
        if not node_doc.supports_yields and node.is_generator():
            return

        return_nodes = node.nodes_of_class(astroid.Return)
        if ((
                node_doc.has_returns() or node_doc.has_rtype()) and
                not any(
                    docstrings_checker.returns_something(
                        ret_node) for ret_node in return_nodes)):
            self.add_message(
                'redundant-returns-doc',
                node=node)

    def check_functiondef_yields(self, node, node_doc):
        """Checks whether a function documented with a yield value actually has
        a yield statement in its definition.

        Args:
            node: astroid.scoped_nodes.Function. Node for a function or
                method definition in the AST.
            node_doc: Docstring. Pylint Docstring class instance representing
                a node's docstring.
        """
        if not node_doc.supports_yields:
            return

        if ((node_doc.has_yields() or node_doc.has_yields_type()) and
                not node.is_generator()):
            self.add_message(
                'redundant-yields-doc',
                node=node)

    def visit_raise(self, node):
        """Visits a function node that raises an exception and verifies that all
        exceptions raised in the function definition are documented.

        Args:
            node: astroid.scoped_nodes.Function. Node for a function or
                method definition in the AST.
        """
        func_node = node.frame()
        if not isinstance(func_node, astroid.FunctionDef):
            return

        expected_excs = docstrings_checker.possible_exc_types(node)
        if not expected_excs:
            return

        if not func_node.doc:
            # If this is a property setter,
            # the property should have the docstring instead.
            setters_property = docstrings_checker.get_setters_property(
                func_node)
            if setters_property:
                func_node = setters_property

        doc = docstrings_checker.docstringify(func_node.doc)
        if not doc.is_valid():
            if doc.doc:
                self._handle_no_raise_doc(expected_excs, func_node)
            return

        found_excs = doc.exceptions()
        missing_excs = expected_excs - found_excs
        self._add_raise_message(missing_excs, func_node)

    def visit_return(self, node):
        """Visits a function node that contains a return statement and verifies
        that the return value and the return type are documented.

        Args:
            node: astroid.scoped_nodes.Function. Node for a function or
                method definition in the AST.
        """
        if not docstrings_checker.returns_something(node):
            return

        func_node = node.frame()

        doc = docstrings_checker.docstringify(func_node.doc)
        if not doc.is_valid() and self.config.accept_no_return_doc:
            return

        is_property = checker_utils.decorated_with_property(func_node)

        if not (doc.has_returns() or
                (doc.has_property_returns() and is_property)):
            self.add_message(
                'missing-return-doc',
                node=func_node
            )

        if not (doc.has_rtype() or
                (doc.has_property_type() and is_property)):
            self.add_message(
                'missing-return-type-doc',
                node=func_node
            )

    def visit_yield(self, node):
        """Visits a function node that contains a yield statement and verifies
        that the yield value and the yield type are documented.

        Args:
            node: astroid.scoped_nodes.Function. Node for a function or
                method definition in the AST.
        """
        func_node = node.frame()

        doc = docstrings_checker.docstringify(func_node.doc)
        if not doc.is_valid() and self.config.accept_no_yields_doc:
            return

        doc_has_yields = doc.has_yields()
        doc_has_yields_type = doc.has_yields_type()

        if not doc_has_yields:
            self.add_message(
                'missing-yield-doc',
                node=func_node
            )

        if not doc_has_yields_type:
            self.add_message(
                'missing-yield-type-doc',
                node=func_node
            )

    def visit_yieldfrom(self, node):
        """Visits a function node that contains a yield from statement and
        verifies that the yield from value and the yield from type are
        documented.

        Args:
            node: astroid.scoped_nodes.Function. Node to access module content.
        """
        self.visit_yield(node)

    def check_arguments_in_docstring(
            self, doc, arguments_node, warning_node, accept_no_param_doc=None):
        """Check that all parameters in a function, method or class constructor
        on the one hand and the parameters mentioned in the parameter
        documentation (e.g. the Sphinx tags 'param' and 'type') on the other
        hand are consistent with each other.

        * Undocumented parameters except 'self' are noticed.
        * Undocumented parameter types except for 'self' and the ``*<args>``
          and ``**<kwargs>`` parameters are noticed.
        * Parameters mentioned in the parameter documentation that don't or no
          longer exist in the function parameter list are noticed.
        * If the text "For the parameters, see" or "For the other parameters,
          see" (ignoring additional whitespace) is mentioned in the docstring,
          missing parameter documentation is tolerated.
        * If there's no Sphinx style, Google style or NumPy style parameter
          documentation at all, i.e. ``:param`` is never mentioned etc., the
          checker assumes that the parameters are documented in another format
          and the absence is tolerated.

        Args:
            doc: str. Docstring for the function, method or class.
            arguments_node: astroid.scoped_nodes.Arguments. Arguments node
                for the function, method or class constructor.
            warning_node: astroid.scoped_nodes.Node. The node to assign
                the warnings to.
            accept_no_param_doc: bool|None. Whether or not to allow
                no parameters to be documented. If None then
                this value is read from the configuration.
        """
        # Tolerate missing param or type declarations if there is a link to
        # another method carrying the same name.
        if not doc.doc:
            return

        if accept_no_param_doc is None:
            accept_no_param_doc = self.config.accept_no_param_doc
        tolerate_missing_params = doc.params_documented_elsewhere()

        # Collect the function arguments.
        expected_argument_names = set(
            arg.name for arg in arguments_node.args)
        expected_argument_names.update(
            arg.name for arg in arguments_node.kwonlyargs)
        not_needed_type_in_docstring = (
            self.not_needed_param_in_docstring.copy())

        if arguments_node.vararg is not None:
            expected_argument_names.add(arguments_node.vararg)
            not_needed_type_in_docstring.add(arguments_node.vararg)
        if arguments_node.kwarg is not None:
            expected_argument_names.add(arguments_node.kwarg)
            not_needed_type_in_docstring.add(arguments_node.kwarg)
        params_with_doc, params_with_type = doc.match_param_docs()

        # Tolerate no parameter documentation at all.
        if (not params_with_doc and not params_with_type
                and accept_no_param_doc):
            tolerate_missing_params = True

        def _compare_missing_args(
                found_argument_names, message_id, not_needed_names):
            """Compare the found argument names with the expected ones and
            generate a message if there are arguments missing.

            Args:
                found_argument_names: set. Argument names found in the
                    docstring.
                message_id: str. Pylint message id.
                not_needed_names: set(str). Names that may be omitted.
            """
            if not tolerate_missing_params:
                missing_argument_names = (
                    (expected_argument_names - found_argument_names)
                    - not_needed_names)
                if missing_argument_names:
                    self.add_message(
                        message_id,
                        args=(', '.join(
                            sorted(missing_argument_names)),),
                        node=warning_node)

        def _compare_different_args(
                found_argument_names, message_id, not_needed_names):
            """Compare the found argument names with the expected ones and
            generate a message if there are extra arguments found.

            Args:
                found_argument_names: set. Argument names found in the
                    docstring.
                message_id: str. Pylint message id.
                not_needed_names: set(str). Names that may be omitted.
            """
            differing_argument_names = (
                (expected_argument_names ^ found_argument_names)
                - not_needed_names - expected_argument_names)

            if differing_argument_names:
                self.add_message(
                    message_id,
                    args=(', '.join(
                        sorted(differing_argument_names)),),
                    node=warning_node)

        _compare_missing_args(
            params_with_doc, 'missing-param-doc',
            self.not_needed_param_in_docstring)
        _compare_missing_args(
            params_with_type, 'missing-type-doc', not_needed_type_in_docstring)

        _compare_different_args(
            params_with_doc, 'differing-param-doc',
            self.not_needed_param_in_docstring)
        _compare_different_args(
            params_with_type, 'differing-type-doc',
            not_needed_type_in_docstring)

    def check_single_constructor_params(self, class_doc, init_doc, class_node):
        """Checks whether a class and corresponding  init() method are
        documented. If both of them are documented, it adds an error message.

        Args:
            class_doc: Docstring. Pylint docstring class instance representing
                a class's docstring.
            init_doc:  Docstring. Pylint docstring class instance representing
                a method's docstring, the method here is the constructor method
                for the above class.
            class_node: astroid.scoped_nodes.Function. Node for class definition
                in AST.
        """
        if class_doc.has_params() and init_doc.has_params():
            self.add_message(
                'multiple-constructor-doc',
                args=(class_node.name,),
                node=class_node)

    def _handle_no_raise_doc(self, excs, node):
        """Checks whether the raised exception in a function has been
        documented, add a message otherwise.

        Args:
            excs: list(str). A list of exception types.
            node: astroid.scoped_nodes.Function. Node to access module content.
        """
        if self.config.accept_no_raise_doc:
            return

        self._add_raise_message(excs, node)

    def _add_raise_message(self, missing_excs, node):
        """Adds a message on :param:`node` for the missing exception type.

        Args:
            missing_excs: list(Exception). A list of missing exception types.
            node: astroid.node_classes.NodeNG. The node show the message on.
        """
        if not missing_excs:
            return

        self.add_message(
            'missing-raises-doc',
            args=(', '.join(sorted(missing_excs)),),
            node=node)


class ImportOnlyModulesChecker(checkers.BaseChecker):
    """Checker for import-from statements. It checks that
    modules are only imported.
    """

    __implements__ = interfaces.IAstroidChecker

    name = 'import-only-modules'
    priority = -1
    msgs = {
        'C0003': (
            'Import \"%s\" from \"%s\" is not a module.',
            'import-only-modules',
            'Modules should only be imported.',
        ),
    }

    @checker_utils.check_messages('import-only-modules')
    def visit_importfrom(self, node):
        """Visits all import-from statements in a python file and checks that
        modules are imported. It then adds a message accordingly.

        Args:
            node: astroid.node_classes.ImportFrom. Node for a import-from
                statement in the AST.
        """

        try:
            imported_module = node.do_import_module(node.modname)
        except astroid.AstroidBuildingException:
            return

        if node.level is None:
            modname = node.modname
        else:
            modname = '.' * node.level + node.modname

        for (name, _) in node.names:
            if name == 'constants':
                continue
            try:
                imported_module.import_module(name, True)
            except astroid.AstroidImportError:
                self.add_message(
                    'import-only-modules',
                    node=node,
                    args=(name, modname),
                )


class BackslashContinuationChecker(checkers.BaseChecker):
    """Custom pylint checker which checks that backslash is not used
    for continuation.
    """

    __implements__ = interfaces.IRawChecker

    name = 'backslash-continuation'
    priority = -1
    msgs = {
        'C0004': (
            (
                'Backslash should not be used to break continuation lines. '
                'Use braces to break long lines.'),
            'backslash-continuation',
            'Use braces to break long lines instead of backslash.'
        ),
    }

    def process_module(self, node):
        """Process a module.

        Args:
            node: astroid.scoped_nodes.Function. Node to access module content.
        """
        file_content = read_from_node(node)
        for (line_num, line) in enumerate(file_content):
            if line.rstrip(b'\r\n').endswith(b'\\'):
                self.add_message(
                    'backslash-continuation', line=line_num + 1)


class FunctionArgsOrderChecker(checkers.BaseChecker):
    """Custom pylint checker which checks the order of arguments in function
    definition.
    """

    __implements__ = interfaces.IAstroidChecker
    name = 'function-args-order'
    priority = -1
    msgs = {
        'C0005': (
            'Wrong order of arguments in function definition '
            '\'self\' should come first.',
            'function-args-order-self',
            '\'self\' should come first',),
        'C0006': (
            'Wrong order of arguments in function definition '
            '\'cls\' should come first.',
            'function-args-order-cls',
            '\'cls\' should come first'),
    }

    def visit_functiondef(self, node):
        """Visits every function definition in the python file and check the
        function arguments order. It then adds a message accordingly.

        Args:
            node: astroid.scoped_nodes.Function. Node for a function or method
                definition in the AST.
        """

        args_list = [args.name for args in node.args.args]
        if 'self' in args_list and args_list[0] != 'self':
            self.add_message('function-args-order-self', node=node)
        elif 'cls' in args_list and args_list[0] != 'cls':
            self.add_message('function-args-order-cls', node=node)


class RestrictedImportChecker(checkers.BaseChecker):
    """Custom pylint checker which checks layers importing modules
    from their respective restricted layers.
    """

    __implements__ = interfaces.IAstroidChecker
    name = 'invalid-import'
    priority = -1
    msgs = {
        'C0009': (
            'Importing %s layer in %s layer is prohibited.',
            'invalid-import',
            'Storage layer and domain layer must not import'
            'domain layer and controller layer respectively.'),
    }

    def visit_import(self, node):
        """Visits every import statement in the file.

        Args:
            node: astroid.node_classes.Import. Node for a import statement
                in the AST.
        """

        modnode = node.root()
        names = [name for name, _ in node.names]
        # Checks import of domain layer in storage layer.
        if 'oppia.core.storage' in modnode.name and not '_test' in modnode.name:
            if any('core.domain' in name for name in names):
                self.add_message(
                    'invalid-import',
                    node=node,
                    args=('domain', 'storage'),
                )
        # Checks import of controller layer in domain layer.
        if 'oppia.core.domain' in modnode.name and not '_test' in modnode.name:
            if any('core.controllers' in name for name in names):
                self.add_message(
                    'invalid-import',
                    node=node,
                    args=('controller', 'domain'),
                )

    def visit_importfrom(self, node):
        """Visits all import-from statements in a python file and checks that
        modules are imported. It then adds a message accordingly.

        Args:
            node: astroid.node_classes.ImportFrom. Node for a import-from
                statement in the AST.
        """

        modnode = node.root()
        if 'oppia.core.storage' in modnode.name and not '_test' in modnode.name:
            if 'core.domain' in node.modname:
                self.add_message(
                    'invalid-import',
                    node=node,
                    args=('domain', 'storage'),
                )
        if 'oppia.core.domain' in modnode.name and not '_test' in modnode.name:
            if 'core.controllers' in node.modname:
                self.add_message(
                    'invalid-import',
                    node=node,
                    args=('controller', 'domain'),
                )


class SingleCharAndNewlineAtEOFChecker(checkers.BaseChecker):
    """Checker for single character files and newline at EOF."""

    __implements__ = interfaces.IRawChecker
    name = 'newline-at-eof'
    priority = -1
    msgs = {
        'C0007': (
            'Files should end in a single newline character.',
            'newline-at-eof',
            'Please enter a single newline at the end of the file.'),
        'C0008': (
            'Only one character in file',
            'only-one-character',
            'Files with only one character are not allowed.'),
    }

    def process_module(self, node):
        """Process a module.

        Args:
            node: astroid.scoped_nodes.Function. Node to access module content.
        """

        file_content = read_from_node(node)
        file_length = len(file_content)

        if file_length == 1 and len(file_content[0]) == 1:
            self.add_message('only-one-character', line=file_length)
        if file_length >= 2 and not re.search(r'[^\n]\n', file_content[-1]):
            self.add_message('newline-at-eof', line=file_length)


<<<<<<< HEAD
class ExcessiveEmptyLinesChecker(checkers.BaseChecker):
    """Checks if there are excessive newlines between method definitions."""

    __implements__ = interfaces.IRawChecker

    name = 'excessive-new-lines'
    priority = -1
    msgs = {
        'C0011': (
            'Excessive new lines between function definations.',
            'excessive-new-lines',
            'Remove extra newlines.'
        )
    }

    def process_module(self, node):
        """Process a module to ensure that method definitions are not seperated
        by more than two blank lines.

        Args:
            node: astroid.scoped_nodes.Function. Node to access module content.
        """
        in_multi_line_comment = False
        multi_line_indicator = b'"""'
        file_content = read_from_node(node)
        file_length = len(file_content)
        blank_line_counter = 0

        for line_num in python_utils.RANGE(file_length):
            line = file_content[line_num].strip()

            # Single multi-line comment, ignore it.
            if line.count(multi_line_indicator) == 2:
                continue

            # Flip multi-line boolean depending on whether or not we see
            # the multi-line indicator. Possible for multiline comment to
            # be somewhere other than the start of a line (e.g. func arg),
            # so we can't look at start of or end of a line, which is why
            # the case where two indicators in a single line is handled
            # separately (i.e. one line comment with multi-line strings).
            if multi_line_indicator in line:
                in_multi_line_comment = not in_multi_line_comment

            # Ignore anything inside a multi-line comment.
            if in_multi_line_comment:
                continue

            if file_content[line_num] == b'\n':
                blank_line_counter += 1
            else:
                blank_line_counter = 0

            if line_num + 1 < file_length and blank_line_counter > 2:
                line = file_content[line_num + 1].strip()
                if line.startswith(b'def') or line.startswith(b'@'):
                    self.add_message('excessive-new-lines', line=line_num + 1)
=======
class SingleSpaceAfterYieldChecker(checkers.BaseChecker):
    """Checks if only one space is used after a yield statement
    when applicable ('yield' is acceptable).
    """

    __implements__ = interfaces.IAstroidChecker

    name = 'single-space-after-yield'
    priority = -1
    msgs = {
        'C0010': (
            'Not using \'yield\' or a single space after yield statement.',
            'single-space-after-yield',
            'Ensure a single space is used after yield statement.',
        ),
    }

    def visit_yield(self, node):
        """Visit every yield statement to ensure that yield keywords are
        followed by exactly one space, so matching 'yield *' where * is not a
        whitespace character. Note that 'yield' is also acceptable in
        cases where the user wants to yield nothing.

        Args:
            node: astroid.nodes.Yield. Nodes to access yield statements.
                content.
        """
        line_number = node.fromlineno
        line = linecache.getline(node.root().file, line_number).lstrip()
        if (line.startswith(b'yield') and
                not re.search(br'^(yield)( \S|$|\w)', line)):
            self.add_message('single-space-after-yield', node=node)
>>>>>>> 93884a47


class DivisionOperatorChecker(checkers.BaseChecker):
    """Checks if division operator is used."""

    __implements__ = interfaces.IAstroidChecker
    name = 'division-operator-used'
    priority = -1
    msgs = {
        'C0015': (
            'Division Operator is used.',
            'division-operator-used',
            'Please use python_utils.divide() instead of the "/" operator'
        )
    }

    def visit_binop(self, node):
        """Visit assign statements to ensure that the division operator('/')
        is not used and python_utils.divide() is used instead.

        Args:
            node: astroid.node.BinOp. Node to access module content.
        """
        if node.op == b'/':
            self.add_message(
                'division-operator-used', node=node)


class SingleLineCommentChecker(checkers.BaseChecker):
    """Checks if comments follow correct style."""

    __implements__ = interfaces.ITokenChecker
    name = 'incorrectly_styled_comment'
    priority = -1
    msgs = {
        'C0016': (
            'Invalid punctuation is used.',
            'invalid-punctuation-used',
            'Please use valid punctuation.'
        ),
        'C0017': (
            'No space is used at beginning of comment.',
            'no-space-at-beginning',
            'Please use single space at the beginning of comment.'
        ),
        'C0018': (
            'No capital letter is used at the beginning of comment.',
            'no-capital-letter-at-beginning',
            'Please use capital letter to begin the content of comment.'
        )
    }
    options = ((
        'allowed-comment-prefixes',
        {
            'default': ('int', 'str', 'float', 'bool', 'v'),
            'type': 'csv', 'metavar': '<comma separated list>',
            'help': 'List of allowed prefixes in a comment.'
        }
    ),)

    def _check_space_at_beginning_of_comments(self, line, line_num):
        """Checks if the comment starts with a space.

        Args:
            line: str. The current line of comment.
            line_num: int. Line number of the current comment.
        """
        if re.search(br'^#[^\s].*$', line) and not line.startswith(b'#!'):
            self.add_message(
                'no-space-at-beginning', line=line_num)

    def _check_comment_starts_with_capital_letter(self, line, line_num):
        """Checks if the comment starts with a capital letter.
        Comments may include a lowercase character at the beginning only if they
        start with version info or a data type or a variable name e.g.
        "# next_line is of string type." or "# v2 version does not have
        ExplorationStats Model." or "# int. The file size, in bytes.".

        Args:
            line: str. The current line of comment.
            line_num: int. Line number of the current comment.
        """
        # Check if variable name is used.
        if line[1:].startswith(b' '):
            starts_with_underscore = '_' in line.split()[1]
        else:
            starts_with_underscore = '_' in line.split()[0]

        # Check if allowed prefix is used.
        allowed_prefix_is_present = any(
            line[2:].startswith(word) for word in
            self.config.allowed_comment_prefixes)

        # Check if comment contains any excluded phrase.
        excluded_phrase_is_present = any(
            line[1:].strip().startswith(word) for word in EXCLUDED_PHRASES)
        if (re.search(br'^# [a-z].*', line) and not (
                excluded_phrase_is_present or
                starts_with_underscore or allowed_prefix_is_present)):
            self.add_message(
                'no-capital-letter-at-beginning', line=line_num)

    def _check_punctuation(self, line, line_num):
        """Checks if the comment starts with a correct punctuation.

        Args:
            line: str. The current line of comment.
            line_num: int. Line number of the current comment.
        """
        excluded_phrase_is_present_at_end = any(
            word in line for word in EXCLUDED_PHRASES)
        # Comments must end with the proper punctuation.
        last_char_is_invalid = line[-1] not in (
            ALLOWED_TERMINATING_PUNCTUATIONS)

        excluded_phrase_at_beginning_of_line = any(
            line[1:].startswith(word) for word in EXCLUDED_PHRASES)
        if (last_char_is_invalid and not (
                excluded_phrase_is_present_at_end or
                excluded_phrase_at_beginning_of_line)):
            self.add_message('invalid-punctuation-used', line=line_num)

    def process_tokens(self, tokens):
        """Custom pylint checker to ensure that comments follow correct style.

        Args:
            tokens: list(Token). Object to access all tokens of a module.
        """
        prev_line_num = -1
        comments_group_list = []
        comments_index = -1

        for (token_type, _, (line_num, _), _, line) in tokens:
            if token_type == tokenize.COMMENT and line.strip().startswith('#'):
                line = line.strip()

                self._check_space_at_beginning_of_comments(line, line_num)

                if prev_line_num + 1 == line_num:
                    comments_group_list[comments_index].append((line, line_num))
                else:
                    comments_group_list.append([(line, line_num)])
                    comments_index += 1
                prev_line_num = line_num

        for comments in comments_group_list:
            # Checks first line of comment.
            self._check_comment_starts_with_capital_letter(*comments[0])
            # Checks last line of comment.
            self._check_punctuation(*comments[-1])


class BlankLineBelowFileOverviewChecker(checkers.BaseChecker):
    """Checks if there is a single empty line below the fileoverview docstring.
    Note: The check assumes that all files have a file overview. This
    assumption is justified because Pylint has an inbuilt check
    (missing-docstring) for missing file overviews.
    """

    __implements__ = interfaces.IAstroidChecker
    name = 'space_between_imports_and_file-overview'
    priority = -1
    msgs = {
        'C0024': (
            'No empty line used below the fileoverview docstring.',
            'no-empty-line-provided-below-fileoverview',
            'please provide an empty line below the fileoverview.'
        ),
        'C0025': (
            'Single empty line should be provided below the fileoverview.',
            'only-a-single-empty-line-should-be-provided',
            'please provide an empty line below the fileoverview.'
        )
    }

    def visit_module(self, node):
        """Visit a module to ensure that there is a blank line below
        file overview docstring.

        Args:
            node: astroid.scoped_nodes.Function. Node to access module content.
        """
        # Check if the given node has docstring.
        if node.doc is None:
            return
        line_number = node.fromlineno
        # Iterate till the start of docstring.
        while True:
            line = linecache.getline(node.root().file, line_number).strip()
            if line.startswith((b'\'', b'"')):
                break
            else:
                line_number += 1

        doc_length = len(node.doc.split(b'\n'))
        line_number += doc_length
        first_line_after_doc = linecache.getline(
            node.root().file, line_number).strip()
        second_line_after_doc = linecache.getline(
            node.root().file, line_number + 1).strip()
        if first_line_after_doc != b'':
            self.add_message(
                'no-empty-line-provided-below-fileoverview', node=node)
        elif second_line_after_doc == b'':
            self.add_message(
                'only-a-single-empty-line-should-be-provided', node=node)


class SingleLinePragmaChecker(checkers.BaseChecker):
    """Custom pylint checker which checks if pylint pragma is used to disable
    a rule for a single line only.
    """

    __implements__ = interfaces.ITokenChecker

    name = 'single-line-pragma'
    priority = -1
    msgs = {
        'C0028': (
            'Pylint pragmas should be used to disable a rule '
            'for a single line only',
            'single-line-pragma',
            'Please use pylint pragmas to disable a rule for a single line only'
        )
    }

    def process_tokens(self, tokens):
        """Custom pylint checker which allows paramas to disable a rule for a
        single line only.

        Args:
            tokens: Token. Object to access all tokens of a module.
        """
        for (token_type, _, (line_num, _), _, line) in tokens:
            if token_type == tokenize.COMMENT:
                line = line.lstrip()
                # Ignore line that is enabling this check.
                # Example:
                # # pylint: disable=import-only-modules, single-line-pragma
                # def func(a, b):
                # # pylint: enable=import-only-modules, single-line-pragma
                # Now if do not ignore the line with 'enable' statement
                # pylint will raise the error of single-line-pragma because
                # from here on all this lint check is enabled. So we need to
                # ignore this line.
                if re.search(br'^(#\s*pylint:)', line):
                    if 'enable' in line and 'single-line-pragma' in line:
                        continue
                    self.add_message(
                        'single-line-pragma', line=line_num)


class SingleSpaceAfterKeyWordChecker(checkers.BaseChecker):
    """Custom pylint checker which checks that there is a single space
    between a keyword and a bracket `(` if a bracket is used. Nodes
    tested are `If`, `IfExp`, `While`, and `Yield`.
    """

    __implements__ = interfaces.IAstroidChecker

    name = 'single-space-after-if'
    priority = -1
    msgs = {
        'C0029': (
            'Not using a single space after `if` statement.',
            'single-space-after-if',
            'Add a single space after the `if` statement.',
        ),
    }
    name = 'single-space-after-elif'
    priority = -1
    msgs = {
        'C0030': (
            'Not using a single space after `elif` statement.',
            'single-space-after-elif',
            'Add a single space after the `elif` statement.',
        ),
    }
    name = 'single-space-after-while'
    priority = -1
    msgs = {
        'C0031': (
            'Not using a single space after `while` statement.',
            'single-space-after-while',
            'Add a single space after the `while` statement.',
        ),
    }
    name = 'single-space-after-yield'
    priority = -1
    msgs = {
        'C0032': (
            'Not using \'yield\' or a single space after `yield` statement.',
            'single-space-after-yield',
            'Add a single space after the `yield` statement.',
        ),
    }

    def visit_if(self, node):
        """Visit every `if`, and `elif` statement to make sure they are
        followed by a single space.

        Args:
            node: astroid.nodes.If. Node to access `If` content.
        """

        # Check the `if` statement only if it has a parenthesis.
        line_number = node.fromlineno
        line = linecache.getline(node.root().file, line_number).strip()
        if re.search(br'^if\s*\(', line):
            parenthesis_index = line.find('(')
            first_space_index = line.find(' ')
            # There should be exactly one space between these indices.
            if parenthesis_index - first_space_index != 1:
                self.add_message('single-space-after-if', line=line_number)

        # Check each `elif` that has a parenthesis.
        for line_number in python_utils.RANGE(line_number, node.tolineno + 1):
            line = linecache.getline(node.root().file, line_number).strip()
            if re.search(br'^elif\s*\(', line):
                parenthesis_index = line.find('(')
                first_space_index = line.find(' ')
                # There should be exactly one space between these indices.
                if parenthesis_index - first_space_index != 1:
                    self.add_message(
                        'single-space-after-elif', line=line_number)

    def visit_if_exp(self, node):
        """Visit every `if` in a `value if condition else other` statement
        to make sure they are followed by a single space.

        Args:
            node: astroid.nodes.IfExp. Node to access `IfExp` content.
        """

        # Check the `if` statement only if it has a parenthesis.
        line_number = node.fromlineno
        line = linecache.getline(node.root().file, line_number).strip()
        idx = re.search(br'\sif\s*\(', line).start()
        if idx:
            parenthesis_index = line.find('(', idx + 1)
            first_space_index = line.find(' ', idx + 1)
            # There should be exactly one space between these indices.
            if parenthesis_index - first_space_index != 1:
                self.add_message('single-space-after-if', line=line_number)

    def visit_while(self, node):
        """Visit every `while` statement to make sure they are followed
        by a single space.

        Args:
            node: astroid.nodes.While. Node to access `While` content.
        """
        line_number = node.fromlineno
        line = linecache.getline(node.root().file, line_number).lstrip()
        if re.search(br'^while\s*\(', line):
            parenthesis_index = line.find('(')
            first_space_index = line.find(' ')
            # There should be exactly one space between these indices.
            if parenthesis_index - first_space_index != 1:
                self.add_message(
                    'single-space-after-while', node=node)

    def visit_yield(self, node):
        """Visit every yield statement to ensure that yield keywords are
        followed by exactly one space, so matching 'yield *' where * is not a
        whitespace character. Note that 'yield' is also acceptable in
        cases where the user wants to yield nothing.

        Args:
            node: astroid.nodes.Yield. Nodes to access yield statements.
                content.
        """
        line_number = node.fromlineno
        line = linecache.getline(node.root().file, line_number).lstrip()
        if (line.startswith(b'yield') and
                not re.search(br'^(yield)( \S|$|\w)', line)):
            self.add_message('single-space-after-yield', node=node)


def register(linter):
    """Registers the checker with pylint.

    Args:
        linter: Pylinter. The Pylinter object.
    """
    linter.register_checker(ExplicitKeywordArgsChecker(linter))
    linter.register_checker(HangingIndentChecker(linter))
    linter.register_checker(DocstringParameterChecker(linter))
    linter.register_checker(ImportOnlyModulesChecker(linter))
    linter.register_checker(BackslashContinuationChecker(linter))
    linter.register_checker(FunctionArgsOrderChecker(linter))
    linter.register_checker(RestrictedImportChecker(linter))
    linter.register_checker(SingleCharAndNewlineAtEOFChecker(linter))
<<<<<<< HEAD
    linter.register_checker(ExcessiveEmptyLinesChecker(linter))
=======
    linter.register_checker(SingleSpaceAfterYieldChecker(linter))
>>>>>>> 93884a47
    linter.register_checker(DivisionOperatorChecker(linter))
    linter.register_checker(SingleLineCommentChecker(linter))
    linter.register_checker(BlankLineBelowFileOverviewChecker(linter))
    linter.register_checker(SingleLinePragmaChecker(linter))
    linter.register_checker(SingleSpaceAfterKeyWordChecker(linter))<|MERGE_RESOLUTION|>--- conflicted
+++ resolved
@@ -1570,7 +1570,6 @@
             self.add_message('newline-at-eof', line=file_length)
 
 
-<<<<<<< HEAD
 class ExcessiveEmptyLinesChecker(checkers.BaseChecker):
     """Checks if there are excessive newlines between method definitions."""
 
@@ -1628,40 +1627,6 @@
                 line = file_content[line_num + 1].strip()
                 if line.startswith(b'def') or line.startswith(b'@'):
                     self.add_message('excessive-new-lines', line=line_num + 1)
-=======
-class SingleSpaceAfterYieldChecker(checkers.BaseChecker):
-    """Checks if only one space is used after a yield statement
-    when applicable ('yield' is acceptable).
-    """
-
-    __implements__ = interfaces.IAstroidChecker
-
-    name = 'single-space-after-yield'
-    priority = -1
-    msgs = {
-        'C0010': (
-            'Not using \'yield\' or a single space after yield statement.',
-            'single-space-after-yield',
-            'Ensure a single space is used after yield statement.',
-        ),
-    }
-
-    def visit_yield(self, node):
-        """Visit every yield statement to ensure that yield keywords are
-        followed by exactly one space, so matching 'yield *' where * is not a
-        whitespace character. Note that 'yield' is also acceptable in
-        cases where the user wants to yield nothing.
-
-        Args:
-            node: astroid.nodes.Yield. Nodes to access yield statements.
-                content.
-        """
-        line_number = node.fromlineno
-        line = linecache.getline(node.root().file, line_number).lstrip()
-        if (line.startswith(b'yield') and
-                not re.search(br'^(yield)( \S|$|\w)', line)):
-            self.add_message('single-space-after-yield', node=node)
->>>>>>> 93884a47
 
 
 class DivisionOperatorChecker(checkers.BaseChecker):
@@ -2055,11 +2020,7 @@
     linter.register_checker(FunctionArgsOrderChecker(linter))
     linter.register_checker(RestrictedImportChecker(linter))
     linter.register_checker(SingleCharAndNewlineAtEOFChecker(linter))
-<<<<<<< HEAD
     linter.register_checker(ExcessiveEmptyLinesChecker(linter))
-=======
-    linter.register_checker(SingleSpaceAfterYieldChecker(linter))
->>>>>>> 93884a47
     linter.register_checker(DivisionOperatorChecker(linter))
     linter.register_checker(SingleLineCommentChecker(linter))
     linter.register_checker(BlankLineBelowFileOverviewChecker(linter))
