--- conflicted
+++ resolved
@@ -58,13 +58,8 @@
         join_swap = self.swap(os.path, 'join', mock_join)
 
         third_party_linter = css_linter.ThirdPartyCSSLintChecksManager(
-<<<<<<< HEAD
-            CONFIG_PATH, [INVALID_CSS_FILEPATH])
+            [INVALID_CSS_FILEPATH])
         with self.print_swap, join_swap, self.assertRaisesRegex(
-=======
-            [INVALID_CSS_FILEPATH])
-        with self.print_swap, join_swap, self.assertRaisesRegexp(
->>>>>>> 475103c5
             Exception,
             'ERROR    Please run start.sh first to install node-eslint or '
             'node-stylelint and its dependencies.'):
@@ -77,13 +72,8 @@
         popen_swap = self.swap_with_checks(subprocess, 'Popen', mock_popen)
 
         third_party_linter = css_linter.ThirdPartyCSSLintChecksManager(
-<<<<<<< HEAD
-            CONFIG_PATH, [VALID_CSS_FILEPATH])
+            [VALID_CSS_FILEPATH])
         with self.print_swap, popen_swap, self.assertRaisesRegex(
-=======
-            [VALID_CSS_FILEPATH])
-        with self.print_swap, popen_swap, self.assertRaisesRegexp(
->>>>>>> 475103c5
             Exception, 'True'
         ):
             third_party_linter.perform_all_lint_checks()
