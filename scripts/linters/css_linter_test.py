--- conflicted
+++ resolved
@@ -73,21 +73,9 @@
 
     def test_perform_all_lint_checks_with_stderr(self):
         def mock_popen(unused_commands, stdout, stderr):  # pylint: disable=unused-argument
-<<<<<<< HEAD
-            def mock_communicate():
-                return (b'True', b'True')
-            result = MockProcessClass()
-            result.communicate = mock_communicate # pylint: disable=attribute-defined-outside-init
-            result.returncode = 0 # pylint: disable=attribute-defined-outside-init
-            return result
-
-        popen_swap = self.swap_with_checks(
-            subprocess, 'Popen', mock_popen)
-=======
-            return scripts_test_utils.PopenStub(stdout='True', stderr='True')
+            return scripts_test_utils.PopenStub(stdout=b'True', stderr=b'True')
 
         popen_swap = self.swap_with_checks(subprocess, 'Popen', mock_popen)
->>>>>>> 68de4ec1
 
         third_party_linter = css_linter.ThirdPartyCSSLintChecksManager(
             CONFIG_PATH, [VALID_CSS_FILEPATH])
