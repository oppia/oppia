--- conflicted
+++ resolved
@@ -63,17 +63,7 @@
     bash_command = [common.NODE_BIN_PATH, puppeteer_path]
 
     try:
-<<<<<<< HEAD
-        script_output = subprocess.check_output(bash_command).split(b'\n')
-        python_utils.PRINT(script_output)
-        for url in script_output:
-            export_url(url)
-        python_utils.PRINT(
-            'Puppeteer script completed successfully.')
-
-=======
         script_output = subprocess.check_output(bash_command).split('\n')
->>>>>>> 68de4ec1
     except subprocess.CalledProcessError:
         python_utils.PRINT(
             'Puppeteer script failed. More details can be found above.')
@@ -180,19 +170,6 @@
         stack.enter_context(servers.managed_redis_server())
         stack.enter_context(servers.managed_elasticsearch_dev_server())
 
-<<<<<<< HEAD
-    with contextlib2.ExitStack() as stack:
-
-        if constants.EMULATOR_MODE:
-            stack.enter_context(common.managed_elasticsearch_dev_server())
-            stack.enter_context(common.managed_firebase_auth_emulator())
-            stack.enter_context(common.managed_cloud_datastore_emulator())
-        stack.enter_context(managed_dev_appserver)
-
-        # Wait for the servers to come up.
-        common.wait_for_port_to_be_in_use(feconf.ES_LOCALHOST_PORT)
-        common.wait_for_port_to_be_in_use(GOOGLE_APP_ENGINE_PORT)
-=======
         if constants.EMULATOR_MODE:
             stack.enter_context(servers.managed_firebase_auth_emulator())
 
@@ -202,7 +179,6 @@
             clear_datastore=True,
             log_level='critical',
             skip_sdk_update_check=True))
->>>>>>> 68de4ec1
 
         run_lighthouse_puppeteer_script()
         run_lighthouse_checks(lighthouse_mode)
