# Copyright 2020 The Oppia Authors. All Rights Reserved.
#
# Licensed under the Apache License, Version 2.0 (the "License");
# you may not use this file except in compliance with the License.
# You may obtain a copy of the License at
#
#      http://www.apache.org/licenses/LICENSE-2.0
#
# Unless required by applicable law or agreed to in writing, software
# distributed under the License is distributed on an "AS-IS" BASIS,
# WITHOUT WARRANTIES OR CONDITIONS OF ANY KIND, either express or implied.
# See the License for the specific language governing permissions and
# limitations under the License.
"""This script performs lighthouse checks and creates lighthouse reports.
Any callers must pass in a flag, either --accessibility or --performance.
"""

from __future__ import annotations

import argparse
import contextlib
import os
import subprocess
import sys

from typing import Final, List, Optional

# TODO(#15567): This can be removed after Literal in utils.py is loaded
# from typing instead of typing_extensions, this will be possible after
# we migrate to Python 3.8.
from scripts import common  # isort:skip pylint: disable=wrong-import-position

from core.constants import constants  # isort:skip
from scripts import build  # isort:skip
from scripts import servers  # isort:skip

LIGHTHOUSE_MODE_PERFORMANCE: Final = 'performance'
LIGHTHOUSE_MODE_ACCESSIBILITY: Final = 'accessibility'
SERVER_MODE_PROD: Final = 'dev'
SERVER_MODE_DEV: Final = 'prod'
GOOGLE_APP_ENGINE_PORT: Final = 8181
LIGHTHOUSE_CONFIG_FILENAMES: Final = {
    LIGHTHOUSE_MODE_PERFORMANCE: {
        '1': '.lighthouserc-1.js',
        '2': '.lighthouserc-2.js'
    },
    LIGHTHOUSE_MODE_ACCESSIBILITY: {
        '1': '.lighthouserc-accessibility-1.js',
        '2': '.lighthouserc-accessibility-2.js'
    },
<<<<<<< HEAD
=======
    LIGHTHOUSE_MODE_PERFORMANCE_SKIP_BUILD: {
        '1': '.lighthouserc-1.js',
        '2': '.lighthouserc-2.js'
    }
>>>>>>> 3c4d618f
}
APP_YAML_FILENAMES: Final = {
    SERVER_MODE_PROD: 'app.yaml',
    SERVER_MODE_DEV: 'app_dev.yaml'
}

_PARSER: Final = argparse.ArgumentParser(
    description="""
Run the script from the oppia root folder:
    python -m scripts.run_lighthouse_tests
Note that the root folder MUST be named 'oppia'.
""")

_PARSER.add_argument(
    '--mode', help='Sets the mode for the lighthouse tests',
    required=True,
    choices=['accessibility', 'performance'])

_PARSER.add_argument(
    '--shard', help='Sets the shard for the lighthouse tests',
    required=True, choices=['1', '2'])
_PARSER.add_argument(
    '--skip_build', help='Sets whether do webpack build',
    required=False, choices=['true', 'false'])

def run_lighthouse_puppeteer_script() -> None:
    """Runs puppeteer script to collect dynamic urls."""
    puppeteer_path = (
        os.path.join('core', 'tests', 'puppeteer', 'lighthouse_setup.js'))
    bash_command = [common.NODE_BIN_PATH, puppeteer_path]

    process = subprocess.Popen(
        bash_command, stdout=subprocess.PIPE, stderr=subprocess.PIPE)
    stdout, stderr = process.communicate()
    if process.returncode == 0:
        print(stdout)
        for line in stdout.split(b'\n'):
            # Standard output is in bytes, we need to decode the line to
            # print it.
            export_url(line.decode('utf-8'))
        print('Puppeteer script completed successfully.')
    else:
        print('Return code: %s' % process.returncode)
        print('OUTPUT:')
        # Standard output is in bytes, we need to decode the line to
        # print it.
        print(stdout.decode('utf-8'))
        print('ERROR:')
        # Error output is in bytes, we need to decode the line to
        # print it.
        print(stderr.decode('utf-8'))
        print('Puppeteer script failed. More details can be found above.')
        sys.exit(1)


def run_webpack_compilation() -> None:
    """Runs webpack compilation."""
    max_tries = 5
    webpack_bundles_dir_name = 'webpack_bundles'
    for _ in range(max_tries):
        try:
            with servers.managed_webpack_compiler() as proc:
                proc.wait()
        except subprocess.CalledProcessError as error:
            print(error.output)
            sys.exit(error.returncode)
        if os.path.isdir(webpack_bundles_dir_name):
            break
    if not os.path.isdir(webpack_bundles_dir_name):
        print('Failed to complete webpack compilation, exiting...')
        sys.exit(1)


def export_url(line: str) -> None:
    """Exports the entity ID in the given line to an environment variable, if
    the line is a URL.

    Args:
        line: str. The line to parse and extract the entity ID from. If no
            recognizable URL is present, nothing is exported to the
            environment.
    """
    url_parts = line.split('/')
    print('Parsing and exporting entity ID in line: %s' % line)
    if 'create' in line:
        os.environ['exploration_id'] = url_parts[4]
    elif 'topic_editor' in line:
        os.environ['topic_id'] = url_parts[4]
    elif 'story_editor' in line:
        os.environ['story_id'] = url_parts[4]
    elif 'skill_editor' in line:
        os.environ['skill_id'] = url_parts[4]


def run_lighthouse_checks(lighthouse_mode: str, shard: str) -> None:
    """Runs the Lighthouse checks through the Lighthouse config.

    Args:
        lighthouse_mode: str. Represents whether the lighthouse checks are in
            accessibility mode or performance mode.
        shard: str. Specifies which shard of the tests should be run.
    """
    lhci_path = os.path.join('node_modules', '@lhci', 'cli', 'src', 'cli.js')
    # The max-old-space-size is a quick fix for node running out of heap memory
    # when executing the performance tests: https://stackoverflow.com/a/59572966
    bash_command = [
        common.NODE_BIN_PATH, lhci_path, 'autorun',
        '--config=%s' % LIGHTHOUSE_CONFIG_FILENAMES[lighthouse_mode][shard],
        '--max-old-space-size=4096'
    ]

    process = subprocess.Popen(
        bash_command, stdout=subprocess.PIPE, stderr=subprocess.PIPE)
    stdout, stderr = process.communicate()
    if process.returncode == 0:
        print('Lighthouse checks completed successfully.')
    else:
        print('Return code: %s' % process.returncode)
        print('OUTPUT:')
        # Standard output is in bytes, we need to decode the line to
        # print it.
        print(stdout.decode('utf-8'))
        print('ERROR:')
        # Error output is in bytes, we need to decode the line to
        # print it.
        print(stderr.decode('utf-8'))
        print('Lighthouse checks failed. More details can be found above.')
        sys.exit(1)


def main(args: Optional[List[str]] = None) -> None:
    """Runs lighthouse checks and deletes reports."""
    parsed_args = _PARSER.parse_args(args=args)

    # Verify if Chrome is installed.
    common.setup_chrome_bin_env_variable()

    if parsed_args.mode == LIGHTHOUSE_MODE_ACCESSIBILITY:
        lighthouse_mode = LIGHTHOUSE_MODE_ACCESSIBILITY
        server_mode = SERVER_MODE_DEV
    else:
        lighthouse_mode = LIGHTHOUSE_MODE_PERFORMANCE
        server_mode = SERVER_MODE_PROD

    if (lighthouse_mode == LIGHTHOUSE_MODE_ACCESSIBILITY or
        "true" == parsed_args.skip_build):
        build.main(args=[])
        common.run_ng_compilation()
        run_webpack_compilation()
    else:
        print('Building files in production mode.')
        build.main(args=['--prod_env'])

    with contextlib.ExitStack() as stack:
        stack.enter_context(servers.managed_redis_server())
        stack.enter_context(servers.managed_elasticsearch_dev_server())

        if constants.EMULATOR_MODE:
            stack.enter_context(servers.managed_firebase_auth_emulator())
            stack.enter_context(servers.managed_cloud_datastore_emulator())

        stack.enter_context(servers.managed_dev_appserver(
            APP_YAML_FILENAMES[server_mode],
            port=GOOGLE_APP_ENGINE_PORT,
            log_level='critical',
            skip_sdk_update_check=True))

        run_lighthouse_puppeteer_script()
        run_lighthouse_checks(lighthouse_mode, parsed_args.shard)


if __name__ == '__main__': # pragma: no cover
    main()<|MERGE_RESOLUTION|>--- conflicted
+++ resolved
@@ -47,14 +47,7 @@
     LIGHTHOUSE_MODE_ACCESSIBILITY: {
         '1': '.lighthouserc-accessibility-1.js',
         '2': '.lighthouserc-accessibility-2.js'
-    },
-<<<<<<< HEAD
-=======
-    LIGHTHOUSE_MODE_PERFORMANCE_SKIP_BUILD: {
-        '1': '.lighthouserc-1.js',
-        '2': '.lighthouserc-2.js'
     }
->>>>>>> 3c4d618f
 }
 APP_YAML_FILENAMES: Final = {
     SERVER_MODE_PROD: 'app.yaml',
