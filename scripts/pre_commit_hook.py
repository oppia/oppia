--- conflicted
+++ resolved
@@ -41,11 +41,6 @@
 # we migrate to Python 3.8.
 sys.path.append(os.getcwd())
 from scripts import common  # isort:skip # pylint: disable=wrong-import-position
-<<<<<<< HEAD
-from core import feconf  # isort:skip # pylint: disable=wrong-import-position
-from core import utils  # isort:skip # pylint: disable=wrong-import-position
-=======
->>>>>>> 9a4370d9
 
 FECONF_FILEPATH: Final = os.path.join('core', 'feconf.py')
 CONSTANTS_FILEPATH: Final = os.path.join('.', 'assets', 'constants.ts')
