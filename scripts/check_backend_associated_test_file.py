# Copyright 2022 The Oppia Authors. All Rights Reserved.
#
# Licensed under the Apache License, Version 2.0 (the "License");
# you may not use this file except in compliance with the License.
# You may obtain a copy of the License at
#
#      http://www.apache.org/licenses/LICENSE-2.0
#
# Unless required by applicable law or agreed to in writing, software
# distributed under the License is distributed on an "AS-IS" BASIS,
# WITHOUT WARRANTIES OR CONDITIONS OF ANY KIND, either express or implied.
# See the License for the specific language governing permissions and
# limitations under the License.

"""This script checks if every backend file has an associated test file."""

from __future__ import annotations

import logging
import os
import subprocess
import sys

TOPMOST_LEVEL_PATH = './'

# NOTE TO DEVELOPERS: Do not add any new files to this list without asking
# the Dev Workflow Team first.
FILES_WITHOUT_ASSOCIATED_TEST_FILES = [
    # These are data files for testing and have no logic to be tested.
    'scripts/linters/test_files/invalid_annotations.py',
    'scripts/linters/test_files/invalid_author.py',
    'scripts/linters/test_files/invalid_copyright.py',
    'scripts/linters/test_files/invalid_docstring.py',
    'scripts/linters/test_files/invalid_import_order.py',
    'scripts/linters/test_files/invalid_merge_conflict.py',
    'scripts/linters/test_files/invalid_datastore.py',
    'scripts/linters/test_files/invalid_no_newline.py',
    'scripts/linters/test_files/invalid_pycodestyle_error.py',
    'scripts/linters/test_files/invalid_pylint_id.py',
    'scripts/linters/test_files/invalid_python_three.py',
    'scripts/linters/test_files/invalid_request.py',
    'scripts/linters/test_files/invalid_tabs.py',
    'scripts/linters/test_files/invalid_todo.py',
    'scripts/linters/test_files/invalid_urlopen.py',
    'scripts/linters/test_files/valid.py',
    'scripts/linters/test_files/valid_py_ignore_pragma.py',
    'core/tests/build_sources/extensions/CodeRepl.py',
    'core/tests/build_sources/extensions/DragAndDropSortInput.py',
    'core/tests/data/failing_tests.py',
    'core/tests/data/image_constants.py',
    'core/tests/data/unicode_and_str_handler.py',
    'proto_files/text_classifier_pb2.py',
    'proto_files/training_job_response_payload_pb2.py',

    # The files below are to be tested.
    # GSoC'22: Improve line and branch coverage for the backend and frontend.
<<<<<<< HEAD
    'scripts/run_lighthouse_tests.py',
    'scripts/run_portserver.py',
    'scripts/start.py',
    'setup.py',
=======
    'scripts/run_custom_eslint_tests.py',
    'scripts/run_backend_tests.py',
    'scripts/run_portserver.py',
    'scripts/run_presubmit_checks.py',
    'scripts/run_tests.py',
    'scripts/check_backend_associated_test_file.py',
>>>>>>> 4c9ff7bc
    'scripts/third_party_size_check.py',
    'scripts/linters/warranted_angular_security_bypasses.py',
    'core/feconf.py',
    'core/domain/cron_services.py',
    'core/platform/datastore/cloud_datastore_services.py',
    'core/platform/transactions/cloud_transaction_services.py',
]


def check_if_path_ignored(path_to_check: str) -> bool:
    """Checks whether the given path is ignored by git.

    Args:
        path_to_check: str. A path to a file or a dir.

    Returns:
        bool. Whether the given path is ignored by git.
    """
    command = ['git', 'check-ignore', '-q', path_to_check]

    # The "git check-ignore <path>" command returns 0 when the path is
    # ignored otherwise it returns 1. subprocess.call then returns this
    # returncode.

    return subprocess.call(command) == 0


def main() -> None:
    """Finds the non-empty backend files that lack an associated test file."""

    all_backend_files = []
    for root, _, files in os.walk(TOPMOST_LEVEL_PATH):
        for file in files:
            full_path = os.path.join(root, file)
            _, file_extension = os.path.splitext(full_path)
            if file_extension == '.py' and not check_if_path_ignored(full_path):
                all_backend_files.append(full_path)

    all_backend_files.sort()
    files_without_test = []
    for file in all_backend_files:
        if not file.endswith('_test.py'):
            # Replace last occurance of '.py' with '_test.py' to get the
            # associated test file.
            test_file_name = '%s_test.py' % file[:-3]
            if test_file_name not in all_backend_files:
                files_without_test.append(file)

    non_empty_files = []
    for file in files_without_test:
        line_count = 0
        with open(file, 'r', encoding='utf8') as f:
            line_count = len(f.readlines())
        if line_count > 0:
            non_empty_files.append(file[2:])

    errors = ''
    for file in non_empty_files:
        if file not in FILES_WITHOUT_ASSOCIATED_TEST_FILES:
            errors += (
                '\033[1m{}\033[0m needs an associated backend test file.\n'
                .format(file))

    if errors:
        print('-------------------------------------------')
        print('Backend associated test file checks failed.')
        print('-------------------------------------------')
        logging.error(errors)
        sys.exit(1)
    else:
        print('-------------------------------------------')
        print('Backend associated test file checks passed.')
        print('-------------------------------------------')


# The 'no coverage' pragma is used as this line is un-testable. This is because
# it will only be called when check_backend_associated_test_file.py
# is used as a script.
if __name__ == '__main__': # pragma: no cover
    main()<|MERGE_RESOLUTION|>--- conflicted
+++ resolved
@@ -54,19 +54,7 @@
 
     # The files below are to be tested.
     # GSoC'22: Improve line and branch coverage for the backend and frontend.
-<<<<<<< HEAD
-    'scripts/run_lighthouse_tests.py',
     'scripts/run_portserver.py',
-    'scripts/start.py',
-    'setup.py',
-=======
-    'scripts/run_custom_eslint_tests.py',
-    'scripts/run_backend_tests.py',
-    'scripts/run_portserver.py',
-    'scripts/run_presubmit_checks.py',
-    'scripts/run_tests.py',
-    'scripts/check_backend_associated_test_file.py',
->>>>>>> 4c9ff7bc
     'scripts/third_party_size_check.py',
     'scripts/linters/warranted_angular_security_bypasses.py',
     'core/feconf.py',
