# Copyright 2020 The Oppia Authors. All Rights Reserved.
#
# Licensed under the Apache License, Version 2.0 (the "License");
# you may not use this file except in compliance with the License.
# You may obtain a copy of the License at
#
#      http://www.apache.org/licenses/LICENSE-2.0
#
# Unless required by applicable law or agreed to in writing, software
# distributed under the License is distributed on an "AS-IS" BASIS,
# WITHOUT WARRANTIES OR CONDITIONS OF ANY KIND, either express or implied.
# See the License for the specific language governing permissions and
# limitations under the License.

"""Check for decrease in coverage from 100% of frontend files."""

from __future__ import absolute_import
from __future__ import unicode_literals

import fnmatch
import logging
import os
import re
import sys

import python_utils

LCOV_FILE_PATH = os.path.join(os.pardir, 'karma_coverage_reports', 'lcov.info')
RELEVANT_LCOV_LINE_PREFIXES = ['SF', 'LH', 'LF']
EXCLUDED_DIRECTORIES = [
    'node_modules/*',
    'extensions/classifiers/proto/*'
]

# Contains the name of all files that is not 100% coverage.
# This list must be kept up-to-date; the changes (only remove) should be done
# manually.
# Please keep the list in alphabetical order.
# NOTE TO DEVELOPERS: do not add any new files to this list without asking
# @nithusha21 first.
NOT_FULLY_COVERED_FILENAMES = [
    'angular-html-bind.directive.ts',
    'answer-classification.service.ts',
    'App.ts',
    'audio-player.service.ts',
    'audio-preloader.service.ts',
    'Base.ts',
    'change-list.service.ts',
    'ck-editor-4-rte.component.ts',
    'ck-editor-4-widgets.initializer.ts',
    'collection-editor-navbar-breadcrumb.directive.ts',
    'collection-editor-page.directive.ts',
    'collection-editor-tab.directive.ts',
    'collection-footer.component.ts',
    'collection-navbar.component.ts',
    'collection-node-creator.directive.ts',
    'collection-node-editor.component.ts',
    'collection-player-page.directive.ts',
    'collection.model.ts',
    'concept-card.directive.ts',
    'contribution-and-review.service.ts',
    'contributions-and-review.component.ts',
    'contributor-dashboard-admin-page.component.ts',
    'conversation-skin.directive.ts',
    'current-interaction.service.ts',
    'exploration-states.service.ts',
    'expression-evaluator.service.ts',
    'expression-interpolation.service.ts',
    'fatigue-detection.service.ts',
    'feedback-popup.component.ts',
    'feedback-popup.directive.ts',
    'focus-on.directive.ts',
    'generatedParser.ts',
    'google-analytics.initializer.ts',
    'hint-editor.directive.ts',
    'image-editor.component.ts',
    'input-response-pair.component.ts',
    'language-util.service.ts',
    'learner-answer-info-card.component.ts',
    'learner-answer-info.service.ts',
    'learner-view-rating.service.ts',
    'mathjax-bind.directive.ts',
    'normalize-whitespace-punctuation-and-case.pipe.ts',
    'object-editor.directive.ts',
    'oppia-footer.component.ts',
    'oppia-interactive-music-notes-input.directive.ts',
    'oppia-interactive-pencil-code-editor.directive.ts',
    'oppia-root.directive.ts',
    'parameterize-rule-description.filter.ts',
    'player-correctness-feedback-enabled.service.ts',
    'player-transcript.service.ts',
    'python-program.tokenizer.ts',
    'question-update.service.ts',
    'refresher-exploration-confirmation-modal.service.ts',
    'release-coordinator-page.component.ts',
<<<<<<< HEAD
    'response-header.directive.ts',
    'review-material-editor.directive.ts',
=======
    'remove-duplicates-in-array.pipe.ts',
>>>>>>> 37c24c46
    'rule-type-selector.directive.ts',
    'schema-based-choices-editor.directive.ts',
    'schema-based-custom-viewer.directive.ts',
    'schema-based-dict-editor.directive.ts',
    'schema-based-dict-viewer.directive.ts',
    'schema-based-editor.directive.ts',
    'schema-based-expression-editor.directive.ts',
    'schema-based-float-editor.directive.ts',
    'schema-based-html-editor.directive.ts',
    'schema-based-html-viewer.directive.ts',
    'schema-based-int-editor.directive.ts',
    'schema-based-list-editor.directive.ts',
    'schema-based-list-viewer.directive.ts',
    'schema-based-primitive-viewer.directive.ts',
    'schema-based-unicode-editor.directive.ts',
    'schema-based-unicode-viewer.directive.ts',
    'schema-based-viewer.directive.ts',
    'select2-dropdown.directive.ts',
    'shared.ts',
    'skill-editor-navbar-breadcrumb.component.ts',
    'skill-editor-state.service.ts',
    'skill-prerequisite-skills-editor.directive.ts',
    'skill-questions-tab.directive.ts',
    'skill-rubrics-editor.directive.ts',
    'solution-editor.directive.ts',
    'solution-explanation-editor.directive.ts',
    'state-card.model.ts',
    'state-content-editor.directive.ts',
    'state-interaction-editor.directive.ts',
    'state-solution-editor.directive.ts',
    'story-editor-navbar-breadcrumb.component.ts',
    'story-editor.directive.ts',
    'story-node-editor.directive.ts',
    'story-node.model.ts',
    'story-update.service.ts',
    'student.ts',
    'subtopic.model.ts',
    'suggestion-modal-for-exploration-editor.service.ts',
    'teacher.ts',
    'teacher2.ts',
    'top-navigation-bar.component.ts',
    'translation-file-hash-loader-backend-api.service.ts',
    'truncate-and-capitalize.filter.ts',
    'truncate-and-capitalize.pipe.ts',
    'truncate-input-based-on-interaction-answer-type.filter.ts',
    'truncate.filter.ts',
    'tutor-card.directive.ts',
    'unit-test-utils.ajs.ts', # Please don't try to cover this file.
    'voiceover-recording.service.ts',
    'worked-example-editor.directive.ts',
]


class LcovStanzaRelevantLines(python_utils.OBJECT):
    """Gets the relevant lines from a lcov stanza."""

    def __init__(self, stanza):
        """Initialize the object which provides relevant data of a lcov
        stanza in order to calculate any decrease in frontend test coverage.

        Args:
            stanza: list(str). Contains all the lines from a lcov stanza.

        Raises:
            Exception. The file_path is empty.
            Exception. Total lines number is not found.
            Exception. Covered lines number is not found.
        """

        match = re.search('SF:(.+)\n', stanza)
        if match is None:
            raise Exception(
                'The test path is empty or null. '
                'It\'s not possible to diff the test coverage correctly.')
        _, file_name = os.path.split(match.group(1))
        self.file_name = file_name
        self.file_path = match.group(1)

        match = re.search(r'LF:(\d+)\n', stanza)
        if match is None:
            raise Exception(
                'It wasn\'t possible to get the total lines of {} file.'
                'It\'s not possible to diff the test coverage correctly.'
                .format(file_name))
        self.total_lines = int(match.group(1))

        match = re.search(r'LH:(\d+)\n', stanza)
        if match is None:
            raise Exception(
                'It wasn\'t possible to get the covered lines of {} file.'
                'It\'s not possible to diff the test coverage correctly.'
                .format(file_name))
        self.covered_lines = int(match.group(1))


def get_stanzas_from_lcov_file():
    """Get all stanzas from a lcov file. The lcov file gather all the frontend
    files that has tests and each one has the following structure:
    TN: test name
    SF: file path
    FNF: total functions
    FNH: functions covered
    LF: total lines
    LH: lines covered
    BRF: total branches
    BRH: branches covered
    end_of_record

    Returns:
        list(LcovStanzaRelevantLines). A list with all stanzas.
    """
    f = python_utils.open_file(LCOV_FILE_PATH, 'r')
    lcov_items_list = f.read().split('end_of_record')
    stanzas_list = []

    for item in lcov_items_list:
        if item.strip('\n'):
            stanza = LcovStanzaRelevantLines(item)
            stanzas_list.append(stanza)

    return stanzas_list


def check_not_fully_covered_filenames_list_is_sorted():
    """Check if NOT_FULLY_COVERED_FILENAMES list is in alphabetical order."""
    if NOT_FULLY_COVERED_FILENAMES != sorted(
            NOT_FULLY_COVERED_FILENAMES, key=lambda s: s.lower()):
        logging.error(
            'The \033[1mNOT_FULLY_COVERED_FILENAMES\033[0m list must be'
            ' kept in alphabetical order.')
        sys.exit(1)


def check_coverage_changes():
    """Checks if the denylist for not fully covered files needs to be changed
    by:
    - File renaming
    - File deletion

    Raises:
        Exception. LCOV_FILE_PATH doesn't exist.
    """
    if not os.path.exists(LCOV_FILE_PATH):
        raise Exception(
            'Expected lcov file to be available at {}, but the'
            ' file does not exist.'.format(LCOV_FILE_PATH))

    stanzas = get_stanzas_from_lcov_file()
    remaining_denylisted_files = list(NOT_FULLY_COVERED_FILENAMES)
    errors = ''

    for stanza in stanzas:
        file_name = stanza.file_name
        total_lines = stanza.total_lines
        covered_lines = stanza.covered_lines
        if any(fnmatch.fnmatch(
                stanza.file_path, pattern) for pattern in EXCLUDED_DIRECTORIES):
            continue
        if file_name not in remaining_denylisted_files:
            if total_lines != covered_lines:
                errors += (
                    '\033[1m{}\033[0m seems to be not completely tested.'
                    ' Make sure it\'s fully covered.\n'.format(file_name))
        else:
            if total_lines == covered_lines:
                errors += (
                    '\033[1m{}\033[0m seems to be fully covered!'
                    ' Before removing it manually from the denylist'
                    ' in the file'
                    ' scripts/check_frontend_test_coverage.py, please'
                    ' make sure you\'ve followed the unit tests rules'
                    ' correctly on:'
                    ' https://github.com/oppia/oppia/wiki/Frontend'
                    '-unit-tests-guide#rules\n'.format(file_name))

            remaining_denylisted_files.remove(file_name)

    if remaining_denylisted_files:
        for test_name in remaining_denylisted_files:
            errors += (
                '\033[1m{}\033[0m is in the frontend test coverage'
                ' denylist but it doesn\'t exist anymore. If you have'
                ' renamed it, please make sure to remove the old file'
                ' name and add the new file name in the denylist in'
                ' the file scripts/check_frontend_test_coverage.py.\n'
                .format(test_name))

    if errors:
        python_utils.PRINT('------------------------------------')
        python_utils.PRINT('Frontend Coverage Checks Not Passed.')
        python_utils.PRINT('------------------------------------')
        logging.error(errors)
        sys.exit(1)
    else:
        python_utils.PRINT('------------------------------------')
        python_utils.PRINT('All Frontend Coverage Checks Passed.')
        python_utils.PRINT('------------------------------------')

    check_not_fully_covered_filenames_list_is_sorted()


def main():
    """Runs all the steps for checking if there is any decrease of 100% covered
    files in the frontend.
    """
    check_coverage_changes()


# The 'no coverage' pragma is used as this line is un-testable. This is because
# it will only be called when check_frontend_test_coverage.py
# is used as a script.
if __name__ == '__main__': # pragma: no cover
    main()<|MERGE_RESOLUTION|>--- conflicted
+++ resolved
@@ -93,12 +93,6 @@
     'question-update.service.ts',
     'refresher-exploration-confirmation-modal.service.ts',
     'release-coordinator-page.component.ts',
-<<<<<<< HEAD
-    'response-header.directive.ts',
-    'review-material-editor.directive.ts',
-=======
-    'remove-duplicates-in-array.pipe.ts',
->>>>>>> 37c24c46
     'rule-type-selector.directive.ts',
     'schema-based-choices-editor.directive.ts',
     'schema-based-custom-viewer.directive.ts',
