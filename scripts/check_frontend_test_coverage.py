--- conflicted
+++ resolved
@@ -102,12 +102,8 @@
     'learner-view-info.directive.ts',
     'learner-view-rating.service.ts',
     'list-of-sets-of-translatable-html-content-ids-editor.component.ts',
-<<<<<<< HEAD
-    'logic-error-category-editor.component.ts',
-=======
     'list-of-tabs-editor.component.ts',
     'list-of-unicode-string-editor.component.ts',
->>>>>>> e2e59bd1
     'logic-question-editor.component.ts',
     'mathjax-bind.directive.ts',
     'messenger.service.ts',
@@ -116,11 +112,7 @@
     'music-phrase-editor.component.ts',
     'music-phrase-player.service.ts',
     'normalize-whitespace-punctuation-and-case.pipe.ts',
-<<<<<<< HEAD
-    'normalized-string-editor.component.ts',
-=======
     'number-with-units-editor.component.ts',
->>>>>>> e2e59bd1
     'number-with-units-validation.service.ts',
     'object-editor.directive.ts',
     'oppia-footer.component.ts',
