--- conflicted
+++ resolved
@@ -58,11 +58,7 @@
     'question-update.service.ts',
     'rule-type-selector.directive.ts',
     'select2-dropdown.directive.ts',
-<<<<<<< HEAD
-    'state-content-editor.directive.ts',
     'state-graph-visualization.directive.ts',
-=======
->>>>>>> 2542734c
     'story-node.model.ts',
     'translation-file-hash-loader-backend-api.service.ts',
     'truncate-input-based-on-interaction-answer-type.filter.ts',
