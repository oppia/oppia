--- conflicted
+++ resolved
@@ -208,13 +208,8 @@
     'truncate.filter.ts',
     'truncate.pipe.ts',
     'tutor-card.directive.ts',
-<<<<<<< HEAD
     # Please don't try to cover this file.
     'unit-test-utils.ajs.ts',
-    'utils.service.ts',
-=======
-    'unit-test-utils.ajs.ts', # Please don't try to cover this file.
->>>>>>> 50f5cffd
     'version-diff-visualization.directive.ts',
     'voiceover-recording.service.ts',
     'worked-example-editor.directive.ts',
