# Copyright 2020 The Oppia Authors. All Rights Reserved.
#
# Licensed under the Apache License, Version 2.0 (the "License");
# you may not use this file except in compliance with the License.
# You may obtain a copy of the License at
#
#      http://www.apache.org/licenses/LICENSE-2.0
#
# Unless required by applicable law or agreed to in writing, software
# distributed under the License is distributed on an "AS-IS" BASIS,
# WITHOUT WARRANTIES OR CONDITIONS OF ANY KIND, either express or implied.
# See the License for the specific language governing permissions and
# limitations under the License.

"""Check for decrease in coverage from 100% of frontend files."""

from __future__ import absolute_import
from __future__ import unicode_literals

import fnmatch
import os
import re
import sys

import python_utils

LCOV_FILE_PATH = os.path.join(os.pardir, 'karma_coverage_reports', 'lcov.info')
RELEVANT_LCOV_LINE_PREFIXES = ['SF', 'LH', 'LF']
EXCLUDED_DIRECTORIES = [
    'node_modules/*',
    'extensions/classifiers/proto/*'
]

# Contains the name of all files that is not 100% coverage.
# This list must be kept up-to-date; the changes (only remove) should be done
# manually.
# Please keep the list in alphabetical order.
# NOTE TO DEVELOPERS: do not add any new files to this list without asking
# @nithusha21 first.
NOT_FULLY_COVERED_FILENAMES = [
    'angular-html-bind.directive.ts',
    'answer-classification.service.ts',
    'App.ts',
    'audio-player.service.ts',
    'audio-preloader.service.ts',
    'Base.ts',
    'change-list.service.ts',
    'ck-editor-4-rte.component.ts',
    'ck-editor-4-widgets.initializer.ts',
    'collection-details-editor.directive.ts',
    'collection-editor-navbar-breadcrumb.directive.ts',
    'collection-editor-navbar.directive.ts',
    'collection-editor-page.directive.ts',
    'collection-editor-tab.directive.ts',
    'collection-footer.component.ts',
    'collection-navbar.component.ts',
    'collection-node-creator.directive.ts',
    'collection-node-editor.component.ts',
    'collection-player-page.directive.ts',
    'collection.model.ts',
    'concept-card.directive.ts',
    'contribution-and-review.service.ts',
    'contributions-and-review.component.ts',
    'contributor-dashboard-admin-page.component.ts',
    'conversation-skin.directive.ts',
    'convert-to-plain-text.pipe.ts',
    'current-interaction.service.ts',
    'exploration-footer.component.ts',
    'exploration-save.service.ts',
    'exploration-states.service.ts',
    'expression-evaluator.service.ts',
    'expression-interpolation.service.ts',
    'fatigue-detection.service.ts',
    'feedback-popup.component.ts',
    'feedback-popup.directive.ts',
    'filepath-editor.component.ts',
    'focus-on.directive.ts',
    'format-timer.pipe.ts',
    'generatedParser.ts',
    'google-analytics.initializer.ts',
    'graph-input-validation.service.ts',
    'hint-editor.directive.ts',
    'html-select.directive.ts',
    'input-response-pair.component.ts',
    'language-util.service.ts',
    'learner-answer-info-card.component.ts',
    'learner-answer-info.service.ts',
    'learner-view-rating.service.ts',
    'mathjax-bind.directive.ts',
    'normalize-whitespace-punctuation-and-case.pipe.ts',
    'object-editor.directive.ts',
    'oppia-footer.component.ts',
    'oppia-interactive-music-notes-input.directive.ts',
    'oppia-interactive-pencil-code-editor.directive.ts',
    'oppia-response-music-notes-input.directive.ts',
    'oppia-response-pencil-code-editor.directive.ts',
    'oppia-root.directive.ts',
    'oppia-short-response-music-notes-input.directive.ts',
    'oppia-short-response-pencil-code-editor.directive.ts',
<<<<<<< HEAD
    'outcome-destination-editor.directive.ts',
=======
    'oppia-visualization-enumerated-frequency-table.directive.ts',
    'parameter-name-editor.directive.ts',
>>>>>>> d2fdf35a
    'parameterize-rule-description.filter.ts',
    'player-correctness-feedback-enabled.service.ts',
    'player-transcript.service.ts',
    'python-program.tokenizer.ts',
    'question-update.service.ts',
    'refresher-exploration-confirmation-modal.service.ts',
    'release-coordinator-page.component.ts',
    'remove-duplicates-in-array.pipe.ts',
    'response-header.directive.ts',
    'review-material-editor.directive.ts',
    'rule-type-selector.directive.ts',
    'schema-based-choices-editor.directive.ts',
    'schema-based-custom-viewer.directive.ts',
    'schema-based-dict-editor.directive.ts',
    'schema-based-dict-viewer.directive.ts',
    'schema-based-editor.directive.ts',
    'schema-based-expression-editor.directive.ts',
    'schema-based-float-editor.directive.ts',
    'schema-based-html-editor.directive.ts',
    'schema-based-html-viewer.directive.ts',
    'schema-based-int-editor.directive.ts',
    'schema-based-list-editor.directive.ts',
    'schema-based-list-viewer.directive.ts',
    'schema-based-primitive-viewer.directive.ts',
    'schema-based-unicode-editor.directive.ts',
    'schema-based-unicode-viewer.directive.ts',
    'schema-based-viewer.directive.ts',
    'score-ring.directive.ts',
    'select2-dropdown.directive.ts',
    'shared.ts',
    'skill-editor-navbar-breadcrumb.component.ts',
    'skill-editor-state.service.ts',
    'skill-prerequisite-skills-editor.directive.ts',
    'skill-questions-tab.directive.ts',
    'skill-rubrics-editor.directive.ts',
    'skills-mastery-list.directive.ts',
    'solution-editor.directive.ts',
    'solution-explanation-editor.directive.ts',
    'state-card.model.ts',
    'state-content-editor.directive.ts',
    'state-interaction-editor.directive.ts',
    'state-solution-editor.directive.ts',
    'story-creation.service.ts',
    'story-editor-navbar-breadcrumb.component.ts',
    'story-editor-state.service.ts',
    'story-editor.directive.ts',
    'story-node-editor.directive.ts',
    'story-node.model.ts',
    'story-update.service.ts',
    'student.ts',
    'subtopic-page.model.ts',
    'subtopic-summary-tile.component.ts',
    'subtopic.model.ts',
    'suggestion-modal-for-exploration-editor.service.ts',
    'teacher.ts',
    'teacher2.ts',
    'top-navigation-bar.component.ts',
    'topic-creation.service.ts',
    'topic-editor-state.service.ts',
    'topic-summary-tile.component.ts',
    'translation-file-hash-loader-backend-api.service.ts',
    'truncate-and-capitalize.filter.ts',
    'truncate-and-capitalize.pipe.ts',
    'truncate-input-based-on-interaction-answer-type.filter.ts',
    'truncate.filter.ts',
    'truncate.pipe.ts',
    'tutor-card.directive.ts',
    'unit-test-utils.ajs.ts', # Please don't try to cover this file.
    'voiceover-recording.service.ts',
    'worked-example-editor.directive.ts',
]


class LcovStanzaRelevantLines(python_utils.OBJECT):
    """Gets the relevant lines from a lcov stanza."""

    def __init__(self, stanza):
        """Initialize the object which provides relevant data of a lcov
        stanza in order to calculate any decrease in frontend test coverage.

        Args:
            stanza: list(str). Contains all the lines from a lcov stanza.

        Raises:
            Exception. The file_path is empty.
            Exception. Total lines number is not found.
            Exception. Covered lines number is not found.
        """

        match = re.search('SF:(.+)\n', stanza)
        if match is None:
            raise Exception(
                'The test path is empty or null. '
                'It\'s not possible to diff the test coverage correctly.')
        _, file_name = os.path.split(match.group(1))
        self.file_name = file_name
        self.file_path = match.group(1)

        match = re.search(r'LF:(\d+)\n', stanza)
        if match is None:
            raise Exception(
                'It wasn\'t possible to get the total lines of {} file.'
                'It\'s not possible to diff the test coverage correctly.'
                .format(file_name))
        self.total_lines = int(match.group(1))

        match = re.search(r'LH:(\d+)\n', stanza)
        if match is None:
            raise Exception(
                'It wasn\'t possible to get the covered lines of {} file.'
                'It\'s not possible to diff the test coverage correctly.'
                .format(file_name))
        self.covered_lines = int(match.group(1))


def get_stanzas_from_lcov_file():
    """Get all stanzas from a lcov file. The lcov file gather all the frontend
    files that has tests and each one has the following structure:
    TN: test name
    SF: file path
    FNF: total functions
    FNH: functions covered
    LF: total lines
    LH: lines covered
    BRF: total branches
    BRH: branches covered
    end_of_record

    Returns:
        list(LcovStanzaRelevantLines). A list with all stanzas.
    """
    f = python_utils.open_file(LCOV_FILE_PATH, 'r')
    lcov_items_list = f.read().split('end_of_record')
    stanzas_list = []

    for item in lcov_items_list:
        if item.strip('\n'):
            stanza = LcovStanzaRelevantLines(item)
            stanzas_list.append(stanza)

    return stanzas_list


def check_not_fully_covered_filenames_list_is_sorted():
    """Check if NOT_FULLY_COVERED_FILENAMES list is in alphabetical order."""
    if NOT_FULLY_COVERED_FILENAMES != sorted(
            NOT_FULLY_COVERED_FILENAMES, key=lambda s: s.lower()):
        sys.exit(
            'The \033[1mNOT_FULLY_COVERED_FILENAMES\033[0m list must be'
            ' kept in alphabetical order.')


def check_coverage_changes():
    """Checks if the denylist for not fully covered files needs to be changed
    by:
    - File renaming
    - File deletion

    Raises:
        Exception. LCOV_FILE_PATH doesn't exist.
    """
    if not os.path.exists(LCOV_FILE_PATH):
        raise Exception(
            'Expected lcov file to be available at {}, but the'
            ' file does not exist.'.format(LCOV_FILE_PATH))

    stanzas = get_stanzas_from_lcov_file()
    remaining_denylisted_files = list(NOT_FULLY_COVERED_FILENAMES)
    errors = ''

    for stanza in stanzas:
        file_name = stanza.file_name
        total_lines = stanza.total_lines
        covered_lines = stanza.covered_lines
        if any(fnmatch.fnmatch(
                stanza.file_path, pattern) for pattern in EXCLUDED_DIRECTORIES):
            continue
        if file_name not in remaining_denylisted_files:
            if total_lines != covered_lines:
                errors += (
                    '\033[1m{}\033[0m seems to be not completely tested.'
                    ' Make sure it\'s fully covered.\n'.format(file_name))
        else:
            if total_lines == covered_lines:
                errors += (
                    '\033[1m{}\033[0m seems to be fully covered!'
                    ' Before removing it manually from the denylist'
                    ' in the file'
                    ' scripts/check_frontend_test_coverage.py, please'
                    ' make sure you\'ve followed the unit tests rules'
                    ' correctly on:'
                    ' https://github.com/oppia/oppia/wiki/Frontend'
                    '-unit-tests-guide#rules\n'.format(file_name))

            remaining_denylisted_files.remove(file_name)

    if remaining_denylisted_files:
        for test_name in remaining_denylisted_files:
            errors += (
                '\033[1m{}\033[0m is in the frontend test coverage'
                ' denylist but it doesn\'t exist anymore. If you have'
                ' renamed it, please make sure to remove the old file'
                ' name and add the new file name in the denylist in'
                ' the file scripts/check_frontend_test_coverage.py.\n'
                .format(test_name))

    if errors:
        python_utils.PRINT('------------------------------------')
        python_utils.PRINT('Frontend Coverage Checks Not Passed.')
        python_utils.PRINT('------------------------------------')
        sys.exit(errors)
    else:
        python_utils.PRINT('------------------------------------')
        python_utils.PRINT('All Frontend Coverage Checks Passed.')
        python_utils.PRINT('------------------------------------')

    check_not_fully_covered_filenames_list_is_sorted()


def main():
    """Runs all the steps for checking if there is any decrease of 100% covered
    files in the frontend.
    """
    check_coverage_changes()


# The 'no coverage' pragma is used as this line is un-testable. This is because
# it will only be called when check_frontend_test_coverage.py
# is used as a script.
if __name__ == '__main__': # pragma: no cover
    main()<|MERGE_RESOLUTION|>--- conflicted
+++ resolved
@@ -97,12 +97,6 @@
     'oppia-root.directive.ts',
     'oppia-short-response-music-notes-input.directive.ts',
     'oppia-short-response-pencil-code-editor.directive.ts',
-<<<<<<< HEAD
-    'outcome-destination-editor.directive.ts',
-=======
-    'oppia-visualization-enumerated-frequency-table.directive.ts',
-    'parameter-name-editor.directive.ts',
->>>>>>> d2fdf35a
     'parameterize-rule-description.filter.ts',
     'player-correctness-feedback-enabled.service.ts',
     'player-transcript.service.ts',
