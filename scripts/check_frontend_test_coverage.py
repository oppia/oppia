# Copyright 2020 The Oppia Authors. All Rights Reserved.
#
# Licensed under the Apache License, Version 2.0 (the "License");
# you may not use this file except in compliance with the License.
# You may obtain a copy of the License at
#
#      http://www.apache.org/licenses/LICENSE-2.0
#
# Unless required by applicable law or agreed to in writing, software
# distributed under the License is distributed on an "AS-IS" BASIS,
# WITHOUT WARRANTIES OR CONDITIONS OF ANY KIND, either express or implied.
# See the License for the specific language governing permissions and
# limitations under the License.

"""Check for decrease in coverage from 100% of frontend files."""

from __future__ import annotations

import fnmatch
import logging
import os
import re
import sys

from core import python_utils

LCOV_FILE_PATH = os.path.join(os.pardir, 'karma_coverage_reports', 'lcov.info')
RELEVANT_LCOV_LINE_PREFIXES = ['SF', 'LH', 'LF']
EXCLUDED_DIRECTORIES = [
    'node_modules/*',
    'extensions/classifiers/proto/*'
]

# Contains the name of all files that is not 100% coverage.
# This list must be kept up-to-date; the changes (only remove) should be done
# manually.
# Please keep the list in alphabetical order.
# NOTE TO DEVELOPERS: do not add any new files to this list without asking
# @nithusha21 first.
NOT_FULLY_COVERED_FILENAMES = [
    'angular-html-bind.directive.ts',
    'App.ts',
    'Base.ts',
    'ck-editor-4-rte.component.ts',
    'ck-editor-4-widgets.initializer.ts',
    'exploration-states.service.ts',
    'expression-interpolation.service.ts',
    'google-analytics.initializer.ts',
    'learner-answer-info.service.ts',
    'mathjax-bind.directive.ts',
    'object-editor.directive.ts',
    'oppia-footer.component.ts',
    'oppia-interactive-music-notes-input.directive.ts',
    'oppia-interactive-pencil-code-editor.component.ts',
    'oppia-root.directive.ts',
    'parameterize-rule-description.filter.ts',
    'python-program.tokenizer.ts',
    'question-update.service.ts',
    'rule-type-selector.directive.ts',
    'select2-dropdown.directive.ts',
<<<<<<< HEAD
    'state-graph-visualization.directive.ts',
    'story-node.model.ts',
=======
>>>>>>> c64cf04f
    'translation-file-hash-loader-backend-api.service.ts',
    'truncate-input-based-on-interaction-answer-type.filter.ts',
    # Please don't try to cover `unit-test-utils.ajs.ts` file.
    'unit-test-utils.ajs.ts',
    'voiceover-recording.service.ts',
]


class LcovStanzaRelevantLines:
    """Gets the relevant lines from a lcov stanza."""

    def __init__(self, stanza):
        """Initialize the object which provides relevant data of a lcov
        stanza in order to calculate any decrease in frontend test coverage.

        Args:
            stanza: list(str). Contains all the lines from a lcov stanza.

        Raises:
            Exception. The file_path is empty.
            Exception. Total lines number is not found.
            Exception. Covered lines number is not found.
        """

        match = re.search('SF:(.+)\n', stanza)
        if match is None:
            raise Exception(
                'The test path is empty or null. '
                'It\'s not possible to diff the test coverage correctly.')
        _, file_name = os.path.split(match.group(1))
        self.file_name = file_name
        self.file_path = match.group(1)

        match = re.search(r'LF:(\d+)\n', stanza)
        if match is None:
            raise Exception(
                'It wasn\'t possible to get the total lines of {} file.'
                'It\'s not possible to diff the test coverage correctly.'
                .format(file_name))
        self.total_lines = int(match.group(1))

        match = re.search(r'LH:(\d+)\n', stanza)
        if match is None:
            raise Exception(
                'It wasn\'t possible to get the covered lines of {} file.'
                'It\'s not possible to diff the test coverage correctly.'
                .format(file_name))
        self.covered_lines = int(match.group(1))


def get_stanzas_from_lcov_file():
    """Get all stanzas from a lcov file. The lcov file gather all the frontend
    files that has tests and each one has the following structure:
    TN: test name
    SF: file path
    FNF: total functions
    FNH: functions covered
    LF: total lines
    LH: lines covered
    BRF: total branches
    BRH: branches covered
    end_of_record

    Returns:
        list(LcovStanzaRelevantLines). A list with all stanzas.
    """
    f = python_utils.open_file(LCOV_FILE_PATH, 'r')
    lcov_items_list = f.read().split('end_of_record')
    stanzas_list = []

    for item in lcov_items_list:
        if item.strip('\n'):
            stanza = LcovStanzaRelevantLines(item)
            stanzas_list.append(stanza)

    return stanzas_list


def check_not_fully_covered_filenames_list_is_sorted():
    """Check if NOT_FULLY_COVERED_FILENAMES list is in alphabetical order."""
    if NOT_FULLY_COVERED_FILENAMES != sorted(
            NOT_FULLY_COVERED_FILENAMES, key=lambda s: s.lower()):
        logging.error(
            'The \033[1mNOT_FULLY_COVERED_FILENAMES\033[0m list must be'
            ' kept in alphabetical order.')
        sys.exit(1)


def check_coverage_changes():
    """Checks if the denylist for not fully covered files needs to be changed
    by:
    - File renaming
    - File deletion

    Raises:
        Exception. LCOV_FILE_PATH doesn't exist.
    """
    if not os.path.exists(LCOV_FILE_PATH):
        raise Exception(
            'Expected lcov file to be available at {}, but the'
            ' file does not exist.'.format(LCOV_FILE_PATH))

    stanzas = get_stanzas_from_lcov_file()
    remaining_denylisted_files = list(NOT_FULLY_COVERED_FILENAMES)
    errors = ''

    for stanza in stanzas:
        file_name = stanza.file_name
        total_lines = stanza.total_lines
        covered_lines = stanza.covered_lines
        if any(fnmatch.fnmatch(
                stanza.file_path, pattern) for pattern in EXCLUDED_DIRECTORIES):
            continue
        if file_name not in remaining_denylisted_files:
            if total_lines != covered_lines:
                errors += (
                    '\033[1m{}\033[0m seems to be not completely tested.'
                    ' Make sure it\'s fully covered.\n'.format(file_name))
        else:
            if total_lines == covered_lines:
                errors += (
                    '\033[1m{}\033[0m seems to be fully covered!'
                    ' Before removing it manually from the denylist'
                    ' in the file'
                    ' scripts/check_frontend_test_coverage.py, please'
                    ' make sure you\'ve followed the unit tests rules'
                    ' correctly on:'
                    ' https://github.com/oppia/oppia/wiki/Frontend'
                    '-unit-tests-guide#rules\n'.format(file_name))

            remaining_denylisted_files.remove(file_name)

    if remaining_denylisted_files:
        for test_name in remaining_denylisted_files:
            errors += (
                '\033[1m{}\033[0m is in the frontend test coverage'
                ' denylist but it doesn\'t exist anymore. If you have'
                ' renamed it, please make sure to remove the old file'
                ' name and add the new file name in the denylist in'
                ' the file scripts/check_frontend_test_coverage.py.\n'
                .format(test_name))

    if errors:
        print('------------------------------------')
        print('Frontend Coverage Checks Not Passed.')
        print('------------------------------------')
        logging.error(errors)
        sys.exit(1)
    else:
        print('------------------------------------')
        print('All Frontend Coverage Checks Passed.')
        print('------------------------------------')

    check_not_fully_covered_filenames_list_is_sorted()


def main():
    """Runs all the steps for checking if there is any decrease of 100% covered
    files in the frontend.
    """
    check_coverage_changes()


# The 'no coverage' pragma is used as this line is un-testable. This is because
# it will only be called when check_frontend_test_coverage.py
# is used as a script.
if __name__ == '__main__': # pragma: no cover
    main()<|MERGE_RESOLUTION|>--- conflicted
+++ resolved
@@ -58,11 +58,7 @@
     'question-update.service.ts',
     'rule-type-selector.directive.ts',
     'select2-dropdown.directive.ts',
-<<<<<<< HEAD
     'state-graph-visualization.directive.ts',
-    'story-node.model.ts',
-=======
->>>>>>> c64cf04f
     'translation-file-hash-loader-backend-api.service.ts',
     'truncate-input-based-on-interaction-answer-type.filter.ts',
     # Please don't try to cover `unit-test-utils.ajs.ts` file.
