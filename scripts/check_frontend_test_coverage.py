--- conflicted
+++ resolved
@@ -58,11 +58,7 @@
     'expression-evaluator.service.ts',
     'expression-interpolation.service.ts',
     'fatigue-detection.service.ts',
-<<<<<<< HEAD
     'focus-on.directive.ts',
-=======
-    'generatedParser.ts',
->>>>>>> 26b1b5da
     'google-analytics.initializer.ts',
     'language-util.service.ts',
     'learner-answer-info.service.ts',
@@ -85,12 +81,8 @@
     'schema-based-html-viewer.directive.ts',
     'schema-based-list-viewer.directive.ts',
     'select2-dropdown.directive.ts',
-<<<<<<< HEAD
     'skill-editor-state.service.ts',
     'skill-questions-tab.directive.ts',
-=======
-    'shared.ts',
->>>>>>> 26b1b5da
     'state-card.model.ts',
     'state-content-editor.directive.ts',
     'state-interaction-editor.directive.ts',
