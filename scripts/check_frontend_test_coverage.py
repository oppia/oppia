# Copyright 2020 The Oppia Authors. All Rights Reserved.
#
# Licensed under the Apache License, Version 2.0 (the "License");
# you may not use this file except in compliance with the License.
# You may obtain a copy of the License at
#
#      http://www.apache.org/licenses/LICENSE-2.0
#
# Unless required by applicable law or agreed to in writing, software
# distributed under the License is distributed on an "AS-IS" BASIS,
# WITHOUT WARRANTIES OR CONDITIONS OF ANY KIND, either express or implied.
# See the License for the specific language governing permissions and
# limitations under the License.

"""Check for decrease in coverage from 100% of frontend files."""

from __future__ import absolute_import  # pylint: disable=import-only-modules
from __future__ import unicode_literals  # pylint: disable=import-only-modules

import fnmatch
import os
import re
import sys

import python_utils

LCOV_FILE_PATH = os.path.join(os.pardir, 'karma_coverage_reports', 'lcov.info')
RELEVANT_LCOV_LINE_PREFIXES = ['SF', 'LH', 'LF']
EXCLUDED_DIRECTORIES = [
    'node_modules/*',
    'extensions/classifiers/proto/*'
]

# Contains the name of all files that is not 100% coverage.
# This list must be kept up-to-date; the changes (only remove) should be done
# manually.
# Please keep the list in alphabetical order.
# NOTE TO DEVELOPERS: do not add any new files to this list without asking
# @nithusha21 first.
NOT_FULLY_COVERED_FILENAMES = [
    'angular-html-bind.directive.ts',
    'answer-classification.service.ts',
    'answer-group-editor.directive.ts',
    'App.ts',
    'audio-player.service.ts',
    'audio-preloader.service.ts',
    'base-interaction-validation.service.ts',
    'Base.ts',
    'boolean-editor.component.ts',
    'change-list.service.ts',
    'ck-editor-4-rte.component.ts',
    'ck-editor-4-widgets.initializer.ts',
    'code-string-editor.component.ts',
    'collection-details-editor.directive.ts',
    'collection-editor-navbar-breadcrumb.directive.ts',
    'collection-editor-navbar.directive.ts',
    'collection-editor-page.directive.ts',
    'collection-editor-state.service.ts',
    'collection-editor-tab.directive.ts',
    'collection-footer.component.ts',
    'collection-navbar.component.ts',
    'collection-node-creator.directive.ts',
    'collection-node-editor.component.ts',
    'collection-player-page.directive.ts',
    'collection.model.ts',
    'concept-card.directive.ts',
    'ConceptCardObjectFactory.ts',
    'contribution-and-review.service.ts',
    'contributions-and-review.component.ts',
    'conversation-skin.directive.ts',
    'conversion.ts',
    'convert-to-plain-text.pipe.ts',
    'coord-two-dim-editor.component.ts',
    'current-interaction.service.ts',
    'drag-and-drop-positive-int-editor.component.ts',
<<<<<<< HEAD
    'exploration-creation.service.ts',
=======
    'email-dashboard-data.service.ts',
    'exploration-diff.service.ts',
>>>>>>> a2f9d146
    'exploration-footer.component.ts',
    'exploration-save.service.ts',
    'exploration-states.service.ts',
    'expression-evaluator.service.ts',
    'expression-interpolation.service.ts',
    'fatigue-detection.service.ts',
    'feedback-popup.component.ts',
    'feedback-popup.directive.ts',
    'filepath-editor.component.ts',
    'focus-on.directive.ts',
    'format-timer.pipe.ts',
    'fraction-editor.component.ts',
    'fraction-input-validation.service.ts',
    'generatedParser.ts',
    'google-analytics.initializer.ts',
    'graph-editor.component.ts',
    'graph-input-validation.service.ts',
    'graph-property-editor.component.ts',
    'hint-editor.directive.ts',
    'html-editor.component.ts',
    'html-select.directive.ts',
    'input-response-pair.component.ts',
    'int-editor.component.ts',
    'item-selection-input-validation.service.ts',
    'language-util.service.ts',
    'learner-answer-info-card.component.ts',
    'learner-answer-info.service.ts',
    'learner-view-info.directive.ts',
    'learner-view-rating.service.ts',
    'list-of-sets-of-translatable-html-content-ids-editor.component.ts',
    'list-of-tabs-editor.component.ts',
    'list-of-unicode-string-editor.component.ts',
    'logic-error-category-editor.component.ts',
    'logic-question-editor.component.ts',
    'math-expression-content-editor.component.ts',
    'mathjax-bind.directive.ts',
    'messenger.service.ts',
    'misconception-editor.directive.ts',
    'music-notes-input-rules.service.ts',
    'music-phrase-editor.component.ts',
    'music-phrase-player.service.ts',
    'nonnegative-int-editor.component.ts',
    'normalize-whitespace-punctuation-and-case.pipe.ts',
    'normalized-string-editor.component.ts',
    'number-with-units-editor.component.ts',
    'number-with-units-validation.service.ts',
    'object-editor.directive.ts',
    'oppia-footer.component.ts',
    'oppia-interactive-code-repl.component.ts',
    'oppia-interactive-drag-and-drop-sort-input.directive.ts',
    'oppia-interactive-graph-input.component.ts',
    'oppia-interactive-interactive-map.component.ts',
    'oppia-interactive-item-selection-input.directive.ts',
    'oppia-interactive-logic-proof.component.ts',
    'oppia-interactive-multiple-choice-input.component.ts',
    'oppia-interactive-music-notes-input.directive.ts',
    'oppia-interactive-number-with-units.directive.ts',
    'oppia-interactive-numeric-input.component.ts',
    'oppia-interactive-pencil-code-editor.directive.ts',
    'oppia-interactive-set-input.component.ts',
    'oppia-interactive-text-input.component.ts',
    'oppia-noninteractive-collapsible.component.ts',
    'oppia-noninteractive-image.component.ts',
    'oppia-noninteractive-link.component.ts',
    'oppia-noninteractive-math.component.ts',
    'oppia-noninteractive-skillreview.component.ts',
    'oppia-noninteractive-tabs.component.ts',
    'oppia-response-code-repl.component.ts',
    'oppia-response-drag-and-drop-sort-input.directive.ts',
    'oppia-response-graph-input.component.ts',
    'oppia-response-image-click-input.component.ts',
    'oppia-response-interactive-map.component.ts',
    'oppia-response-item-selection-input.directive.ts',
    'oppia-response-logic-proof.component.ts',
    'oppia-response-multiple-choice-input.component.ts',
    'oppia-response-music-notes-input.directive.ts',
    'oppia-response-number-with-units.directive.ts',
    'oppia-response-numeric-input.component.ts',
    'oppia-response-pencil-code-editor.directive.ts',
    'oppia-response-set-input.component.ts',
    'oppia-response-text-input.component.ts',
    'oppia-root.directive.ts',
    'oppia-short-response-code-repl.component.ts',
    'oppia-short-response-drag-and-drop-sort-input.directive.ts',
    'oppia-short-response-graph-input.component.ts',
    'oppia-short-response-image-click-input.component.ts',
    'oppia-short-response-interactive-map.component.ts',
    'oppia-short-response-item-selection-input.directive.ts',
    'oppia-short-response-logic-proof.component.ts',
    'oppia-short-response-multiple-choice-input.component.ts',
    'oppia-short-response-music-notes-input.directive.ts',
    'oppia-short-response-number-with-units.directive.ts',
    'oppia-short-response-numeric-input.component.ts',
    'oppia-short-response-pencil-code-editor.directive.ts',
    'oppia-short-response-set-input.component.ts',
    'oppia-short-response-text-input.component.ts',
    'oppia-visualization-enumerated-frequency-table.directive.ts',
    'outcome-destination-editor.directive.ts',
    'outcome-editor.directive.ts',
    'parameter-name-editor.directive.ts',
    'parameterize-rule-description.filter.ts',
    'player-correctness-feedback-enabled.service.ts',
    'player-transcript.service.ts',
    'progress-nav.directive.ts',
    'promo-bar-backend-api.service.ts',
    'python-program.tokenizer.ts',
    'question-editor.directive.ts',
    'question-player.directive.ts',
    'question-update.service.ts',
    'random-selector.directive.ts',
    'real-editor.component.ts',
    'refresher-exploration-confirmation-modal.service.ts',
    'release-coordinator-page.component.ts',
    'remove-duplicates-in-array.pipe.ts',
    'request-interceptor.service.ts',
    'response-header.directive.ts',
    'review-material-editor.directive.ts',
    'rule-editor.directive.ts',
    'rule-type-selector.directive.ts',
    'sanitized-url-editor.component.ts',
    'schema-based-bool-editor.directive.ts',
    'schema-based-choices-editor.directive.ts',
    'schema-based-custom-editor.directive.ts',
    'schema-based-custom-viewer.directive.ts',
    'schema-based-dict-editor.directive.ts',
    'schema-based-dict-viewer.directive.ts',
    'schema-based-editor.directive.ts',
    'schema-based-expression-editor.directive.ts',
    'schema-based-float-editor.directive.ts',
    'schema-based-html-editor.directive.ts',
    'schema-based-html-viewer.directive.ts',
    'schema-based-int-editor.directive.ts',
    'schema-based-list-editor.directive.ts',
    'schema-based-list-viewer.directive.ts',
    'schema-based-primitive-viewer.directive.ts',
    'schema-based-unicode-editor.directive.ts',
    'schema-based-unicode-viewer.directive.ts',
    'schema-based-viewer.directive.ts',
    'score-ring.directive.ts',
    'select2-dropdown.directive.ts',
    'set-of-translatable-html-content-ids-editor.component.ts',
    'set-of-unicode-string-editor.component.ts',
    'shared.ts',
    'skill-concept-card-editor.directive.ts',
    'skill-description-editor.component.ts',
    'skill-editor-navbar-breadcrumb.component.ts',
    'skill-editor-navbar.directive.ts',
    'skill-editor-state.service.ts',
    'skill-misconceptions-editor.directive.ts',
    'skill-prerequisite-skills-editor.directive.ts',
    'skill-questions-tab.directive.ts',
    'skill-rubrics-editor.directive.ts',
    'skill-selector-editor.component.ts',
    'skills-mastery-list.directive.ts',
    'solution-editor.directive.ts',
    'solution-explanation-editor.directive.ts',
    'state-card.model.ts',
    'state-content-editor.directive.ts',
    'state-editor.directive.ts',
    'state-hints-editor.directive.ts',
    'state-interaction-editor.directive.ts',
    'state-property.service.ts',
    'state-solution-editor.directive.ts',
    'state-top-answers-stats.service.ts',
    'stats-reporting.service.ts',
    'story-creation.service.ts',
    'story-editor-navbar-breadcrumb.component.ts',
    'story-editor-state.service.ts',
    'story-editor.directive.ts',
    'story-node-editor.directive.ts',
    'story-node.model.ts',
    'story-update.service.ts',
    'StoryContentsObjectFactory.ts',
    'student.ts',
    'subtitled-html-editor.component.ts',
    'subtitled-unicode-editor.component.ts',
    'subtopic-page.model.ts',
    'subtopic-summary-tile.directive.ts',
    'subtopic.model.ts',
    'suggestion-modal-for-exploration-editor.service.ts',
    'supplemental-card.directive.ts',
    'svm-prediction.service.ts',
    'teacher.ts',
    'teacher2.ts',
    'top-navigation-bar.component.ts',
    'topic-creation.service.ts',
    'topic-editor-navbar-breadcrumb.component.ts',
    'topic-editor-navbar.directive.ts',
    'topic-editor-state.service.ts',
    'topic-editor-stories-list.directive.ts',
    'topic-summary-tile.component.ts',
    'TopicObjectFactory.ts',
    'translatable-html-content-id.component.ts',
    'translation-file-hash-loader-backend-api.service.ts',
    'truncate-and-capitalize.filter.ts',
    'truncate-and-capitalize.pipe.ts',
    'truncate-input-based-on-interaction-answer-type.filter.ts',
    'truncate.filter.ts',
    'truncate.pipe.ts',
    'tutor-card.directive.ts',
    'unit-test-utils.ajs.ts', # Please don't try to cover this file.
    'url-interpolation.service.ts',
    'utils.service.ts',
    'version-diff-visualization.directive.ts',
    'voiceover-recording.service.ts',
    'worked-example-editor.directive.ts',
]


class LcovStanzaRelevantLines(python_utils.OBJECT):
    """Gets the relevant lines from a lcov stanza."""

    def __init__(self, stanza):
        """Initialize the object which provides relevant data of a lcov
        stanza in order to calculate any decrease in frontend test coverage.

        Args:
            stanza: list(str). Contains all the lines from a lcov stanza.

        Raises:
            Exception. The file_path is empty.
            Exception. Total lines number is not found.
            Exception. Covered lines number is not found.
        """

        match = re.search('SF:(.+)\n', stanza)
        if match is None:
            raise Exception(
                'The test path is empty or null. '
                'It\'s not possible to diff the test coverage correctly.')
        _, file_name = os.path.split(match.group(1))
        self.file_name = file_name
        self.file_path = match.group(1)

        match = re.search(r'LF:(\d+)\n', stanza)
        if match is None:
            raise Exception(
                'It wasn\'t possible to get the total lines of {} file.'
                'It\'s not possible to diff the test coverage correctly.'
                .format(file_name))
        self.total_lines = int(match.group(1))

        match = re.search(r'LH:(\d+)\n', stanza)
        if match is None:
            raise Exception(
                'It wasn\'t possible to get the covered lines of {} file.'
                'It\'s not possible to diff the test coverage correctly.'
                .format(file_name))
        self.covered_lines = int(match.group(1))


def get_stanzas_from_lcov_file():
    """Get all stanzas from a lcov file. The lcov file gather all the frontend
    files that has tests and each one has the following structure:
    TN: test name
    SF: file path
    FNF: total functions
    FNH: functions covered
    LF: total lines
    LH: lines covered
    BRF: total branches
    BRH: branches covered
    end_of_record

    Returns:
        list(LcovStanzaRelevantLines). A list with all stanzas.
    """
    f = python_utils.open_file(LCOV_FILE_PATH, 'r')
    lcov_items_list = f.read().split('end_of_record')
    stanzas_list = []

    for item in lcov_items_list:
        if item.strip('\n'):
            stanza = LcovStanzaRelevantLines(item)
            stanzas_list.append(stanza)

    return stanzas_list


def check_not_fully_covered_filenames_list_is_sorted():
    """Check if NOT_FULLY_COVERED_FILENAMES list is in alphabetical order."""
    if NOT_FULLY_COVERED_FILENAMES != sorted(
            NOT_FULLY_COVERED_FILENAMES, key=lambda s: s.lower()):
        sys.exit(
            'The \033[1mNOT_FULLY_COVERED_FILENAMES\033[0m list must be'
            ' kept in alphabetical order.')


def check_coverage_changes():
    """Checks if the denylist for not fully covered files needs to be changed
    by:
    - File renaming
    - File deletion

    Raises:
        Exception. LCOV_FILE_PATH doesn't exist.
    """
    if not os.path.exists(LCOV_FILE_PATH):
        raise Exception(
            'Expected lcov file to be available at {}, but the'
            ' file does not exist.'.format(LCOV_FILE_PATH))

    stanzas = get_stanzas_from_lcov_file()
    remaining_denylisted_files = list(NOT_FULLY_COVERED_FILENAMES)
    errors = ''

    for stanza in stanzas:
        file_name = stanza.file_name
        total_lines = stanza.total_lines
        covered_lines = stanza.covered_lines
        if any(fnmatch.fnmatch(
                stanza.file_path, pattern) for pattern in EXCLUDED_DIRECTORIES):
            continue
        if file_name not in remaining_denylisted_files:
            if total_lines != covered_lines:
                errors += (
                    '\033[1m{}\033[0m seems to be not completely tested.'
                    ' Make sure it\'s fully covered.\n'.format(file_name))
        else:
            if total_lines == covered_lines:
                errors += (
                    '\033[1m{}\033[0m seems to be fully covered!'
                    ' Before removing it manually from the denylist'
                    ' in the file'
                    ' scripts/check_frontend_test_coverage.py, please'
                    ' make sure you\'ve followed the unit tests rules'
                    ' correctly on:'
                    ' https://github.com/oppia/oppia/wiki/Frontend'
                    '-unit-tests-guide#rules\n'.format(file_name))

            remaining_denylisted_files.remove(file_name)

    if remaining_denylisted_files:
        for test_name in remaining_denylisted_files:
            errors += (
                '\033[1m{}\033[0m is in the frontend test coverage'
                ' denylist but it doesn\'t exist anymore. If you have'
                ' renamed it, please make sure to remove the old file'
                ' name and add the new file name in the denylist in'
                ' the file scripts/check_frontend_test_coverage.py.\n'
                .format(test_name))

    if errors:
        python_utils.PRINT('------------------------------------')
        python_utils.PRINT('Frontend Coverage Checks Not Passed.')
        python_utils.PRINT('------------------------------------')
        sys.exit(errors)
    else:
        python_utils.PRINT('------------------------------------')
        python_utils.PRINT('All Frontend Coverage Checks Passed.')
        python_utils.PRINT('------------------------------------')

    check_not_fully_covered_filenames_list_is_sorted()


def main():
    """Runs all the steps for checking if there is any decrease of 100% covered
    files in the frontend.
    """
    check_coverage_changes()


# The 'no coverage' pragma is used as this line is un-testable. This is because
# it will only be called when check_frontend_test_coverage.py
# is used as a script.
if __name__ == '__main__': # pragma: no cover
    main()<|MERGE_RESOLUTION|>--- conflicted
+++ resolved
@@ -73,12 +73,6 @@
     'coord-two-dim-editor.component.ts',
     'current-interaction.service.ts',
     'drag-and-drop-positive-int-editor.component.ts',
-<<<<<<< HEAD
-    'exploration-creation.service.ts',
-=======
-    'email-dashboard-data.service.ts',
-    'exploration-diff.service.ts',
->>>>>>> a2f9d146
     'exploration-footer.component.ts',
     'exploration-save.service.ts',
     'exploration-states.service.ts',
