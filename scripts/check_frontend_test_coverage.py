--- conflicted
+++ resolved
@@ -285,11 +285,6 @@
     'svm-prediction.service.ts',
     'teacher.ts',
     'teacher2.ts',
-<<<<<<< HEAD
-    'thumbnail-uploader.component.ts',
-=======
-    'top-navigation-bar.component.ts',
->>>>>>> 239b1a31
     'topic-creation.service.ts',
     'topic-editor-navbar-breadcrumb.component.ts',
     'topic-editor-navbar.directive.ts',
