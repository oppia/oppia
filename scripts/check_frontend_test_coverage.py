# Copyright 2020 The Oppia Authors. All Rights Reserved.
#
# Licensed under the Apache License, Version 2.0 (the "License");
# you may not use this file except in compliance with the License.
# You may obtain a copy of the License at
#
#      http://www.apache.org/licenses/LICENSE-2.0
#
# Unless required by applicable law or agreed to in writing, software
# distributed under the License is distributed on an "AS-IS" BASIS,
# WITHOUT WARRANTIES OR CONDITIONS OF ANY KIND, either express or implied.
# See the License for the specific language governing permissions and
# limitations under the License.

"""Check for decrease in coverage from 100% of frontend files."""

from __future__ import annotations

import fnmatch
import logging
import os
import re
import sys

from core import python_utils

LCOV_FILE_PATH = os.path.join(os.pardir, 'karma_coverage_reports', 'lcov.info')
RELEVANT_LCOV_LINE_PREFIXES = ['SF', 'LH', 'LF']
EXCLUDED_DIRECTORIES = [
    'node_modules/*',
    'extensions/classifiers/proto/*'
]

# Contains the name of all files that is not 100% coverage.
# This list must be kept up-to-date; the changes (only remove) should be done
# manually.
# Please keep the list in alphabetical order.
# NOTE TO DEVELOPERS: do not add any new files to this list without asking
# @nithusha21 first.
NOT_FULLY_COVERED_FILENAMES = [
    'angular-html-bind.directive.ts',
    'answer-classification.service.ts',
    'App.ts',
    'audio-preloader.service.ts',
    'Base.ts',
    'ck-editor-4-rte.component.ts',
    'ck-editor-4-widgets.initializer.ts',
<<<<<<< HEAD
    'collection-editor-navbar-breadcrumb.component.ts',
    'collection-footer.component.ts',
    'collection-navbar.component.ts',
    'collection-node-editor.component.ts',
    'collection-player-page.component.ts',
=======
    'collection-player-page.directive.ts',
>>>>>>> 7b6163af
    'collection.model.ts',
    'contribution-and-review.service.ts',
    'conversation-skin.directive.ts',
    'current-interaction.service.ts',
    'exploration-states.service.ts',
    'expression-evaluator.service.ts',
    'expression-interpolation.service.ts',
    'fatigue-detection.service.ts',
    'google-analytics.initializer.ts',
    'language-util.service.ts',
    'learner-answer-info.service.ts',
    'mathjax-bind.directive.ts',
    'normalize-whitespace-punctuation-and-case.pipe.ts',
    'object-editor.directive.ts',
    'oppia-footer.component.ts',
    'oppia-interactive-music-notes-input.directive.ts',
    'oppia-interactive-pencil-code-editor.directive.ts',
    'oppia-root.directive.ts',
    'parameterize-rule-description.filter.ts',
    'player-correctness-feedback-enabled.service.ts',
    'player-transcript.service.ts',
    'python-program.tokenizer.ts',
    'question-update.service.ts',
    'refresher-exploration-confirmation-modal.service.ts',
    'release-coordinator-page.component.ts',
    'rule-type-selector.directive.ts',
    'schema-based-custom-viewer.directive.ts',
    'schema-based-html-viewer.directive.ts',
    'schema-based-list-viewer.directive.ts',
    'select2-dropdown.directive.ts',
    'state-card.model.ts',
    'state-content-editor.directive.ts',
    'state-interaction-editor.directive.ts',
    'story-node.model.ts',
    'subtopic.model.ts',
    'translation-file-hash-loader-backend-api.service.ts',
    'truncate-and-capitalize.filter.ts',
    'truncate-and-capitalize.pipe.ts',
    'truncate-input-based-on-interaction-answer-type.filter.ts',
    'truncate.filter.ts',
    # Please don't try to cover `unit-test-utils.ajs.ts` file.
    'unit-test-utils.ajs.ts',
    'voiceover-recording.service.ts',
]


class LcovStanzaRelevantLines:
    """Gets the relevant lines from a lcov stanza."""

    def __init__(self, stanza):
        """Initialize the object which provides relevant data of a lcov
        stanza in order to calculate any decrease in frontend test coverage.

        Args:
            stanza: list(str). Contains all the lines from a lcov stanza.

        Raises:
            Exception. The file_path is empty.
            Exception. Total lines number is not found.
            Exception. Covered lines number is not found.
        """

        match = re.search('SF:(.+)\n', stanza)
        if match is None:
            raise Exception(
                'The test path is empty or null. '
                'It\'s not possible to diff the test coverage correctly.')
        _, file_name = os.path.split(match.group(1))
        self.file_name = file_name
        self.file_path = match.group(1)

        match = re.search(r'LF:(\d+)\n', stanza)
        if match is None:
            raise Exception(
                'It wasn\'t possible to get the total lines of {} file.'
                'It\'s not possible to diff the test coverage correctly.'
                .format(file_name))
        self.total_lines = int(match.group(1))

        match = re.search(r'LH:(\d+)\n', stanza)
        if match is None:
            raise Exception(
                'It wasn\'t possible to get the covered lines of {} file.'
                'It\'s not possible to diff the test coverage correctly.'
                .format(file_name))
        self.covered_lines = int(match.group(1))


def get_stanzas_from_lcov_file():
    """Get all stanzas from a lcov file. The lcov file gather all the frontend
    files that has tests and each one has the following structure:
    TN: test name
    SF: file path
    FNF: total functions
    FNH: functions covered
    LF: total lines
    LH: lines covered
    BRF: total branches
    BRH: branches covered
    end_of_record

    Returns:
        list(LcovStanzaRelevantLines). A list with all stanzas.
    """
    f = python_utils.open_file(LCOV_FILE_PATH, 'r')
    lcov_items_list = f.read().split('end_of_record')
    stanzas_list = []

    for item in lcov_items_list:
        if item.strip('\n'):
            stanza = LcovStanzaRelevantLines(item)
            stanzas_list.append(stanza)

    return stanzas_list


def check_not_fully_covered_filenames_list_is_sorted():
    """Check if NOT_FULLY_COVERED_FILENAMES list is in alphabetical order."""
    if NOT_FULLY_COVERED_FILENAMES != sorted(
            NOT_FULLY_COVERED_FILENAMES, key=lambda s: s.lower()):
        logging.error(
            'The \033[1mNOT_FULLY_COVERED_FILENAMES\033[0m list must be'
            ' kept in alphabetical order.')
        sys.exit(1)


def check_coverage_changes():
    """Checks if the denylist for not fully covered files needs to be changed
    by:
    - File renaming
    - File deletion

    Raises:
        Exception. LCOV_FILE_PATH doesn't exist.
    """
    if not os.path.exists(LCOV_FILE_PATH):
        raise Exception(
            'Expected lcov file to be available at {}, but the'
            ' file does not exist.'.format(LCOV_FILE_PATH))

    stanzas = get_stanzas_from_lcov_file()
    remaining_denylisted_files = list(NOT_FULLY_COVERED_FILENAMES)
    errors = ''

    for stanza in stanzas:
        file_name = stanza.file_name
        total_lines = stanza.total_lines
        covered_lines = stanza.covered_lines
        if any(fnmatch.fnmatch(
                stanza.file_path, pattern) for pattern in EXCLUDED_DIRECTORIES):
            continue
        if file_name not in remaining_denylisted_files:
            if total_lines != covered_lines:
                errors += (
                    '\033[1m{}\033[0m seems to be not completely tested.'
                    ' Make sure it\'s fully covered.\n'.format(file_name))
        else:
            if total_lines == covered_lines:
                errors += (
                    '\033[1m{}\033[0m seems to be fully covered!'
                    ' Before removing it manually from the denylist'
                    ' in the file'
                    ' scripts/check_frontend_test_coverage.py, please'
                    ' make sure you\'ve followed the unit tests rules'
                    ' correctly on:'
                    ' https://github.com/oppia/oppia/wiki/Frontend'
                    '-unit-tests-guide#rules\n'.format(file_name))

            remaining_denylisted_files.remove(file_name)

    if remaining_denylisted_files:
        for test_name in remaining_denylisted_files:
            errors += (
                '\033[1m{}\033[0m is in the frontend test coverage'
                ' denylist but it doesn\'t exist anymore. If you have'
                ' renamed it, please make sure to remove the old file'
                ' name and add the new file name in the denylist in'
                ' the file scripts/check_frontend_test_coverage.py.\n'
                .format(test_name))

    if errors:
        python_utils.PRINT('------------------------------------')
        python_utils.PRINT('Frontend Coverage Checks Not Passed.')
        python_utils.PRINT('------------------------------------')
        logging.error(errors)
        sys.exit(1)
    else:
        python_utils.PRINT('------------------------------------')
        python_utils.PRINT('All Frontend Coverage Checks Passed.')
        python_utils.PRINT('------------------------------------')

    check_not_fully_covered_filenames_list_is_sorted()


def main():
    """Runs all the steps for checking if there is any decrease of 100% covered
    files in the frontend.
    """
    check_coverage_changes()


# The 'no coverage' pragma is used as this line is un-testable. This is because
# it will only be called when check_frontend_test_coverage.py
# is used as a script.
if __name__ == '__main__': # pragma: no cover
    main()<|MERGE_RESOLUTION|>--- conflicted
+++ resolved
@@ -45,15 +45,11 @@
     'Base.ts',
     'ck-editor-4-rte.component.ts',
     'ck-editor-4-widgets.initializer.ts',
-<<<<<<< HEAD
     'collection-editor-navbar-breadcrumb.component.ts',
     'collection-footer.component.ts',
     'collection-navbar.component.ts',
     'collection-node-editor.component.ts',
     'collection-player-page.component.ts',
-=======
-    'collection-player-page.directive.ts',
->>>>>>> 7b6163af
     'collection.model.ts',
     'contribution-and-review.service.ts',
     'conversation-skin.directive.ts',
