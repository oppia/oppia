# Copyright 2020 The Oppia Authors. All Rights Reserved.
#
# Licensed under the Apache License, Version 2.0 (the "License");
# you may not use this file except in compliance with the License.
# You may obtain a copy of the License at
#
#      http://www.apache.org/licenses/LICENSE-2.0
#
# Unless required by applicable law or agreed to in writing, software
# distributed under the License is distributed on an "AS-IS" BASIS,
# WITHOUT WARRANTIES OR CONDITIONS OF ANY KIND, either express or implied.
# See the License for the specific language governing permissions and
# limitations under the License.

"""Check for decrease in coverage from 100% of frontend files."""

from __future__ import absolute_import  # pylint: disable=import-only-modules
from __future__ import unicode_literals  # pylint: disable=import-only-modules

import fnmatch
import os
import re
import sys

import python_utils

LCOV_FILE_PATH = os.path.join(os.pardir, 'karma_coverage_reports', 'lcov.info')
RELEVANT_LCOV_LINE_PREFIXES = ['SF', 'LH', 'LF']
EXCLUDED_DIRECTORIES = [
    'node_modules/*',
    'extensions/classifiers/proto/*'
]

# Contains the name of all files that is not 100% coverage.
# This list must be kept up-to-date; the changes (only remove) should be done
# manually.
# Please keep the list in alphabetical order.
# NOTE TO DEVELOPERS: do not add any new files to this list without asking
# @nithusha21 first.
NOT_FULLY_COVERED_FILENAMES = [
    'admin-config-tab.directive.ts',
    'admin-misc-tab.directive.ts',
    'admin-page.directive.ts',
    'admin-roles-tab.directive.ts',
    'angular-html-bind.directive.ts',
    'answer-classification.service.ts',
    'answer-group-editor.directive.ts',
    'App.ts',
    'audio-bar.component.ts',
    'audio-file-uploader.component.ts',
    'audio-player.service.ts',
    'audio-preloader.service.ts',
    'autogenerated-audio-player.service.ts',
    'background-banner.component.ts',
    'base-interaction-validation.service.ts',
    'Base.ts',
    'boolean-editor.component.ts',
    'change-list.service.ts',
    'ck-editor-4-rte.directive.ts',
    'ck-editor-4-widgets.initializer.ts',
    'code-string-editor.component.ts',
    'collection-details-editor.directive.ts',
    'collection-editor-navbar-breadcrumb.directive.ts',
    'collection-editor-navbar.directive.ts',
    'collection-editor-page.directive.ts',
    'collection-editor-state.service.ts',
    'collection-editor-tab.directive.ts',
    'collection-footer.component.ts',
    'collection-navbar.component.ts',
    'collection-node-creator.directive.ts',
    'collection-node-editor.component.ts',
    'collection-player-page.directive.ts',
    'collection-update.service.ts',
    'collection.model.ts',
    'concept-card.directive.ts',
    'ConceptCardObjectFactory.ts',
    'contribution-and-review.service.ts',
    'contribution-opportunities-backend-api.service.ts',
    'contribution-opportunities.service.ts',
    'contributions-and-review.component.ts',
    'conversation-skin.directive.ts',
    'conversion.ts',
    'convert-to-plain-text.pipe.ts',
    'coord-two-dim-editor.component.ts',
    'csrf-token.service.ts',
    'current-interaction.service.ts',
    'drag-and-drop-positive-int-editor.component.ts',
    'editable-collection-backend-api.service.ts',
    'editable-story-backend-api.service.ts',
    'email-dashboard-data.service.ts',
    'entity-creation.service.ts',
    'exploration-creation.service.ts',
    'exploration-diff.service.ts',
    'exploration-engine.service.ts',
    'exploration-footer.directive.ts',
    'exploration-player-state.service.ts',
    'exploration-save.service.ts',
    'exploration-states.service.ts',
    'expression-evaluator.service.ts',
    'expression-interpolation.service.ts',
    'fatigue-detection.service.ts',
    'feedback-popup.component.ts',
    'feedback-popup.directive.ts',
    'filepath-editor.component.ts',
    'focus-on.directive.ts',
    'format-timer.pipe.ts',
    'fraction-editor.component.ts',
    'fraction-input-validation.service.ts',
    'generatedParser.ts',
    'google-analytics.initializer.ts',
    'graph-detail.service.ts',
    'graph-editor.component.ts',
    'graph-input-rules.service.ts',
    'graph-input-validation.service.ts',
    'graph-property-editor.component.ts',
    'graph-viz.component.ts',
    'hint-and-solution-buttons.directive.ts',
    'hint-editor.directive.ts',
    'html-editor.component.ts',
    'html-escaper.service.ts',
    'html-select.directive.ts',
    'i18n-language-selector.component.ts',
    'image-uploader.component.ts',
    'image-with-regions-editor.component.ts',
    'input-response-pair.component.ts',
    'int-editor.component.ts',
    'item-selection-input-validation.service.ts',
    'language-util.service.ts',
    'learner-answer-info-card.component.ts',
    'learner-answer-info.service.ts',
    'learner-local-nav.component.ts',
    'learner-view-info.directive.ts',
    'learner-view-rating.service.ts',
    'list-of-sets-of-translatable-html-content-ids-editor.component.ts',
    'list-of-tabs-editor.component.ts',
    'list-of-unicode-string-editor.component.ts',
    'logic-error-category-editor.component.ts',
    'logic-question-editor.component.ts',
    'math-expression-content-editor.component.ts',
    'mathjax-bind.directive.ts',
    'messenger.service.ts',
    'misconception-editor.directive.ts',
    'music-notes-input-rules.service.ts',
    'music-phrase-editor.component.ts',
    'music-phrase-player.service.ts',
    'nonnegative-int-editor.component.ts',
    'normalize-whitespace-punctuation-and-case.pipe.ts',
    'normalized-string-editor.component.ts',
    'number-with-units-editor.component.ts',
    'number-with-units-validation.service.ts',
    'NumberWithUnitsObjectFactory.ts',
    'object-editor.directive.ts',
    'oppia-interactive-code-repl.component.ts',
    'oppia-interactive-continue.component.ts',
    'oppia-interactive-drag-and-drop-sort-input.directive.ts',
    'oppia-interactive-fraction-input.component.ts',
    'oppia-interactive-graph-input.component.ts',
    'oppia-interactive-image-click-input.component.ts',
    'oppia-interactive-interactive-map.component.ts',
    'oppia-interactive-item-selection-input.directive.ts',
    'oppia-interactive-logic-proof.component.ts',
    'oppia-interactive-multiple-choice-input.component.ts',
    'oppia-interactive-music-notes-input.directive.ts',
    'oppia-interactive-number-with-units.directive.ts',
    'oppia-interactive-numeric-input.directive.ts',
    'oppia-interactive-pencil-code-editor.directive.ts',
    'oppia-interactive-set-input.component.ts',
    'oppia-interactive-text-input.component.ts',
    'oppia-noninteractive-collapsible.component.ts',
    'oppia-noninteractive-image.component.ts',
    'oppia-noninteractive-link.component.ts',
    'oppia-noninteractive-math.component.ts',
    'oppia-noninteractive-skillreview.component.ts',
    'oppia-noninteractive-tabs.component.ts',
    'oppia-noninteractive-video.component.ts',
    'oppia-response-code-repl.component.ts',
    'oppia-response-continue.component.ts',
    'oppia-response-drag-and-drop-sort-input.directive.ts',
    'oppia-response-fraction-input.component.ts',
    'oppia-response-graph-input.component.ts',
    'oppia-response-image-click-input.component.ts',
    'oppia-response-interactive-map.component.ts',
    'oppia-response-item-selection-input.directive.ts',
    'oppia-response-logic-proof.component.ts',
    'oppia-response-multiple-choice-input.component.ts',
    'oppia-response-music-notes-input.directive.ts',
    'oppia-response-number-with-units.directive.ts',
    'oppia-response-numeric-input.directive.ts',
    'oppia-response-pencil-code-editor.directive.ts',
    'oppia-response-set-input.component.ts',
    'oppia-response-text-input.component.ts',
    'oppia-root.directive.ts',
    'oppia-short-response-code-repl.component.ts',
    'oppia-short-response-continue.component.ts',
    'oppia-short-response-drag-and-drop-sort-input.directive.ts',
    'oppia-short-response-fraction-input.component.ts',
    'oppia-short-response-graph-input.component.ts',
    'oppia-short-response-image-click-input.component.ts',
    'oppia-short-response-interactive-map.component.ts',
    'oppia-short-response-item-selection-input.directive.ts',
    'oppia-short-response-logic-proof.component.ts',
    'oppia-short-response-multiple-choice-input.component.ts',
    'oppia-short-response-music-notes-input.directive.ts',
    'oppia-short-response-number-with-units.directive.ts',
    'oppia-short-response-numeric-input.directive.ts',
    'oppia-short-response-pencil-code-editor.directive.ts',
    'oppia-short-response-set-input.component.ts',
    'oppia-short-response-text-input.component.ts',
    'oppia-visualization-enumerated-frequency-table.directive.ts',
    'OppiaFooterDirective.ts',
    'opportunities-list.component.ts',
    'outcome-destination-editor.directive.ts',
    'outcome-editor.directive.ts',
    'outcome-feedback-editor.component.ts',
    'parameter-name-editor.directive.ts',
    'parameterize-rule-description.filter.ts',
    'player-correctness-feedback-enabled.service.ts',
    'player-transcript.service.ts',
    'profile-link-image.component.ts',
    'profile-link-text.component.ts',
    'progress-nav.directive.ts',
    'promo-bar-backend-api.service.ts',
    'python-program.tokenizer.ts',
    'question-difficulty-selector.directive.ts',
    'question-editor.directive.ts',
    'question-player-engine.service.ts',
    'question-player.directive.ts',
    'question-update.service.ts',
    'questions-list.directive.ts',
    'random-selector.directive.ts',
    'rating-display.directive.ts',
    'read-only-collection-backend-api.service.ts',
    'real-editor.component.ts',
    'refresher-exploration-confirmation-modal.service.ts',
    'remove-duplicates-in-array.pipe.ts',
    'request-interceptor.service.ts',
    'response-header.directive.ts',
    'review-material-editor.directive.ts',
    'rule-editor.directive.ts',
    'rule-type-selector.directive.ts',
    'sanitized-url-editor.component.ts',
    'schema-based-bool-editor.directive.ts',
    'schema-based-choices-editor.directive.ts',
    'schema-based-custom-editor.directive.ts',
    'schema-based-custom-viewer.directive.ts',
    'schema-based-dict-editor.directive.ts',
    'schema-based-dict-viewer.directive.ts',
    'schema-based-editor.directive.ts',
    'schema-based-expression-editor.directive.ts',
    'schema-based-float-editor.directive.ts',
    'schema-based-html-editor.directive.ts',
    'schema-based-html-viewer.directive.ts',
    'schema-based-int-editor.directive.ts',
    'schema-based-list-editor.directive.ts',
    'schema-based-list-viewer.directive.ts',
    'schema-based-primitive-viewer.directive.ts',
    'schema-based-unicode-editor.directive.ts',
    'schema-based-unicode-viewer.directive.ts',
    'schema-based-viewer.directive.ts',
    'score-ring.directive.ts',
    'select2-dropdown.directive.ts',
    'set-of-translatable-html-content-ids-editor.component.ts',
    'set-of-unicode-string-editor.component.ts',
    'shared.ts',
    'sharing-links.component.ts',
    'side-navigation-bar-wrapper.component.ts',
    'skill-concept-card-editor.directive.ts',
    'skill-creation.service.ts',
    'skill-description-editor.component.ts',
    'skill-editor-navbar-breadcrumb.component.ts',
    'skill-editor-navbar.directive.ts',
    'skill-editor-state.service.ts',
    'skill-misconceptions-editor.directive.ts',
    'skill-prerequisite-skills-editor.directive.ts',
    'skill-questions-tab.directive.ts',
    'skill-rubrics-editor.directive.ts',
    'skill-selector-editor.component.ts',
    'skill-selector.component.ts',
    'SkillObjectFactory.ts',
    'skills-mastery-list.directive.ts',
    'social-buttons.component.ts',
    'solution-editor.directive.ts',
    'solution-explanation-editor.directive.ts',
    'state-content-editor.directive.ts',
    'state-editor.directive.ts',
    'state-editor.service.ts',
    'state-hints-editor.directive.ts',
    'state-interaction-editor.directive.ts',
    'state-property.service.ts',
    'state-responses.directive.ts',
    'state-solution-editor.directive.ts',
    'state-top-answers-stats.service.ts',
    'StateCardObjectFactory.ts',
    'stats-reporting.service.ts',
    'story-creation.service.ts',
    'story-editor-navbar-breadcrumb.component.ts',
    'story-editor-navbar.component.ts',
    'story-editor-state.service.ts',
    'story-editor.directive.ts',
    'story-node-editor.directive.ts',
    'story-node.model.ts',
    'story-summary-tile.directive.ts',
    'story-update.service.ts',
    'StoryContentsObjectFactory.ts',
    'student.ts',
    'subtitled-html-editor.component.ts',
    'subtitled-unicode-editor.component.ts',
    'subtopic-page.model.ts',
    'subtopic-preview-tab.component.ts',
    'subtopic-summary-tile.directive.ts',
    'subtopic.model.ts',
    'suggestion-modal-for-exploration-editor.service.ts',
    'summarize-nonnegative-number.pipe.ts',
    'summary-list-header.component.ts',
    'supplemental-card.directive.ts',
    'svm-prediction.service.ts',
    'teacher.ts',
    'teacher2.ts',
<<<<<<< HEAD
    'thumbnail-uploader.component.ts',
=======
    'thumbnail-uploader.directive.ts',
    'top-navigation-bar-wrapper.component.ts',
>>>>>>> 121ee3c5
    'top-navigation-bar.directive.ts',
    'topic-creation.service.ts',
    'topic-editor-navbar-breadcrumb.directive.ts',
    'topic-editor-navbar.directive.ts',
    'topic-editor-page.component.ts',
    'topic-editor-state.service.ts',
    'topic-editor-stories-list.directive.ts',
    'topic-summary-tile.directive.ts',
    'TopicObjectFactory.ts',
    'topics-and-skills-dashboard-backend-api.service.ts',
    'translatable-html-content-id.component.ts',
    'translate-text.service.ts',
    'translation-file-hash-loader-backend-api.service.ts',
    'truncate-and-capitalize.filter.ts',
    'truncate-and-capitalize.pipe.ts',
    'truncate-input-based-on-interaction-answer-type.filter.ts',
    'truncate.filter.ts',
    'truncate.pipe.ts',
    'tutor-card.directive.ts',
    'unicode-string-editor.component.ts',
    'unit-test-utils.ts', # Please don't try to cover this file.
    'url-interpolation.service.ts',
    'utils.service.ts',
    'version-diff-visualization.directive.ts',
    'version-tree.service.ts',
    'voiceover-recording.service.ts',
    'worked-example-editor.directive.ts',
]


class LcovStanzaRelevantLines(python_utils.OBJECT):
    """Gets the relevant lines from a lcov stanza."""

    def __init__(self, stanza):
        """Initialize the object which provides relevant data of a lcov
        stanza in order to calculate any decrease in frontend test coverage.

        Args:
            stanza: list(str). Contains all the lines from a lcov stanza.

        Raises:
            Exception. The file_path is empty.
            Exception. Total lines number is not found.
            Exception. Covered lines number is not found.
        """

        match = re.search('SF:(.+)\n', stanza)
        if match is None:
            raise Exception(
                'The test path is empty or null. '
                'It\'s not possible to diff the test coverage correctly.')
        _, file_name = os.path.split(match.group(1))
        self.file_name = file_name
        self.file_path = match.group(1)

        match = re.search(r'LF:(\d+)\n', stanza)
        if match is None:
            raise Exception(
                'It wasn\'t possible to get the total lines of {} file.'
                'It\'s not possible to diff the test coverage correctly.'
                .format(file_name))
        self.total_lines = int(match.group(1))

        match = re.search(r'LH:(\d+)\n', stanza)
        if match is None:
            raise Exception(
                'It wasn\'t possible to get the covered lines of {} file.'
                'It\'s not possible to diff the test coverage correctly.'
                .format(file_name))
        self.covered_lines = int(match.group(1))


def get_stanzas_from_lcov_file():
    """Get all stanzas from a lcov file. The lcov file gather all the frontend
    files that has tests and each one has the following structure:
    TN: test name
    SF: file path
    FNF: total functions
    FNH: functions covered
    LF: total lines
    LH: lines covered
    BRF: total branches
    BRH: branches covered
    end_of_record

    Returns:
        list(LcovStanzaRelevantLines). A list with all stanzas.
    """
    f = python_utils.open_file(LCOV_FILE_PATH, 'r')
    lcov_items_list = f.read().split('end_of_record')
    stanzas_list = []

    for item in lcov_items_list:
        if item.strip('\n'):
            stanza = LcovStanzaRelevantLines(item)
            stanzas_list.append(stanza)

    return stanzas_list


def check_not_fully_covered_filenames_list_is_sorted():
    """Check if NOT_FULLY_COVERED_FILENAMES list is in alphabetical order."""
    if NOT_FULLY_COVERED_FILENAMES != sorted(
            NOT_FULLY_COVERED_FILENAMES, key=lambda s: s.lower()):
        sys.exit(
            'The \033[1mNOT_FULLY_COVERED_FILENAMES\033[0m list must be'
            ' kept in alphabetical order.')


def check_coverage_changes():
    """Checks if the denylist for not fully covered files needs to be changed
    by:
    - File renaming
    - File deletion

    Raises:
        Exception. LCOV_FILE_PATH doesn't exist.
    """
    if not os.path.exists(LCOV_FILE_PATH):
        raise Exception(
            'Expected lcov file to be available at {}, but the'
            ' file does not exist.'.format(LCOV_FILE_PATH))

    stanzas = get_stanzas_from_lcov_file()
    remaining_denylisted_files = list(NOT_FULLY_COVERED_FILENAMES)
    errors = ''

    for stanza in stanzas:
        file_name = stanza.file_name
        total_lines = stanza.total_lines
        covered_lines = stanza.covered_lines
        if any(fnmatch.fnmatch(
                stanza.file_path, pattern) for pattern in EXCLUDED_DIRECTORIES):
            continue
        if file_name not in remaining_denylisted_files:
            if total_lines != covered_lines:
                errors += (
                    '\033[1m{}\033[0m seems to be not completely tested.'
                    ' Make sure it\'s fully covered.\n'.format(file_name))
        else:
            if total_lines == covered_lines:
                errors += (
                    '\033[1m{}\033[0m seems to be fully covered!'
                    ' Before removing it manually from the denylist'
                    ' in the file'
                    ' scripts/check_frontend_test_coverage.py, please'
                    ' make sure you\'ve followed the unit tests rules'
                    ' correctly on:'
                    ' https://github.com/oppia/oppia/wiki/Frontend'
                    '-unit-tests-guide#rules\n'.format(file_name))

            remaining_denylisted_files.remove(file_name)

    if remaining_denylisted_files:
        for test_name in remaining_denylisted_files:
            errors += (
                '\033[1m{}\033[0m is in the frontend test coverage'
                ' denylist but it doesn\'t exist anymore. If you have'
                ' renamed it, please make sure to remove the old file'
                ' name and add the new file name in the denylist in'
                ' the file scripts/check_frontend_test_coverage.py.\n'
                .format(test_name))

    if errors:
        python_utils.PRINT('------------------------------------')
        python_utils.PRINT('Frontend Coverage Checks Not Passed.')
        python_utils.PRINT('------------------------------------')
        sys.exit(errors)
    else:
        python_utils.PRINT('------------------------------------')
        python_utils.PRINT('All Frontend Coverage Checks Passed.')
        python_utils.PRINT('------------------------------------')

    check_not_fully_covered_filenames_list_is_sorted()


def main():
    """Runs all the steps for checking if there is any decrease of 100% covered
    files in the frontend.
    """
    check_coverage_changes()


# The 'no coverage' pragma is used as this line is un-testable. This is because
# it will only be called when check_frontend_test_coverage.py
# is used as a script.
if __name__ == '__main__': # pragma: no cover
    main()<|MERGE_RESOLUTION|>--- conflicted
+++ resolved
@@ -316,12 +316,8 @@
     'svm-prediction.service.ts',
     'teacher.ts',
     'teacher2.ts',
-<<<<<<< HEAD
     'thumbnail-uploader.component.ts',
-=======
-    'thumbnail-uploader.directive.ts',
     'top-navigation-bar-wrapper.component.ts',
->>>>>>> 121ee3c5
     'top-navigation-bar.directive.ts',
     'topic-creation.service.ts',
     'topic-editor-navbar-breadcrumb.directive.ts',
