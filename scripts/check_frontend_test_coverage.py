# Copyright 2020 The Oppia Authors. All Rights Reserved.
#
# Licensed under the Apache License, Version 2.0 (the "License");
# you may not use this file except in compliance with the License.
# You may obtain a copy of the License at
#
#      http://www.apache.org/licenses/LICENSE-2.0
#
# Unless required by applicable law or agreed to in writing, software
# distributed under the License is distributed on an "AS-IS" BASIS,
# WITHOUT WARRANTIES OR CONDITIONS OF ANY KIND, either express or implied.
# See the License for the specific language governing permissions and
# limitations under the License.

"""Check for decrease in coverage from 100% of frontend files."""

from __future__ import absolute_import
from __future__ import unicode_literals

import fnmatch
import os
import re
import sys

import python_utils

LCOV_FILE_PATH = os.path.join(os.pardir, 'karma_coverage_reports', 'lcov.info')
RELEVANT_LCOV_LINE_PREFIXES = ['SF', 'LH', 'LF']
EXCLUDED_DIRECTORIES = [
    'node_modules/*',
    'extensions/classifiers/proto/*'
]

# Contains the name of all files that is not 100% coverage.
# This list must be kept up-to-date; the changes (only remove) should be done
# manually.
# Please keep the list in alphabetical order.
# NOTE TO DEVELOPERS: do not add any new files to this list without asking
# @nithusha21 first.
NOT_FULLY_COVERED_FILENAMES = [
    'angular-html-bind.directive.ts',
    'answer-classification.service.ts',
    'App.ts',
    'audio-player.service.ts',
    'audio-preloader.service.ts',
    'Base.ts',
    'change-list.service.ts',
    'ck-editor-4-rte.component.ts',
    'ck-editor-4-widgets.initializer.ts',
    'collection-details-editor.directive.ts',
    'collection-editor-navbar-breadcrumb.directive.ts',
    'collection-editor-navbar.directive.ts',
    'collection-editor-page.directive.ts',
    'collection-editor-tab.directive.ts',
    'collection-footer.component.ts',
    'collection-navbar.component.ts',
    'collection-node-creator.directive.ts',
    'collection-node-editor.component.ts',
    'collection-player-page.directive.ts',
    'collection.model.ts',
    'concept-card.directive.ts',
    'contribution-and-review.service.ts',
    'contributions-and-review.component.ts',
    'contributor-dashboard-admin-page.component.ts',
    'conversation-skin.directive.ts',
    'convert-to-plain-text.pipe.ts',
    'current-interaction.service.ts',
    'exploration-footer.component.ts',
    'exploration-save.service.ts',
    'exploration-states.service.ts',
    'expression-evaluator.service.ts',
    'expression-interpolation.service.ts',
    'fatigue-detection.service.ts',
    'feedback-popup.component.ts',
    'feedback-popup.directive.ts',
    'filepath-editor.component.ts',
    'focus-on.directive.ts',
    'format-timer.pipe.ts',
    'generatedParser.ts',
    'google-analytics.initializer.ts',
    'graph-input-validation.service.ts',
    'hint-editor.directive.ts',
    'html-select.directive.ts',
    'input-response-pair.component.ts',
    'language-util.service.ts',
    'learner-answer-info-card.component.ts',
    'learner-answer-info.service.ts',
    'learner-view-rating.service.ts',
    'mathjax-bind.directive.ts',
    'normalize-whitespace-punctuation-and-case.pipe.ts',
    'object-editor.directive.ts',
    'oppia-footer.component.ts',
    'oppia-interactive-music-notes-input.directive.ts',
    'oppia-interactive-pencil-code-editor.directive.ts',
    'oppia-response-music-notes-input.directive.ts',
    'oppia-response-pencil-code-editor.directive.ts',
    'oppia-root.directive.ts',
    'oppia-short-response-music-notes-input.directive.ts',
    'oppia-short-response-pencil-code-editor.directive.ts',
    'outcome-destination-editor.directive.ts',
<<<<<<< HEAD
    'outcome-editor.directive.ts',
=======
    'parameter-name-editor.directive.ts',
>>>>>>> 5eb173d2
    'parameterize-rule-description.filter.ts',
    'player-correctness-feedback-enabled.service.ts',
    'player-transcript.service.ts',
    'python-program.tokenizer.ts',
    'question-update.service.ts',
    'refresher-exploration-confirmation-modal.service.ts',
    'release-coordinator-page.component.ts',
    'remove-duplicates-in-array.pipe.ts',
    'response-header.directive.ts',
    'review-material-editor.directive.ts',
    'rule-editor.directive.ts',
    'rule-type-selector.directive.ts',
    'schema-based-choices-editor.directive.ts',
    'schema-based-custom-viewer.directive.ts',
    'schema-based-dict-editor.directive.ts',
    'schema-based-dict-viewer.directive.ts',
    'schema-based-editor.directive.ts',
    'schema-based-expression-editor.directive.ts',
    'schema-based-float-editor.directive.ts',
    'schema-based-html-editor.directive.ts',
    'schema-based-html-viewer.directive.ts',
    'schema-based-int-editor.directive.ts',
    'schema-based-list-editor.directive.ts',
    'schema-based-list-viewer.directive.ts',
    'schema-based-primitive-viewer.directive.ts',
    'schema-based-unicode-editor.directive.ts',
    'schema-based-unicode-viewer.directive.ts',
    'schema-based-viewer.directive.ts',
    'score-ring.directive.ts',
    'select2-dropdown.directive.ts',
    'shared.ts',
    'skill-editor-navbar-breadcrumb.component.ts',
    'skill-editor-state.service.ts',
    'skill-prerequisite-skills-editor.directive.ts',
    'skill-questions-tab.directive.ts',
    'skill-rubrics-editor.directive.ts',
    'skills-mastery-list.directive.ts',
    'solution-editor.directive.ts',
    'solution-explanation-editor.directive.ts',
    'state-card.model.ts',
    'state-content-editor.directive.ts',
    'state-hints-editor.directive.ts',
    'state-interaction-editor.directive.ts',
    'state-solution-editor.directive.ts',
    'story-creation.service.ts',
    'story-editor-navbar-breadcrumb.component.ts',
    'story-editor-state.service.ts',
    'story-editor.directive.ts',
    'story-node-editor.directive.ts',
    'story-node.model.ts',
    'story-update.service.ts',
    'student.ts',
    'subtopic-page.model.ts',
    'subtopic-summary-tile.component.ts',
    'subtopic.model.ts',
    'suggestion-modal-for-exploration-editor.service.ts',
    'teacher.ts',
    'teacher2.ts',
    'top-navigation-bar.component.ts',
    'topic-creation.service.ts',
<<<<<<< HEAD
    'topic-editor-navbar.directive.ts',
=======
    'topic-editor-navbar-breadcrumb.component.ts',
>>>>>>> 5eb173d2
    'topic-editor-state.service.ts',
    'topic-summary-tile.component.ts',
    'translation-file-hash-loader-backend-api.service.ts',
    'truncate-and-capitalize.filter.ts',
    'truncate-and-capitalize.pipe.ts',
    'truncate-input-based-on-interaction-answer-type.filter.ts',
    'truncate.filter.ts',
    'truncate.pipe.ts',
    'tutor-card.directive.ts',
    'unit-test-utils.ajs.ts', # Please don't try to cover this file.
    'version-diff-visualization.directive.ts',
    'voiceover-recording.service.ts',
    'worked-example-editor.directive.ts',
]


class LcovStanzaRelevantLines(python_utils.OBJECT):
    """Gets the relevant lines from a lcov stanza."""

    def __init__(self, stanza):
        """Initialize the object which provides relevant data of a lcov
        stanza in order to calculate any decrease in frontend test coverage.

        Args:
            stanza: list(str). Contains all the lines from a lcov stanza.

        Raises:
            Exception. The file_path is empty.
            Exception. Total lines number is not found.
            Exception. Covered lines number is not found.
        """

        match = re.search('SF:(.+)\n', stanza)
        if match is None:
            raise Exception(
                'The test path is empty or null. '
                'It\'s not possible to diff the test coverage correctly.')
        _, file_name = os.path.split(match.group(1))
        self.file_name = file_name
        self.file_path = match.group(1)

        match = re.search(r'LF:(\d+)\n', stanza)
        if match is None:
            raise Exception(
                'It wasn\'t possible to get the total lines of {} file.'
                'It\'s not possible to diff the test coverage correctly.'
                .format(file_name))
        self.total_lines = int(match.group(1))

        match = re.search(r'LH:(\d+)\n', stanza)
        if match is None:
            raise Exception(
                'It wasn\'t possible to get the covered lines of {} file.'
                'It\'s not possible to diff the test coverage correctly.'
                .format(file_name))
        self.covered_lines = int(match.group(1))


def get_stanzas_from_lcov_file():
    """Get all stanzas from a lcov file. The lcov file gather all the frontend
    files that has tests and each one has the following structure:
    TN: test name
    SF: file path
    FNF: total functions
    FNH: functions covered
    LF: total lines
    LH: lines covered
    BRF: total branches
    BRH: branches covered
    end_of_record

    Returns:
        list(LcovStanzaRelevantLines). A list with all stanzas.
    """
    f = python_utils.open_file(LCOV_FILE_PATH, 'r')
    lcov_items_list = f.read().split('end_of_record')
    stanzas_list = []

    for item in lcov_items_list:
        if item.strip('\n'):
            stanza = LcovStanzaRelevantLines(item)
            stanzas_list.append(stanza)

    return stanzas_list


def check_not_fully_covered_filenames_list_is_sorted():
    """Check if NOT_FULLY_COVERED_FILENAMES list is in alphabetical order."""
    if NOT_FULLY_COVERED_FILENAMES != sorted(
            NOT_FULLY_COVERED_FILENAMES, key=lambda s: s.lower()):
        sys.exit(
            'The \033[1mNOT_FULLY_COVERED_FILENAMES\033[0m list must be'
            ' kept in alphabetical order.')


def check_coverage_changes():
    """Checks if the denylist for not fully covered files needs to be changed
    by:
    - File renaming
    - File deletion

    Raises:
        Exception. LCOV_FILE_PATH doesn't exist.
    """
    if not os.path.exists(LCOV_FILE_PATH):
        raise Exception(
            'Expected lcov file to be available at {}, but the'
            ' file does not exist.'.format(LCOV_FILE_PATH))

    stanzas = get_stanzas_from_lcov_file()
    remaining_denylisted_files = list(NOT_FULLY_COVERED_FILENAMES)
    errors = ''

    for stanza in stanzas:
        file_name = stanza.file_name
        total_lines = stanza.total_lines
        covered_lines = stanza.covered_lines
        if any(fnmatch.fnmatch(
                stanza.file_path, pattern) for pattern in EXCLUDED_DIRECTORIES):
            continue
        if file_name not in remaining_denylisted_files:
            if total_lines != covered_lines:
                errors += (
                    '\033[1m{}\033[0m seems to be not completely tested.'
                    ' Make sure it\'s fully covered.\n'.format(file_name))
        else:
            if total_lines == covered_lines:
                errors += (
                    '\033[1m{}\033[0m seems to be fully covered!'
                    ' Before removing it manually from the denylist'
                    ' in the file'
                    ' scripts/check_frontend_test_coverage.py, please'
                    ' make sure you\'ve followed the unit tests rules'
                    ' correctly on:'
                    ' https://github.com/oppia/oppia/wiki/Frontend'
                    '-unit-tests-guide#rules\n'.format(file_name))

            remaining_denylisted_files.remove(file_name)

    if remaining_denylisted_files:
        for test_name in remaining_denylisted_files:
            errors += (
                '\033[1m{}\033[0m is in the frontend test coverage'
                ' denylist but it doesn\'t exist anymore. If you have'
                ' renamed it, please make sure to remove the old file'
                ' name and add the new file name in the denylist in'
                ' the file scripts/check_frontend_test_coverage.py.\n'
                .format(test_name))

    if errors:
        python_utils.PRINT('------------------------------------')
        python_utils.PRINT('Frontend Coverage Checks Not Passed.')
        python_utils.PRINT('------------------------------------')
        sys.exit(errors)
    else:
        python_utils.PRINT('------------------------------------')
        python_utils.PRINT('All Frontend Coverage Checks Passed.')
        python_utils.PRINT('------------------------------------')

    check_not_fully_covered_filenames_list_is_sorted()


def main():
    """Runs all the steps for checking if there is any decrease of 100% covered
    files in the frontend.
    """
    check_coverage_changes()


# The 'no coverage' pragma is used as this line is un-testable. This is because
# it will only be called when check_frontend_test_coverage.py
# is used as a script.
if __name__ == '__main__': # pragma: no cover
    main()<|MERGE_RESOLUTION|>--- conflicted
+++ resolved
@@ -98,11 +98,6 @@
     'oppia-short-response-music-notes-input.directive.ts',
     'oppia-short-response-pencil-code-editor.directive.ts',
     'outcome-destination-editor.directive.ts',
-<<<<<<< HEAD
-    'outcome-editor.directive.ts',
-=======
-    'parameter-name-editor.directive.ts',
->>>>>>> 5eb173d2
     'parameterize-rule-description.filter.ts',
     'player-correctness-feedback-enabled.service.ts',
     'player-transcript.service.ts',
@@ -163,11 +158,6 @@
     'teacher2.ts',
     'top-navigation-bar.component.ts',
     'topic-creation.service.ts',
-<<<<<<< HEAD
-    'topic-editor-navbar.directive.ts',
-=======
-    'topic-editor-navbar-breadcrumb.component.ts',
->>>>>>> 5eb173d2
     'topic-editor-state.service.ts',
     'topic-summary-tile.component.ts',
     'translation-file-hash-loader-backend-api.service.ts',
