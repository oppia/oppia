# Copyright 2020 The Oppia Authors. All Rights Reserved.
#
# Licensed under the Apache License, Version 2.0 (the "License");
# you may not use this file except in compliance with the License.
# You may obtain a copy of the License at
#
#      http://www.apache.org/licenses/LICENSE-2.0
#
# Unless required by applicable law or agreed to in writing, software
# distributed under the License is distributed on an "AS-IS" BASIS,
# WITHOUT WARRANTIES OR CONDITIONS OF ANY KIND, either express or implied.
# See the License for the specific language governing permissions and
# limitations under the License.

"""Check for decrease in coverage from 100% of frontend files."""

from __future__ import absolute_import  # pylint: disable=import-only-modules
from __future__ import unicode_literals  # pylint: disable=import-only-modules

import os
import re
import sys

import python_utils

LCOV_FILE_PATH = os.path.join(os.pardir, 'karma_coverage_reports', 'lcov.info')
RELEVANT_LCOV_LINE_PREFIXES = ['SF', 'LH', 'LF']

# Contains the name of all files that is not 100% coverage.
# This list must be kept up-to-date; the changes (only remove) should be done
# manually.
# Please keep the list in alphabetical order.
# NOTE TO DEVELOPERS: do not add any new files to this list without asking
# @marianazangrossi first.
NOT_FULLY_COVERED_FILENAMES = [
    'about-page.module.ts',
    'activity-tiles-infinity-grid.directive.ts',
    'add-answer-group-modal.controller.ts',
    'add-hint-modal.controller.ts',
    'add-or-update-solution-modal.controller.ts',
    'admin-config-tab.directive.ts',
    'admin-dev-mode-activities-tab.directive.ts',
    'admin-jobs-tab.directive.ts',
    'admin-misc-tab.directive.ts',
    'admin-navbar.directive.ts',
    'admin-page.directive.ts',
    'admin-prod-mode-activities-tab.directive.ts',
    'admin-roles-tab.directive.ts',
    'alert-message.directive.ts',
    'angular-html-bind.directive.ts',
    'answer-classification.service.ts',
    'answer-details-improvement-task.directive.ts',
    'answer-group-editor.directive.ts',
    'answer-submit-action.directive.ts',
    'App.ts',
    'attribution-guide.directive.ts',
    'audio-bar.directive.ts',
    'audio-file-uploader.directive.ts',
    'audio-player.service.ts',
    'audio-preloader.service.ts',
    'audio-translation-bar.directive.ts',
    'audio-translation-manager.service.ts',
    'autogenerated-audio-player.service.ts',
    'autosave-info-modals.service.ts',
    'background-banner.component.ts',
    'bar-chart.directive.ts',
    'base-content.directive.ts',
    'base-interaction-validation.service.ts',
    'Base.ts',
    'boolean-editor.directive.ts',
    'change-list.service.ts',
    'change-question-difficulty-modal.controller.ts',
    'circular-image.directive.ts',
    'ck-editor-4-rte.directive.ts',
    'ck-editor-4-widgets.initializer.ts',
    'classroom-page.controller.ts',
    'code-repl-prediction.service.ts',
    'code-string-editor.directive.ts',
    'codemirror-mergeview.directive.ts',
    'collection-details-editor.directive.ts',
    'collection-editor-navbar-breadcrumb.directive.ts',
    'collection-editor-navbar.directive.ts',
    'collection-editor-page.directive.ts',
    'collection-editor-state.service.ts',
    'collection-editor-tab.directive.ts',
    'collection-footer.directive.ts',
    'collection-history-tab.directive.ts',
    'collection-local-nav.directive.ts',
    'collection-navbar.directive.ts',
    'collection-node-creator.directive.ts',
    'collection-node-editor.directive.ts',
    'collection-node-list.directive.ts',
    'collection-permissions-card.directive.ts',
    'collection-player-page.directive.ts',
    'collection-settings-tab.directive.ts',
    'collection-statistics-tab.directive.ts',
    'collection-summary-tile.directive.ts',
    'collection-update.service.ts',
    'CollectionNodeObjectFactory.ts',
    'CollectionObjectFactory.ts',
    'CollectionPlaythroughObjectFactory.ts',
    'concept-card.directive.ts',
    'ConceptCardObjectFactory.ts',
    'confirm-delete-state-modal.controller.ts',
    'context.service.ts',
    'continue-button.directive.ts',
    'contribution-and-review.service.ts',
    'contribution-opportunities-backend-api.service.ts',
    'contribution-opportunities.service.ts',
    'contributions-and-review.directive.ts',
    'conversation-skin.directive.ts',
    'conversion.ts',
    'convert-to-plain-text.filter.ts',
    'convert-to-plain-text.pipe.ts',
    'coord-two-dim-editor.directive.ts',
    'copier.directive.ts',
    'correctness-footer.directive.ts',
    'create-activity-button.directive.ts',
<<<<<<< HEAD
    'create-feedback-thread-modal.controller.ts',
=======
    'create-new-skill-modal.controller.ts',
>>>>>>> 5541b6ae
    'csrf-token.service.ts',
    'current-interaction.service.ts',
    'customize-interaction-modal.controller.ts',
    'cyclic-transitions-issue.directive.ts',
    'display-hint-modal.controller.ts',
    'display-solution-modal.controller.ts',
    'drag-and-drop-html-string-editor.directive.ts',
    'drag-and-drop-positive-int-editor.directive.ts',
    'early-quit-issue.directive.ts',
    'edit-thumbnail-modal.controller.ts',
    'editable-collection-backend-api.service.ts',
    'editable-story-backend-api.service.ts',
    'editor-navbar-breadcrumb.directive.ts',
    'editor-navigation.directive.ts',
    'editor-reloading-modal.controller.ts',
    'email-dashboard-data.service.ts',
    'exploration-automatic-text-to-speech.service.ts',
    'exploration-creation.service.ts',
    'exploration-diff.service.ts',
    'exploration-editor-page.component.ts',
    'exploration-editor-tab.directive.ts',
    'exploration-embed-button.service.ts',
    'exploration-engine.service.ts',
    'exploration-footer.directive.ts',
    'exploration-graph-modal.controller.ts',
    'exploration-graph.directive.ts',
    'exploration-metadata-modal.controller.ts',
    'exploration-objective-editor.directive.ts',
    'exploration-player-page.component.ts',
    'exploration-player-state.service.ts',
    'exploration-player-suggestion-modal.controller.ts',
    'exploration-recommendations.service.ts',
    'exploration-save-and-publish-buttons.directive.ts',
    'exploration-save-modal.controller.ts',
    'exploration-save.service.ts',
    'exploration-states.service.ts',
    'exploration-summary-tile.directive.ts',
    'exploration-title-editor.directive.ts',
    'expression-evaluator.service.ts',
    'expression-interpolation.service.ts',
    'expression-type-parser.service.ts',
    'fatigue-detection.service.ts',
    'feedback-improvement-task.directive.ts',
    'feedback-popup.directive.ts',
    'feedback-tab.directive.ts',
    'FeedbackThreadSummaryObjectFactory.ts',
    'filepath-editor.directive.ts',
    'flag-exploration-modal.controller.ts',
    'focus-on.directive.ts',
    'format-timer.filter.ts',
    'format-timer.pipe.ts',
    'fraction-editor.directive.ts',
    'fraction-input-validation.service.ts',
    'generatedParser.ts',
    'google-analytics.initializer.ts',
    'graph-detail.service.ts',
    'graph-editor.directive.ts',
    'graph-input-rules.service.ts',
    'graph-input-validation.service.ts',
    'graph-layout.service.ts',
    'graph-property-editor.directive.ts',
    'graph-viz.directive.ts',
    'help-modal.controller.ts',
    'hint-and-solution-buttons.directive.ts',
    'hint-and-solution-modal.service.ts',
    'hint-editor.directive.ts',
    'history-tab.directive.ts',
    'html-editor.directive.ts',
    'html-escaper.service.ts',
    'html-select.directive.ts',
    'I18nFooter.ts',
    'image-upload-helper.service.ts',
    'image-uploader.directive.ts',
    'image-with-regions-editor.directive.ts',
    'improvements-tab.directive.ts',
    'information-card-modal.controller.ts',
    'input-response-pair.directive.ts',
    'int-editor.directive.ts',
    'item-selection-input-validation.service.ts',
    'language-util.service.ts',
    'lazy-loading.directive.ts',
    'learner-answer-info-card.directive.ts',
    'learner-answer-info.service.ts',
    'learner-dashboard-icons.directive.ts',
    'learner-dashboard-page.component.ts',
    'learner-local-nav.directive.ts',
    'learner-view-info.directive.ts',
    'learner-view-rating.service.ts',
    'library-footer.directive.ts',
    'library-page.directive.ts',
    'list-of-sets-of-html-strings-editor.directive.ts',
    'list-of-tabs-editor.directive.ts',
    'list-of-unicode-string-editor.directive.ts',
    'loading-dots.directive.ts',
    'logic-demo-test.controller.ts',
    'logic-error-category-editor.directive.ts',
    'logic-question-editor.directive.ts',
    'login-required-message.directive.ts',
    'math-expression-input-rules.service.ts',
    'math-expression-input-validation.service.ts',
    'math-latex-string-editor.directive.ts',
    'mathjax-bind.directive.ts',
    'messenger.service.ts',
    'misconception-editor.directive.ts',
    'multiple-incorrect-issue.directive.ts',
    'multiple-incorrect-submissions-issue.directive.ts',
    'music-notes-input-rules.service.ts',
    'music-phrase-editor.directive.ts',
    'music-phrase-player.service.ts',
    'new-story-title-editor-modal.controller.ts',
    'new-subtopic-title-modal.controller.ts',
    'nonnegative-int-editor.directive.ts',
    'normalize-whitespace-punctuation-and-case.pipe.ts',
    'normalized-string-editor.directive.ts',
    'number-with-units-editor.directive.ts',
    'number-with-units-validation.service.ts',
    'NumberWithUnitsObjectFactory.ts',
    'numeric-input-validation.service.ts',
    'object-editor.directive.ts',
    'oppia-angular-root.component.ts',
    'oppia-interactive-code-repl.directive.ts',
    'oppia-interactive-continue.directive.ts',
    'oppia-interactive-drag-and-drop-sort-input.directive.ts',
    'oppia-interactive-end-exploration.directive.ts',
    'oppia-interactive-fraction-input.directive.ts',
    'oppia-interactive-graph-input.directive.ts',
    'oppia-interactive-image-click-input.directive.ts',
    'oppia-interactive-interactive-map.directive.ts',
    'oppia-interactive-item-selection-input.directive.ts',
    'oppia-interactive-logic-proof.directive.ts',
    'oppia-interactive-math-expression-input.directive.ts',
    'oppia-interactive-multiple-choice-input.directive.ts',
    'oppia-interactive-music-notes-input.directive.ts',
    'oppia-interactive-number-with-units.directive.ts',
    'oppia-interactive-numeric-input.directive.ts',
    'oppia-interactive-pencil-code-editor.directive.ts',
    'oppia-interactive-set-input.directive.ts',
    'oppia-interactive-text-input.directive.ts',
    'oppia-noninteractive-collapsible.directive.ts',
    'oppia-noninteractive-image.directive.ts',
    'oppia-noninteractive-link.directive.ts',
    'oppia-noninteractive-math.directive.ts',
    'oppia-noninteractive-skillreview.directive.ts',
    'oppia-noninteractive-tabs.directive.ts',
    'oppia-noninteractive-video.directive.ts',
    'oppia-response-code-repl.directive.ts',
    'oppia-response-continue.directive.ts',
    'oppia-response-drag-and-drop-sort-input.directive.ts',
    'oppia-response-end-exploration.directive.ts',
    'oppia-response-fraction-input.directive.ts',
    'oppia-response-graph-input.directive.ts',
    'oppia-response-image-click-input.directive.ts',
    'oppia-response-interactive-map.directive.ts',
    'oppia-response-item-selection-input.directive.ts',
    'oppia-response-logic-proof.directive.ts',
    'oppia-response-math-expression-input.directive.ts',
    'oppia-response-multiple-choice-input.directive.ts',
    'oppia-response-music-notes-input.directive.ts',
    'oppia-response-number-with-units.directive.ts',
    'oppia-response-numeric-input.directive.ts',
    'oppia-response-pencil-code-editor.directive.ts',
    'oppia-response-set-input.directive.ts',
    'oppia-response-text-input.directive.ts',
    'oppia-root.directive.ts',
    'oppia-short-response-code-repl.directive.ts',
    'oppia-short-response-continue.directive.ts',
    'oppia-short-response-drag-and-drop-sort-input.directive.ts',
    'oppia-short-response-end-exploration.directive.ts',
    'oppia-short-response-fraction-input.directive.ts',
    'oppia-short-response-graph-input.directive.ts',
    'oppia-short-response-image-click-input.directive.ts',
    'oppia-short-response-interactive-map.directive.ts',
    'oppia-short-response-item-selection-input.directive.ts',
    'oppia-short-response-logic-proof.directive.ts',
    'oppia-short-response-math-expression-input.directive.ts',
    'oppia-short-response-multiple-choice-input.directive.ts',
    'oppia-short-response-music-notes-input.directive.ts',
    'oppia-short-response-number-with-units.directive.ts',
    'oppia-short-response-numeric-input.directive.ts',
    'oppia-short-response-pencil-code-editor.directive.ts',
    'oppia-short-response-set-input.directive.ts',
    'oppia-short-response-text-input.directive.ts',
    'oppia-visualization-bar-chart.directive.ts',
    'oppia-visualization-enumerated-frequency-table.directive.ts',
    'OppiaFooterDirective.ts',
    'opportunities-list-item.directive.ts',
    'opportunities-list.directive.ts',
    'outcome-destination-editor.directive.ts',
    'outcome-editor.directive.ts',
    'outcome-feedback-editor.directive.ts',
    'param-changes-editor.directive.ts',
    'parameter-name-editor.directive.ts',
    'parameterize-rule-description.filter.ts',
    'pencil-code-editor-validation.service.ts',
    'pie-chart.directive.ts',
    'player-correctness-feedback-enabled.service.ts',
    'player-position.service.ts',
    'player-transcript.service.ts',
    'playthrough-improvement-task.directive.ts',
    'playthrough-issues.directive.ts',
    'playthrough.service.ts',
    'Polyfills.ts',
    'post-publish-modal.controller.ts',
    'practice-session-page.component.ts',
    'practice-tab.directive.ts',
    'pretest-question-backend-api.service.ts',
    'preview-tab.directive.ts',
    'profile-link-image.directive.ts',
    'profile-link-text.directive.ts',
    'profile-page-navbar.directive.ts',
    'progress-nav.directive.ts',
    'promo-bar.directive.ts',
    'promo-bar.service.ts',
    'python-program.tokenizer.ts',
    'question-creation.service.ts',
    'question-difficulty-selector.directive.ts',
    'question-editor-modal.controller.ts',
    'question-editor.directive.ts',
    'question-opportunities-select-skill-and-difficulty-modal.controller.ts',
    'question-opportunities.directive.ts',
    'question-player-engine.service.ts',
    'question-player.directive.ts',
    'question-suggestion-editor-modal.controller.ts',
    'question-suggestion-review-modal.controller.ts',
    'question-suggestion.service.ts',
    'question-update.service.ts',
    'questions-list-select-skill-and-difficulty-modal.controller.ts',
    'questions-list.directive.ts',
    'random-selector.directive.ts',
    'rating-display.directive.ts',
    'read-only-collection-backend-api.service.ts',
    'real-editor.directive.ts',
    'refresher-exploration-confirmation-modal.controller.ts',
    'refresher-exploration-confirmation-modal.service.ts',
    'remove-duplicates-in-array.pipe.ts',
    'request-interceptor.service.ts',
    'response-header.directive.ts',
    'review-material-editor.directive.ts',
    'review-test-page.directive.ts',
    'role-graph.directive.ts',
    'rubrics-editor.directive.ts',
    'rule-editor.directive.ts',
    'rule-type-selector.directive.ts',
    'sanitized-url-editor.directive.ts',
    'schema-based-bool-editor.directive.ts',
    'schema-based-choices-editor.directive.ts',
    'schema-based-custom-editor.directive.ts',
    'schema-based-custom-viewer.directive.ts',
    'schema-based-dict-editor.directive.ts',
    'schema-based-dict-viewer.directive.ts',
    'schema-based-editor.directive.ts',
    'schema-based-expression-editor.directive.ts',
    'schema-based-float-editor.directive.ts',
    'schema-based-html-editor.directive.ts',
    'schema-based-html-viewer.directive.ts',
    'schema-based-int-editor.directive.ts',
    'schema-based-list-editor.directive.ts',
    'schema-based-list-viewer.directive.ts',
    'schema-based-primitive-viewer.directive.ts',
    'schema-based-unicode-editor.directive.ts',
    'schema-based-unicode-viewer.directive.ts',
    'schema-based-viewer.directive.ts',
    'score-ring.directive.ts',
    'search-bar.directive.ts',
    'search-results.directive.ts',
    'select2-dropdown.directive.ts',
    'set-of-html-string-editor.directive.ts',
    'set-of-unicode-string-editor.directive.ts',
    'settings-tab.directive.ts',
    'shared.ts',
    'sharing-links.directive.ts',
    'side-navigation-bar.directive.ts',
    'skill-concept-card-editor.directive.ts',
    'skill-creation.service.ts',
    'skill-description-editor.directive.ts',
    'skill-editor-main-tab.directive.ts',
    'skill-editor-navbar-breadcrumb.directive.ts',
    'skill-editor-navbar.directive.ts',
    'skill-editor-page.component.ts',
    'skill-editor-state.service.ts',
    'skill-mastery.directive.ts',
    'skill-misconceptions-editor.directive.ts',
    'skill-prerequisite-skills-editor.directive.ts',
    'skill-questions-tab.directive.ts',
    'skill-rubrics-editor.directive.ts',
    'skill-selector-editor.directive.ts',
    'skill-selector.directive.ts',
    'skill-update.service.ts',
    'SkillDifficultyObjectFactory.ts',
    'SkillObjectFactory.ts',
    'skills-list.directive.ts',
    'skills-mastery-list.directive.ts',
    'social-buttons.directive.ts',
    'solution-editor.directive.ts',
    'solution-explanation-editor.directive.ts',
    'state-content-editor.directive.ts',
    'state-diff-modal.controller.ts',
    'state-editor.directive.ts',
    'state-editor.service.ts',
    'state-graph-visualization.directive.ts',
    'state-hints-editor.directive.ts',
    'state-improvement-suggestion.service.ts',
    'state-interaction-editor.directive.ts',
    'state-name-editor.directive.ts',
    'state-param-changes-editor.directive.ts',
    'state-property.service.ts',
    'state-responses.directive.ts',
    'state-solution-editor.directive.ts',
    'state-top-answers-stats.service.ts',
    'state-translation-editor.directive.ts',
    'state-translation-status-graph.directive.ts',
    'state-translation.directive.ts',
    'state-tutorial-first-time.service.ts',
    'StateCardObjectFactory.ts',
    'StatesObjectFactory.ts',
    'statistics-tab.directive.ts',
    'stats-reporting.service.ts',
    'story-creation.service.ts',
    'story-editor-navbar-breadcrumb.directive.ts',
    'story-editor-navbar.directive.ts',
    'story-editor-page.component.ts',
    'story-editor-state.service.ts',
    'story-editor.directive.ts',
    'story-node-editor.directive.ts',
    'story-summary-tile.directive.ts',
    'story-update.service.ts',
    'story-viewer-backend-api.service.ts',
    'story-viewer-navbar-breadcrumb.directive.ts',
    'story-viewer-page.directive.ts',
    'StoryContentsObjectFactory.ts',
    'StoryNodeObjectFactory.ts',
    'student.ts',
    'subtopic-editor-modal.controller.ts',
    'subtopic-summary-tile.directive.ts',
    'subtopic-viewer-navbar-breadcrumb.directive.ts',
    'subtopic-viewer-page.component.ts',
    'SubtopicObjectFactory.ts',
    'SubtopicPageObjectFactory.ts',
    'subtopics-list-tab.directive.ts',
    'subtopics-list.directive.ts',
    'suggestion-improvement-task.directive.ts',
    'suggestion-modal-for-exploration-editor.service.ts',
    'suggestion-modal-for-exploration-player.service.ts',
    'suggestion-modal-for-learner-dashboard.service.ts',
    'summary-list-header.directive.ts',
    'supplemental-card.directive.ts',
    'svm-prediction.service.ts',
    'teach-oppia-modal.controller.ts',
    'teacher.ts',
    'teacher2.ts',
    'test-interaction-panel.directive.ts',
    'thread-table.directive.ts',
    'thumbnail-uploader.directive.ts',
    'top-navigation-bar.directive.ts',
    'topic-creation.service.ts',
    'topic-editor-navbar-breadcrumb.directive.ts',
    'topic-editor-navbar.directive.ts',
    'topic-editor-page.component.ts',
    'topic-editor-routing.service.ts',
    'topic-editor-save-modal.controller.ts',
    'topic-editor-state.service.ts',
    'topic-editor-stories-list.directive.ts',
    'topic-editor-tab.directive.ts',
    'topic-questions-tab.directive.ts',
    'topic-selector.directive.ts',
    'topic-summary-tile.directive.ts',
    'topic-viewer-navbar-breadcrumb.directive.ts',
    'topic-viewer-page.component.ts',
    'topic-viewer-stories-list.directive.ts',
    'TopicObjectFactory.ts',
    'topics-and-skills-dashboard-backend-api.service.ts',
    'topics-and-skills-dashboard-navbar-breadcrumb.directive.ts',
    'topics-and-skills-dashboard-navbar.directive.ts',
    'topics-and-skills-dashboard-page.controller.ts',
    'training-panel.directive.ts',
    'translate-text.service.ts',
    'translation-file-hash-loader.service.ts',
    'translation-modal.controller.ts',
    'translation-opportunities.directive.ts',
    'translation-suggestion-review-modal.controller.ts',
    'translation-tab-busy-modal.controller.ts',
    'translation-tab.directive.ts',
    'translator-overview.directive.ts',
    'truncate-and-capitalize.filter.ts',
    'truncate-and-capitalize.pipe.ts',
    'truncate-input-based-on-interaction-answer-type.filter.ts',
    'truncate.filter.ts',
    'truncate.pipe.ts',
    'tutor-card.directive.ts',
    'unicode-string-editor.directive.ts',
    'unresolved-answers-overview.directive.ts',
    'url-interpolation.service.ts',
    'utils.service.ts',
    'value-generator-editor.directive.ts',
    'version-diff-visualization.directive.ts',
    'version-tree.service.ts',
    'voiceover-opportunities.directive.ts',
    'voiceover-recording.service.ts',
    'warnings-and-alerts.directive.ts',
    'welcome-modal.controller.ts',
    'welcome-translation-modal.controller.ts',
    'worked-example-editor.directive.ts',
]


class LcovStanzaRelevantLines(python_utils.OBJECT):
    """Gets the relevant lines from a lcov stanza."""

    def __init__(self, stanza):
        """Initialize the object which provides relevant data of a lcov
        stanza in order to calculate any decrease in frontend test coverage.

        Args:
            stanza: list(str). Contains all the lines from a lcov stanza.

        Raises:
            Exception: file_path is empty.
            Exception: Total lines number is not found.
            Exception: Covered lines number is not found.
        """

        match = re.search('SF:(.+)\n', stanza)
        if match is None:
            raise Exception(
                'The test path is empty or null. '
                'It\'s not possible to diff the test coverage correctly.')
        _, file_name = os.path.split(match.group(1))
        self.file_name = file_name

        match = re.search(r'LF:(\d+)\n', stanza)
        if match is None:
            raise Exception(
                'It wasn\'t possible to get the total lines of {} file.'
                'It\'s not possible to diff the test coverage correctly.'
                .format(file_name))
        self.total_lines = int(match.group(1))

        match = re.search(r'LH:(\d+)\n', stanza)
        if match is None:
            raise Exception(
                'It wasn\'t possible to get the covered lines of {} file.'
                'It\'s not possible to diff the test coverage correctly.'
                .format(file_name))
        self.covered_lines = int(match.group(1))


def get_stanzas_from_lcov_file():
    """Get all stanzas from a lcov file. The lcov file gather all the frontend
    files that has tests and each one has the following structure:
    TN: test name
    SF: file path
    FNF: total functions
    FNH: functions covered
    LF: total lines
    LH: lines covered
    BRF: total branches
    BRH: branches covered
    end_of_record

    Returns:
        list(LcovStanzaRelevantLines). A list with all stanzas.
    """
    f = python_utils.open_file(LCOV_FILE_PATH, 'r')
    lcov_items_list = f.read().split('end_of_record')
    stanzas_list = []

    for item in lcov_items_list:
        if item.strip('\n'):
            stanza = LcovStanzaRelevantLines(item)
            stanzas_list.append(stanza)

    return stanzas_list


def check_not_fully_covered_filenames_list_is_sorted():
    """Check if NOT_FULLY_COVERED_FILENAMES list is in alphabetical order."""
    if NOT_FULLY_COVERED_FILENAMES != sorted(
            NOT_FULLY_COVERED_FILENAMES, key=lambda s: s.lower()):
        sys.exit(
            'The \033[1mNOT_FULLY_COVERED_FILENAMES\033[0m list must be'
            ' kept in alphabetical order.')


def check_coverage_changes():
    """Checks if the blacklist for not fully covered files needs to be changed
    by:
    - File renaming
    - File deletion

    Raises:
        Exception: LCOV_FILE_PATH doesn't exist.
    """
    if not os.path.exists(LCOV_FILE_PATH):
        raise Exception(
            'Expected lcov file to be available at {}, but the'
            ' file does not exist.'.format(LCOV_FILE_PATH))

    stanzas = get_stanzas_from_lcov_file()
    remaining_blacklisted_files = list(NOT_FULLY_COVERED_FILENAMES)
    errors = ''

    for stanza in stanzas:
        file_name = stanza.file_name
        total_lines = stanza.total_lines
        covered_lines = stanza.covered_lines

        if file_name not in remaining_blacklisted_files:
            if total_lines != covered_lines:
                errors += (
                    '\033[1m{}\033[0m seems to be not completely tested.'
                    ' Make sure it\'s fully covered.\n'.format(file_name))
        else:
            if total_lines == covered_lines:
                errors += (
                    '\033[1m{}\033[0m seems to be fully covered!'
                    ' Before removing it manually from the blacklist'
                    ' in the file'
                    ' scripts/check_frontend_test_coverage.py, please'
                    ' make sure you\'ve followed the unit tests rules'
                    ' correctly on:'
                    ' https://github.com/oppia/oppia/wiki/Frontend'
                    '-unit-tests-guide#rules\n'.format(file_name))

            remaining_blacklisted_files.remove(file_name)

    if remaining_blacklisted_files:
        for test_name in remaining_blacklisted_files:
            errors += (
                '\033[1m{}\033[0m is in the frontend test coverage'
                ' blacklist but it doesn\'t exist anymore. If you have'
                ' renamed it, please make sure to remove the old file'
                ' name and add the new file name in the blacklist in'
                ' the file scripts/check_frontend_test_coverage.py.\n'
                .format(test_name))

    if errors:
        python_utils.PRINT('------------------------------------')
        python_utils.PRINT('Frontend Coverage Checks Not Passed.')
        python_utils.PRINT('------------------------------------')
        sys.exit(errors)
    else:
        python_utils.PRINT('------------------------------------')
        python_utils.PRINT('All Frontend Coverage Checks Passed.')
        python_utils.PRINT('------------------------------------')

    check_not_fully_covered_filenames_list_is_sorted()


def main():
    """Runs all the steps for checking if there is any decrease of 100% covered
    files in the frontend.
    """
    check_coverage_changes()


# The 'no coverage' pragma is used as this line is un-testable. This is because
# it will only be called when check_frontend_coverage.py is used as a script.
if __name__ == '__main__': # pragma: no cover
    main()<|MERGE_RESOLUTION|>--- conflicted
+++ resolved
@@ -116,11 +116,6 @@
     'copier.directive.ts',
     'correctness-footer.directive.ts',
     'create-activity-button.directive.ts',
-<<<<<<< HEAD
-    'create-feedback-thread-modal.controller.ts',
-=======
-    'create-new-skill-modal.controller.ts',
->>>>>>> 5541b6ae
     'csrf-token.service.ts',
     'current-interaction.service.ts',
     'customize-interaction-modal.controller.ts',
