--- conflicted
+++ resolved
@@ -370,14 +370,11 @@
     'topics-and-skills-dashboard-page.constants.ajs.ts',
     'topics-and-skills-dashboard-page.constants.ts',
     'TopicSummaryObjectFactory.ts',
-<<<<<<< HEAD
     'training-data-editor-panel-modal.controller.ts',
     'training-data-editor-panel.service.ts',
     'training-data.service.ts',
-=======
     'training-modal.controller.ts',
     'training-modal.service.ts',
->>>>>>> f4a54b24
     'translation-language.service.ts',
     'translation-status.service.ts',
     'translation-tab-active-content-id.service.ts',
