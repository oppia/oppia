# coding: utf-8
#
# Copyright 2019 The Oppia Authors. All Rights Reserved.
#
# Licensed under the Apache License, Version 2.0 (the "License");
# you may not use this file except in compliance with the License.
# You may obtain a copy of the License at
#
#      http://www.apache.org/licenses/LICENSE-2.0
#
# Unless required by applicable law or agreed to in writing, software
# distributed under the License is distributed on an "AS-IS" BASIS,
# WITHOUT WARRANTIES OR CONDITIONS OF ANY KIND, either express or implied.
# See the License for the specific language governing permissions and
# limitations under the License.

"""Unit tests for scripts/install_third_party.py."""

from __future__ import annotations

<<<<<<< HEAD
import builtins
=======
import io
>>>>>>> 014cdee3
import os
import re
import subprocess
import tarfile
import tempfile
import urllib.request as urlrequest
import zipfile

from core import python_utils
from core import utils
from core.tests import test_utils

from . import common
from . import install_backend_python_libs
from . import install_third_party

RELEASE_TEST_DIR = os.path.join('core', 'tests', 'release_sources', '')
MOCK_TMP_UNZIP_PATH = os.path.join(RELEASE_TEST_DIR, 'tmp_unzip.zip')


class InstallThirdPartyTests(test_utils.GenericTestBase):
    """Test the methods for installing third party."""

    def setUp(self):
        super(InstallThirdPartyTests, self).setUp()
        self.check_function_calls = {
            'remove_is_called': False,
            'rename_is_called': False,
            'extractall_is_called': False
        }
        self.expected_check_function_calls = {
            'remove_is_called': True,
            'rename_is_called': True,
            'extractall_is_called': True
        }
        def mock_ensure_directory_exists(unused_path):
            pass
        def mock_exists(unused_path):
            return True
        def mock_remove(unused_path):
            self.check_function_calls['remove_is_called'] = True
        def mock_rename(unused_path1, unused_path2):
            self.check_function_calls['rename_is_called'] = True
        def mock_url_retrieve(unused_url, filename):  # pylint: disable=unused-argument
            pass
        def mock_extractall(unused_self, path):  # pylint: disable=unused-argument
            self.check_function_calls['extractall_is_called'] = True

        self.unzip_swap = self.swap(
            install_third_party, 'TMP_UNZIP_PATH', MOCK_TMP_UNZIP_PATH)
        self. dir_exists_swap = self.swap(
            common, 'ensure_directory_exists', mock_ensure_directory_exists)
        self.exists_swap = self.swap(os.path, 'exists', mock_exists)
        self.remove_swap = self.swap(os, 'remove', mock_remove)
        self.rename_swap = self.swap(os, 'rename', mock_rename)
        self.url_retrieve_swap = self.swap(
            urlrequest, 'urlretrieve', mock_url_retrieve)
        self.extract_swap = self.swap(
            zipfile.ZipFile, 'extractall', mock_extractall)

    def test_download_files_with_invalid_source_filenames(self):
        with self.assertRaisesRegexp(
            AssertionError,
            'Expected list of filenames, got \'invalid source filename\''):
            install_third_party.download_files(
                'source_url', 'target_dir', 'invalid source filename')

    def test_download_files_with_valid_source_filenames(self):
        check_file_downloads = {
            'target_dir/file1': False,
            'target_dir/file2': False
        }
        expected_check_file_downloads = {
            'target_dir/file1': False,
            'target_dir/file2': True
        }

        def mock_exists(path):
            if path == 'target_dir/file1':
                return True
            return False
        def mock_url_retrieve(unused_url, filename):
            check_file_downloads[filename] = True

        exists_swap = self.swap(os.path, 'exists', mock_exists)
        url_retrieve_swap = self.swap(
            urlrequest, 'urlretrieve', mock_url_retrieve)
        with self.dir_exists_swap, exists_swap, url_retrieve_swap:
            install_third_party.download_files(
                'source_url', 'target_dir', ['file1', 'file2'])
        self.assertEqual(check_file_downloads, expected_check_file_downloads)

    def test_download_and_unzip_files_without_exception(self):
        exists_arr = []
        self.check_function_calls['url_open_is_called'] = False
        self.expected_check_function_calls['url_open_is_called'] = False
        def mock_exists(unused_path):
            exists_arr.append(False)
            return False

        exists_swap = self.swap(os.path, 'exists', mock_exists)

        with exists_swap, self.dir_exists_swap, self.url_retrieve_swap:
            with self.remove_swap, self.rename_swap, self.unzip_swap:
                with self.extract_swap:
                    install_third_party.download_and_unzip_files(
                        'source url', 'target dir', 'zip root', 'target root')
        self.assertEqual(
            self.check_function_calls, self.expected_check_function_calls)
        self.assertEqual(exists_arr, [False])

    def test_download_and_unzip_files_with_exception(self):
        exists_arr = []
        self.check_function_calls['url_open_is_called'] = False
        self.expected_check_function_calls['url_open_is_called'] = True
        def mock_exists(path):
            if path == install_third_party.TMP_UNZIP_PATH:
                exists_arr.append(True)
                return True
            exists_arr.append(False)
            return False

        def mock_url_open(unused_url):
            self.check_function_calls['url_open_is_called'] = True
            # The function is used as follows: python_utils.url_open(req).read()
            # So, the mock returns a file object as a mock so that the read
            # function can work correctly.
            temp_file = tempfile.NamedTemporaryFile()
            file_obj = python_utils.open_file(temp_file.name, 'r')
            return file_obj
        def mock_string_io(buffer_value):  # pylint: disable=unused-argument
            return MOCK_TMP_UNZIP_PATH

        exists_swap = self.swap(os.path, 'exists', mock_exists)
        url_open_swap = self.swap(utils, 'url_open', mock_url_open)
        string_io_swap = self.swap(io, 'StringIO', mock_string_io)
        with exists_swap, self.dir_exists_swap, self.url_retrieve_swap:
            with self.remove_swap, self.rename_swap, self.extract_swap:
                with url_open_swap, string_io_swap:
                    install_third_party.download_and_unzip_files(
                        'http://src', 'target dir', 'zip root', 'target root')
        self.assertEqual(
            self.check_function_calls, self.expected_check_function_calls)
        self.assertEqual(exists_arr, [False, True])

    def test_download_and_untar_files(self):
        exists_arr = []
        def mock_exists(unused_path):
            exists_arr.append(False)
            return False
        def mock_extractall(unused_self, unused_path):
            self.check_function_calls['extractall_is_called'] = True

        exists_swap = self.swap(os.path, 'exists', mock_exists)
        extract_swap = self.swap(
            tarfile.TarFile, 'extractall', mock_extractall)
        unzip_swap = self.swap(
            install_third_party, 'TMP_UNZIP_PATH', os.path.join(
                RELEASE_TEST_DIR, 'tmp_unzip.tar.gz'))

        with exists_swap, self.dir_exists_swap, self.url_retrieve_swap:
            with self.remove_swap, self.rename_swap, unzip_swap, extract_swap:
                install_third_party.download_and_untar_files(
                    'source url', 'target dir', 'zip root', 'target root')
        self.assertEqual(
            self.check_function_calls, self.expected_check_function_calls)
        self.assertEqual(exists_arr, [False])

    def test_get_file_contents(self):
        temp_file = tempfile.NamedTemporaryFile().name
        actual_text = 'Testing install third party file.'
        with python_utils.open_file(temp_file, 'w') as f:
            f.write(actual_text)
        self.assertEqual(
            install_third_party.get_file_contents(temp_file), actual_text)

    def test_return_json(self):
        temp_file = tempfile.NamedTemporaryFile().name
        actual_text = '{"Testing": "install_third_party"}'
        with python_utils.open_file(temp_file, 'w') as f:
            f.write(actual_text)
        self.assertEqual(
            install_third_party.return_json(temp_file),
            {'Testing': 'install_third_party'})

    def test_dependencies_syntax_testing_with_valid_syntax(self):
        install_third_party.test_dependencies_syntax(
            'files', {
                'url': 'https://github.com/yui/yuicompressor/v2.4.8#md5=123456',
                'files': ['yuicompressor-2.4.8.jar'],
                'version': '2.4.8',
                'targetDirPrefix': 'yuicompressor-',
                'downloadFormat': 'files'})

    def test_dependencies_syntax_with_missing_mandatory_key(self):
        print_arr = []
        def mock_print(msg):
            print_arr.append(msg)
        print_swap = self.swap(builtins, 'print', mock_print)
        with print_swap, self.assertRaisesRegexp(SystemExit, '1'):
            install_third_party.test_dependencies_syntax(
                'files', {
                    'files': ['yuicompressor-2.4.8.jar'],
                    'version': '2.4.8',
                    'targetDirPrefix': 'yuicompressor-',
                    'downloadFormat': 'files'})
        self.assertTrue(
            'This key is missing or misspelled: "url".' in print_arr)

    def test_dependencies_syntax_with_extra_optional_key(self):
        print_arr = []
        def mock_print(msg):
            print_arr.append(msg)
        print_swap = self.swap(builtins, 'print', mock_print)
        with print_swap, self.assertRaisesRegexp(SystemExit, '1'):
            install_third_party.test_dependencies_syntax(
                'zip', {
                    'url': 'https://github.com/jsocol/bleach/v3.1.0.zip',
                    'version': '3.1.0',
                    'targetDirPrefix': 'bleach-',
                    'downloadFormat': 'files',
                    'rootDir': 'rootDir',
                    'rootDirPrefix': 'rootDirPrefix'})
        self.assertTrue(
            'Only one of these keys pair must be used: '
            '"rootDir, rootDirPrefix".' in print_arr)

    def test_dependencies_syntax_with_invalid_url(self):
        print_arr = []
        def mock_print(msg):
            print_arr.append(msg)
        print_swap = self.swap(builtins, 'print', mock_print)
        with print_swap, self.assertRaisesRegexp(SystemExit, '1'):
            install_third_party.test_dependencies_syntax(
                'tar', {
                    'version': '4.7.1',
                    'downloadFormat': 'tar',
                    'url': (
                        'https://python.org/packages/beautifulsoup4-4.7.1.zip'
                        '#md5=321d'),
                    'tarRootDirPrefix': 'beautifulsoup4-',
                    'rootDirPrefix': 'beautifulsoup4-',
                    'targetDirPrefix': 'beautifulsoup4-'})
        self.assertTrue(
            'This url https://python.org/packages/beautifulsoup4-4.7.1.zip is '
            'invalid for tar file format.' in print_arr)

    def test_validate_dependencies_with_correct_syntax(self):
        def mock_return_json(unused_filepath):
            return {
                'dependencies': {
                    'oppiaTools': {
                        'yuiCompressor': {
                            'url': 'https://github.com/yui/v2.4.8',
                            'files': ['yuicompressor-2.4.8.jar'],
                            'version': '2.4.8',
                            'targetDirPrefix': 'yuicompressor-',
                            'downloadFormat': 'files'}}}}
        return_json_swap = self.swap(
            install_third_party, 'return_json', mock_return_json)
        with return_json_swap:
            install_third_party.validate_dependencies('filepath')

    def test_validate_dependencies_with_missing_download_format(self):
        def mock_return_json(unused_filepath):
            return {
                'dependencies': {
                    'oppiaTools': {
                        'yuiCompressor': {
                            'url': 'https://github.com/yui/v2.4.8',
                            'files': ['yuicompressor-2.4.8.jar'],
                            'version': '2.4.8',
                            'targetDirPrefix': 'yuicompressor-'}}}}
        return_json_swap = self.swap(
            install_third_party, 'return_json', mock_return_json)
        with return_json_swap, self.assertRaisesRegexp(
            Exception,
            re.escape(
                'downloadFormat not specified in {\'url\': '
                '\'https://github.com/yui/v2.4.8\', \'files\': '
                '[\'yuicompressor-2.4.8.jar\'], \'version\': \'2.4.8\', '
                '\'targetDirPrefix\': \'yuicompressor-\'}'
            )
        ):
            install_third_party.validate_dependencies('filepath')

    def test_function_calls(self):
        check_function_calls = {
            'validate_dependencies_is_called': False,
            'download_files_is_called': False,
            'download_and_unzip_files_is_called': False,
            'download_and_untar_files_is_called': False,
            'install_backend_python_libs_is_called': False
        }
        expected_check_function_calls = {
            'validate_dependencies_is_called': True,
            'download_files_is_called': True,
            'download_and_unzip_files_is_called': True,
            'download_and_untar_files_is_called': True,
            'install_backend_python_libs_is_called': True
        }
        def mock_return_json(unused_filepath):
            return {
                'dependencies': {
                    'oppiaTools': {
                        'yuiCompressor': {
                            'url': 'https://github.com/yui/v2.4.8',
                            'files': ['yuicompressor-2.4.8.jar'],
                            'version': '2.4.8',
                            'targetDirPrefix': 'yuicompressor-',
                            'downloadFormat': 'files'
                        },
                        'bleach': {
                            'version': '3.1.0',
                            'downloadFormat': 'zip',
                            'url': 'https://github.com/bleach/v3.1.0.zip',
                            'rootDirPrefix': 'bleach-',
                            'targetDirPrefix': 'bleach-'
                        },
                        'graphy': {
                            'version': '1.0.0',
                            'downloadFormat': 'tar',
                            'url': 'https://pypi/Graphy/Graphy-1.0.0.tar.gz',
                            'tarRootDirPrefix': 'Graphy-',
                            'rootDirPrefix': 'graphy-',
                            'targetDirPrefix': 'graphy-'
                        },
                        'bootstrap': {
                            'version': '4.3.1',
                            'downloadFormat': 'zip',
                            'url': 'https://bootstrap/bootstrap-4.3.1-dist.zip',
                            'rootDir': 'bootstrap-4.3.1-dist',
                            'targetDir': 'bootstrap'}}}}

        def mock_validate_dependencies(unused_filepath):
            check_function_calls['validate_dependencies_is_called'] = True
        def mock_download_files(
                unused_source_url_root, unused_target_dir,
                unused_source_filenames):
            check_function_calls['download_files_is_called'] = True
        def mock_download_and_unzip_files(
                unused_source_url, unused_target_parent_dir,
                unused_zip_root_name, unused_target_root_name):
            check_function_calls['download_and_unzip_files_is_called'] = True
        def mock_download_and_untar_files(
                unused_source_url, unused_target_parent_dir,
                unused_tar_root_name, unused_target_root_name):
            check_function_calls['download_and_untar_files_is_called'] = True
        def mock_install_backend_python_libs():
            check_function_calls['install_backend_python_libs_is_called'] = True
        return_json_swap = self.swap(
            install_third_party, 'return_json', mock_return_json)
        validate_swap = self.swap(
            install_third_party,
            'validate_dependencies',
            mock_validate_dependencies
        )
        download_files_swap = self.swap(
            install_third_party, 'download_files', mock_download_files)
        unzip_files_swap = self.swap(
            install_third_party, 'download_and_unzip_files',
            mock_download_and_unzip_files)
        untar_files_swap = self.swap(
            install_third_party, 'download_and_untar_files',
            mock_download_and_untar_files)
        mock_install_backend_python_libs_swap = self.swap(
            install_backend_python_libs, 'main',
            mock_install_backend_python_libs)

        with validate_swap, return_json_swap, download_files_swap, (
            mock_install_backend_python_libs_swap):
            with unzip_files_swap, untar_files_swap:
                install_third_party.main(args=[])
        self.assertEqual(check_function_calls, expected_check_function_calls)

    def test_windows_os_throws_exception(self):
        def mock_is_windows_os():
            return True
        windows_not_supported_exception = self.assertRaisesRegexp(
            Exception,
            'The redis command line interface will not be installed because '
            'your machine is on the Windows operating system.')

        with self.swap(common, 'is_windows_os', mock_is_windows_os), (
            windows_not_supported_exception):
            install_third_party.main(args=[])

    def test_install_redis_cli_function_calls(self):
        check_function_calls = {
            'subprocess_call_is_called': False,
            'download_and_untar_files_is_called': False
        }
        expected_check_function_calls = {
            'subprocess_call_is_called': True,
            'download_and_untar_files_is_called': True
        }
        def mock_download_and_untar_files(
                unused_source_url, unused_target_parent_dir,
                unused_tar_root_name, unused_target_root_name):
            check_function_calls['download_and_untar_files_is_called'] = True

        def mock_call(unused_cmd_tokens, *args, **kwargs):  # pylint: disable=unused-argument
            check_function_calls['subprocess_call_is_called'] = True
            class Ret:
                """Return object with required attributes."""

                def __init__(self):
                    self.returncode = 0
                def communicate(self):
                    """Return required method."""
                    return '', ''

            # The first subprocess.call() in install_redis_cli needs to throw an
            # exception so that the script can execute the installation pathway.
            if unused_cmd_tokens == [common.REDIS_SERVER_PATH, '--version']:
                raise OSError('redis-server: command not found')
            else:
                return Ret()

        swap_call = self.swap(
            subprocess, 'call', mock_call)
        untar_files_swap = self.swap(
            install_third_party, 'download_and_untar_files',
            mock_download_and_untar_files)
        with swap_call, untar_files_swap:
            install_third_party.install_redis_cli()

        self.assertEqual(check_function_calls, expected_check_function_calls)

    def test_install_elasticsearch_dev_server_windows(self):
        check_function_calls = {
            'subprocess_call_is_called': False,
            'download_and_untar_files_is_called': False,
            'download_and_unzip_files_is_called': False
        }
        expected_check_function_calls = {
            'subprocess_call_is_called': True,
            'download_and_untar_files_is_called': False,
            'download_and_unzip_files_is_called': True
        }
        def mock_is_mac_os():
            return False
        def mock_is_linux_os():
            return False
        def mock_is_windows_os():
            return True
        def mock_download_and_unzip_files(
                unused_source_url, unused_target_parent_dir,
                unused_tar_root_name, unused_target_root_name):
            check_function_calls['download_and_unzip_files_is_called'] = True
        def mock_call(unused_cmd_tokens, *args, **kwargs):  # pylint: disable=unused-argument
            check_function_calls['subprocess_call_is_called'] = True
            class Ret:
                """Return object with required attributes."""

                def __init__(self):
                    self.returncode = 0
                def communicate(self):
                    """Return required method."""
                    return '', ''

            # The first subprocess.call() needs to throw an
            # exception so that the script can execute the installation pathway.
            if unused_cmd_tokens == [
                    '%s/bin/elasticsearch' % common.ES_PATH, '--version']:
                raise OSError('elasticsearch: command not found')
            else:
                return Ret()

        swap_call = self.swap(
            subprocess, 'call', mock_call)
        unzip_files_swap = self.swap(
            install_third_party, 'download_and_unzip_files',
            mock_download_and_unzip_files)

        mac_swap = self.swap(common, 'is_mac_os', mock_is_mac_os)
        linux_swap = self.swap(common, 'is_linux_os', mock_is_linux_os)
        windows_swap = self.swap(common, 'is_windows_os', mock_is_windows_os)
        with swap_call, unzip_files_swap, mac_swap, linux_swap, windows_swap:
            install_third_party.install_elasticsearch_dev_server()
        self.assertEqual(check_function_calls, expected_check_function_calls)

    def test_install_elasticsearch_dev_server_unix(self):
        check_function_calls = {
            'subprocess_call_is_called': False,
            'download_and_untar_files_is_called': False,
            'download_and_unzip_files_is_called': False
        }
        def mock_is_linux_os():
            return False
        def mock_is_mac_os():
            return True
        def mock_download_and_untar_files(
                unused_source_url, unused_target_parent_dir,
                unused_tar_root_name, unused_target_root_name):
            check_function_calls['download_and_untar_files_is_called'] = True

        def mock_call(unused_cmd_tokens, *args, **kwargs):  # pylint: disable=unused-argument
            check_function_calls['subprocess_call_is_called'] = True
            class Ret:
                """Return object with required attributes."""

                def __init__(self):
                    self.returncode = 0
                def communicate(self):
                    """Return required method."""
                    return '', ''

            # The first subprocess.call() needs to throw an
            # exception so that the script can execute the installation pathway.
            if unused_cmd_tokens == [
                    '%s/bin/elasticsearch' % common.ES_PATH, '--version']:
                raise OSError('elasticsearch: command not found')
            else:
                return Ret()

        swap_call = self.swap(
            subprocess, 'call', mock_call)
        untar_files_swap = self.swap(
            install_third_party, 'download_and_untar_files',
            mock_download_and_untar_files)

        expected_check_function_calls = {
            'subprocess_call_is_called': True,
            'download_and_untar_files_is_called': True,
            'download_and_unzip_files_is_called': False
        }

        mac_os_swap = self.swap(common, 'is_mac_os', mock_is_mac_os)
        linux_os_swap = self.swap(common, 'is_linux_os', mock_is_linux_os)
        with swap_call, untar_files_swap, mac_os_swap, linux_os_swap:
            install_third_party.install_elasticsearch_dev_server()
        self.assertEqual(check_function_calls, expected_check_function_calls)

    def test_install_elasticsearch_unrecognized_os(self):

        def mock_is_mac_os():
            return False
        def mock_is_linux_os():
            return False
        def mock_is_windows_os():
            return False

        def mock_call(unused_cmd_tokens, *args, **kwargs):  # pylint: disable=unused-argument
            class Ret:
                """Return object with required attributes."""

                def __init__(self):
                    self.returncode = 0
                def communicate(self):
                    """Return required method."""
                    return '', ''

            # The first subprocess.call() needs to throw an
            # exception so that the script can execute the installation pathway.
            if unused_cmd_tokens == [
                    '%s/bin/elasticsearch' % common.ES_PATH, '--version']:
                raise OSError('elasticsearch: command not found')
            else:
                return Ret()

        swap_call = self.swap(
            subprocess, 'call', mock_call)

        os_not_supported_exception = self.assertRaisesRegexp(
            Exception, 'Unrecognized or unsupported operating system.')
        mac_swap = self.swap(common, 'is_mac_os', mock_is_mac_os)
        linux_swap = self.swap(common, 'is_linux_os', mock_is_linux_os)
        windows_swap = self.swap(common, 'is_windows_os', mock_is_windows_os)
        with mac_swap, linux_swap, windows_swap, swap_call, (
            os_not_supported_exception):
            install_third_party.install_elasticsearch_dev_server()

    def test_elasticsearch_already_installed(self):
        check_function_calls = {
            'subprocess_call_is_called': False,
            'download_and_untar_files_is_called': False,
            'download_and_unzip_files_is_called': False
        }

        def mock_call(unused_cmd_tokens, *args, **kwargs):  # pylint: disable=unused-argument
            check_function_calls['subprocess_call_is_called'] = True
            class Ret:
                """Return object with required attributes."""

                def __init__(self):
                    self.returncode = 0
                def communicate(self):
                    """Return required method."""
                    return '', ''

            return Ret()

        swap_call = self.swap(
            subprocess, 'call', mock_call)

        expected_check_function_calls = {
            'subprocess_call_is_called': True,
            'download_and_untar_files_is_called': False,
            'download_and_unzip_files_is_called': False
        }

        with swap_call:
            install_third_party.install_elasticsearch_dev_server()
        self.assertEqual(check_function_calls, expected_check_function_calls)<|MERGE_RESOLUTION|>--- conflicted
+++ resolved
@@ -18,11 +18,7 @@
 
 from __future__ import annotations
 
-<<<<<<< HEAD
 import builtins
-=======
-import io
->>>>>>> 014cdee3
 import os
 import re
 import subprocess
