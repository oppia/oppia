#!/usr/bin/env bash

# Copyright 2014 The Oppia Authors. All Rights Reserved.
#
# Licensed under the Apache License, Version 2.0 (the "License");
# you may not use this file except in compliance with the License.
# You may obtain a copy of the License at
#
#      http://www.apache.org/licenses/LICENSE-2.0
#
# Unless required by applicable law or agreed to in writing, software
# distributed under the License is distributed on an "AS-IS" BASIS,
# WITHOUT WARRANTIES OR CONDITIONS OF ANY KIND, either express or implied.
# See the License for the specific language governing permissions and
# limitations under the License.

##########################################################################

# INSTRUCTIONS:
#
# Run this script from the oppia root folder:
#   bash scripts/run_e2e_tests.sh
#
# Optional arguments:
#   --browserstack Run the tests on browserstack using the
#         protractor-browserstack.conf.js file.
#   --skip-install=true/false If true, skips installing dependencies. The
#         default value is false.
#   --sharding=true/false Disables/Enables parallelization of protractor tests.
#   --sharding-instances=# Sets the number of parallel browsers to open while
#         sharding.
#   --prod_env Run the tests in prod mode. Static resources are served from
#         build directory and use cache slugs.
# Sharding must be disabled (either by passing in false to --sharding or 1 to
# --sharding-instances) if running any tests in isolation (fit or fdescribe).
#   --suite=suite_name Performs test for different suites, here suites are the
#         name of the test files present in core/tests/protractor_desktop/ and
#         core/test/protractor/ dirs. e.g. for the file
#         core/tests/protractor/accessibility.js use --suite=accessibility.
#         For performing a full test, no argument is required.
#
# The root folder MUST be named 'oppia'.
#
# Note: You can replace 'it' with 'fit' or 'describe' with 'fdescribe' to run a
# single test or test suite.

function cleanup {
  # Send a kill signal to the dev server and Selenium server. The awk command
  # gets just the process ID from the grepped line.
  kill `ps aux | grep "[Dd]ev_appserver.py --host=0.0.0.0 --port=9001" | awk '{print $2}'` || true
  kill `ps aux | grep node_modules/webdriver-manager/selenium | awk '{print $2}'` || true

  if [ -d "../protractor-screenshots" ]; then
    echo ""
    echo "  Note: If ADD_SCREENSHOT_REPORTER is set to true in"
    echo "  core/tests/protractor.conf.js, you can view screenshots"
    echo "  of the failed tests in ../protractor-screenshots/"
    echo ""
  fi

  echo Done!
}

if [ -z "$BASH_VERSION" ]
then
  echo ""
  echo "  Please run me using bash: "
  echo ""
  echo "     bash $0"
  echo ""
  return 1
fi

set -e
python -m scripts.setup
python -m scripts.setup_gae
if [ "$TRAVIS" == 'true' ]; then
  python -m scripts.install_chrome_on_travis
fi

if ( nc -vz localhost 8181 ); then
  echo ""
  echo "  There is already a server running on localhost:8181."
  echo "  Please terminate it before running the end-to-end tests."
  echo "  Exiting."
  echo ""
  exit 1
fi

if ( nc -vz localhost 9001 ); then
  echo ""
  echo " There is a already a server running on localhost:9001."
  echo " Please terminate it before running the end-to-end tests."
  echo " Exiting."
  echo ""
  exit 1
fi

export OPPIA_DIR=`pwd`
# Set COMMON_DIR to the absolute path of the directory above OPPIA_DIR. This
# is necessary becaue COMMON_DIR (or subsequent variables which refer to it)
# may use it in a situation where relative paths won't work as expected (such
# as $PYTHONPATH).
export COMMON_DIR=$(cd $OPPIA_DIR/..; pwd)
export TOOLS_DIR=$COMMON_DIR/oppia_tools
export NODE_PATH=$TOOLS_DIR/node-10.15.3
export PATH=$NODE_PATH/bin:$PATH

# Forces the cleanup function to run on exit.
# Developers: note that at the end of this script, the cleanup() function at
# the top of the file is run.
trap cleanup EXIT

# Argument passed to feconf.py to help choose production templates folder.
DEV_MODE=true
RUN_ON_BROWSERSTACK=False
for arg in "$@"; do
  # Used to emulate running Oppia in a production environment.
  if [ "$arg" == "--prod_env" ]; then
    DEV_MODE=false
    echo "  Generating files for production mode..."
  fi

  # Used to run the e2e tests on browserstack.
  if [ "$arg" == "--browserstack" ]; then
    RUN_ON_BROWSERSTACK=True
    echo "  Running the tests on browserstack..."
  fi
done

<<<<<<< HEAD
if [[ "$FORCE_PROD_MODE" == "True" ]]; then
  constants_env_variable="\"DEV_MODE\": false"
  sed -i.bak -e s/"\"DEV_MODE\": .*"/"$constants_env_variable"/ assets/constants.ts
  $PYTHON_CMD scripts/build.py --prod_env
  APP_YAML_FILEPATH="app.yaml"
else
  constants_env_variable="\"DEV_MODE\": true"
  sed -i.bak -e s/"\"DEV_MODE\": .*"/"$constants_env_variable"/ assets/constants.ts
  $PYTHON_CMD scripts/build.py
=======
if [[ "$DEV_MODE" == "true" ]]; then
  constants_env_variable="\"DEV_MODE\": true"
  sed -i.bak -e s/"\"DEV_MODE\": .*"/"$constants_env_variable"/ assets/constants.ts
  python -m scripts.build
>>>>>>> 3c258a5b
  APP_YAML_FILEPATH="app_dev.yaml"

  node_modules/webpack/bin/webpack.js --config webpack.dev.config.ts
else
  constants_env_variable="\"DEV_MODE\": false"
  sed -i.bak -e s/"\"DEV_MODE\": .*"/"$constants_env_variable"/ assets/constants.ts
  python -m scripts.build --prod_env
  APP_YAML_FILEPATH="app.yaml"
fi

# Delete the modified feconf.py file(-i.bak)
rm assets/constants.ts.bak

# Start a selenium server using chromedriver 2.41.
# The 'detach' option continues the flow once the server is up and runnning.
# The 'quiet' option prints only the necessary information about the server start-up
# process.
node_modules/.bin/webdriver-manager update --versions.chrome 2.41
node_modules/.bin/webdriver-manager start --versions.chrome 2.41 --detach --quiet

# Start a selenium process. The program sends thousands of lines of useless
# info logs to stderr so we discard them.
# TODO(jacob): Find a webdriver or selenium argument that controls log level.
(node_modules/.bin/webdriver-manager start 2>/dev/null)&
# Start a demo server.
(python ../oppia_tools/google_appengine_1.9.67/google_appengine/dev_appserver.py --host=0.0.0.0 --port=9001 --clear_datastore=yes --dev_appserver_log_level=critical --log_level=critical --skip_sdk_update_check=true $APP_YAML_FILEPATH)&

# Wait for the servers to come up.
while ! nc -vz localhost 4444; do sleep 1; done
while ! nc -vz localhost 9001; do sleep 1; done

# Delete outdated screenshots
if [ -d "../protractor-screenshots" ]; then
  rm -r ../protractor-screenshots
fi

# Parse additional command line arguments that may be passed to protractor.
# Credit: http://stackoverflow.com/questions/192249
# Passing different suites and sharding parameters for tests.
SUITE="full"
SHARDING=true
SHARD_INSTANCES=3
for j in "$@"; do
  # Match each space-separated argument passed to the shell file to a separate
  # case label, based on a pattern. E.g. Match to -suite=*, -sharding=*, where the
  # asterisk refers to any characters following the equals sign, other than
  # whitespace.
  case $j in
    --suite=*)
    # Extract the value right of the equal sign by substringing the $i variable
    # at the equal sign.
    # http://tldp.org/LDP/abs/html/string-manipulation.html
    SUITE="${j#*=}"
    # Shifts the argument parameters over by one. E.g. $2 becomes $1, etc.
    shift
    ;;

    --sharding=*)
    SHARDING="${j#*=}"
    shift
    ;;

    --sharding-instances=*)
    SHARD_INSTANCES="${j#*=}"
    shift
    ;;

    --prod_env*)
    shift
    ;;

    --browserstack*)
    shift
    ;;

    *)
    echo "Error: Unknown command line option: $j"
    ;;
  esac
done

# Run the end-to-end tests. The conditional is used to run protractor without
# any sharding parameters if it is disabled. This helps with isolated tests.
# Isolated tests do not work properly unless no sharding parameters are passed
# in at all.
# TODO(bhenning): Figure out if this is a bug with protractor.
if [ "$RUN_ON_BROWSERSTACK" == "False" ]; then
  if [ "$SHARDING" = "false" ] || [ "$SHARD_INSTANCES" = "1" ]; then
    node_modules/protractor/bin/protractor core/tests/protractor.conf.js --suite "$SUITE" --params.devMode="$DEV_MODE"
  else
    node_modules/protractor/bin/protractor core/tests/protractor.conf.js --capabilities.shardTestFiles="$SHARDING" --capabilities.maxInstances=$SHARD_INSTANCES --suite "$SUITE" --params.devMode="$DEV_MODE"
  fi
else
  if [ "$SHARDING" = "false" ] || [ "$SHARD_INSTANCES" = "1" ]; then
    node_modules/protractor/bin/protractor core/tests/protractor-browserstack.conf.js --suite "$SUITE" --params.devMode="$DEV_MODE"
  else
    node_modules/protractor/bin/protractor core/tests/protractor-browserstack.conf.js --capabilities.shardTestFiles="$SHARDING" --capabilities.maxInstances=$SHARD_INSTANCES --suite "$SUITE" --params.devMode="$DEV_MODE"
  fi
fi<|MERGE_RESOLUTION|>--- conflicted
+++ resolved
@@ -128,22 +128,10 @@
   fi
 done
 
-<<<<<<< HEAD
-if [[ "$FORCE_PROD_MODE" == "True" ]]; then
-  constants_env_variable="\"DEV_MODE\": false"
-  sed -i.bak -e s/"\"DEV_MODE\": .*"/"$constants_env_variable"/ assets/constants.ts
-  $PYTHON_CMD scripts/build.py --prod_env
-  APP_YAML_FILEPATH="app.yaml"
-else
-  constants_env_variable="\"DEV_MODE\": true"
-  sed -i.bak -e s/"\"DEV_MODE\": .*"/"$constants_env_variable"/ assets/constants.ts
-  $PYTHON_CMD scripts/build.py
-=======
 if [[ "$DEV_MODE" == "true" ]]; then
   constants_env_variable="\"DEV_MODE\": true"
   sed -i.bak -e s/"\"DEV_MODE\": .*"/"$constants_env_variable"/ assets/constants.ts
   python -m scripts.build
->>>>>>> 3c258a5b
   APP_YAML_FILEPATH="app_dev.yaml"
 
   node_modules/webpack/bin/webpack.js --config webpack.dev.config.ts
