# Copyright 2014 The Oppia Authors. All Rights Reserved.
#
# Licensed under the Apache License, Version 2.0 (the "License");
# you may not use this file except in compliance with the License.
# You may obtain a copy of the License at
#
#      http://www.apache.org/licenses/LICENSE-2.0
#
# Unless required by applicable law or agreed to in writing, software
# distributed under the License is distributed on an "AS-IS" BASIS,
# WITHOUT WARRANTIES OR CONDITIONS OF ANY KIND, either express or implied.
# See the License for the specific language governing permissions and
# limitations under the License.

"""This is a deployment script for Oppia that should only be used by release
coordinators.

The script creates a build with unnecessary files removed, and saves a copy of
the uploaded files to a deployment folder in the parent directory of the oppia/
folder. It then pushes this build to the production server.

IMPORTANT NOTES:
1.  Before running this script, you must install third-party dependencies by
    running

        bash scripts/start.sh

    at least once.

2.  This script should be run from the oppia root folder:

        python -m scripts.deploy --app_name=[APP_NAME]

    where [APP_NAME] is the name of your app. Note that the root folder MUST be
    named 'oppia'.
"""
from __future__ import absolute_import  # pylint: disable=import-only-modules

# Pylint has issues with the import order of argparse.
# pylint: disable=wrong-import-order
import argparse
import datetime
import os
import random
import shutil
import string
import subprocess

import python_utils

from . import common
from . import gcloud_adapter
# pylint: enable=wrong-import-order

_PARSER = argparse.ArgumentParser()
_PARSER.add_argument(
    '--app_name', help='name of the app to deploy to', type=str)
_PARSER.add_argument(
    '--version', help='version to deploy', type=str)

APP_NAME_OPPIASERVER = 'oppiaserver'
APP_NAME_OPPIATESTSERVER = 'oppiatestserver'
BUCKET_NAME_SUFFIX = '-resources'

PARSED_ARGS = _PARSER.parse_args()
if PARSED_ARGS.app_name:
    APP_NAME = PARSED_ARGS.app_name
    if APP_NAME not in [
            APP_NAME_OPPIASERVER, APP_NAME_OPPIATESTSERVER] and (
                'migration' not in APP_NAME):
        raise Exception('Invalid app name: %s' % APP_NAME)
    if PARSED_ARGS.version and APP_NAME == APP_NAME_OPPIASERVER:
        raise Exception('Cannot use custom version with production app.')
    # Note that CUSTOM_VERSION may be None.
    CUSTOM_VERSION = PARSED_ARGS.version
else:
    raise Exception('No app name specified.')

CURRENT_DATETIME = datetime.datetime.utcnow()

CURRENT_BRANCH_NAME = common.get_current_branch_name()

RELEASE_DIR_NAME = 'deploy-%s-%s-%s' % (
    '-'.join('-'.join(APP_NAME.split('.')).split(':')),
    CURRENT_BRANCH_NAME,
    CURRENT_DATETIME.strftime('%Y%m%d-%H%M%S'))
RELEASE_DIR_PATH = os.path.join(os.getcwd(), '..', RELEASE_DIR_NAME)

LOG_FILE_PATH = os.path.join('..', 'deploy.log')
INDEX_YAML_PATH = os.path.join('.', 'index.yaml')
THIRD_PARTY_DIR = os.path.join('.', 'third_party')
DEPLOY_DATA_PATH = os.path.join(
    os.getcwd(), os.pardir, 'release-scripts', 'deploy_data', APP_NAME)

FILES_AT_ROOT = ['favicon.ico', 'robots.txt']
IMAGE_DIRS = ['avatar', 'general', 'sidebar', 'logo']

# Denotes length for cache slug used in production mode. It consists of
# lowercase alphanumeric characters.
CACHE_SLUG_PROD_LENGTH = 6


def preprocess_release():
    """Pre-processes release files.

    This function should be called from within RELEASE_DIR_NAME. Currently it
    does the following:

    (1) Substitutes files from the per-app deployment data.
    (2) Change the DEV_MODE constant in assets/constants.js.
    (3) Change GCS_RESOURCE_BUCKET in assets/constants.js.
    (4) Removes the "version" field from app.yaml, since gcloud does not like
        it (when deploying).
    """
    if not os.path.exists(DEPLOY_DATA_PATH):
        raise Exception(
            'Could not find deploy_data directory at %s' % DEPLOY_DATA_PATH)

    # Copies files in root folder to assets/.
    for filename in FILES_AT_ROOT:
        src = os.path.join(DEPLOY_DATA_PATH, filename)
        dst = os.path.join(os.getcwd(), 'assets', filename)
        if not os.path.exists(src):
            raise Exception(
                'Could not find source path %s. Please check your deploy_data '
                'folder.' % src)
        if not os.path.exists(dst):
            raise Exception(
                'Could not find destination path %s. Has the code been '
                'updated in the meantime?' % dst)
        shutil.copyfile(src, dst)

    # Copies files in images to /assets/images.
    for dir_name in IMAGE_DIRS:
        src_dir = os.path.join(DEPLOY_DATA_PATH, 'images', dir_name)
        dst_dir = os.path.join(os.getcwd(), 'assets', 'images', dir_name)

        if not os.path.exists(src_dir):
            raise Exception(
                'Could not find source dir %s. Please check your deploy_data '
                'folder.' % src_dir)
        common.ensure_directory_exists(dst_dir)

        for filename in os.listdir(src_dir):
            src = os.path.join(src_dir, filename)
            dst = os.path.join(dst_dir, filename)
            shutil.copyfile(src, dst)

    # Changes the DEV_MODE constant in assets/constants.js.
    with python_utils.open_file(
        os.path.join('assets', 'constants.js'), 'r') as assets_file:
        content = assets_file.read()
    bucket_name = APP_NAME + BUCKET_NAME_SUFFIX
    assert '"DEV_MODE": true' in content
    assert '"GCS_RESOURCE_BUCKET_NAME": "None-resources",' in content
    os.remove(os.path.join('assets', 'constants.js'))
    content = content.replace('"DEV_MODE": true', '"DEV_MODE": false')
    content = content.replace(
        '"GCS_RESOURCE_BUCKET_NAME": "None-resources",',
        '"GCS_RESOURCE_BUCKET_NAME": "%s",' % bucket_name)
    with python_utils.open_file(
        os.path.join('assets', 'constants.js'), 'w+') as new_assets_file:
        new_assets_file.write(content)


def install_required_dev_dependencies():
    """Runs start.sh to ensure that dev dependencies are up-to-date
    and installs required dependencies.
    """

    cmd = ['bash', 'scripts/start.sh']
    if os.path.exists('dev_output.txt'):
        os.remove('dev_output.txt')

    with open('dev_output.txt', 'w') as out:
        process = subprocess.Popen(cmd, stdout=out)

        while True:
            with open('dev_output.txt', 'r') as f:
                lines = f.readlines()
                for line in lines:
                    if 'Oppia setup complete!' in line:
                        process.kill()
                        os.remove('dev_output.txt')
                        return


def check_errors_in_a_page(url_to_check, msg_to_confirm):
    """Prompts user to check errors in a page.

    Args:
        url_to_check: str. The url of the page to be tested.
        msg_to_confirm: str. The message displayed asking user for confirmation.

    Returns:
        bool. Whether the page has errors or not.
    """

    common.open_new_tab_in_browser_if_possible(url_to_check)
    while True:
        print '******************************************************'
        print (
            'PLEASE CONFIRM: %s See %s '
            '(y/n)' % (msg_to_confirm, url_to_check))
        answer = raw_input().lower()
        if answer in ['y', 'ye', 'yes']:
            return True
        elif answer:
            return False


def _execute_deployment():
    """Executes the deployment process after doing the prerequisite checks."""

    install_required_dev_dependencies()

    if not common.is_current_branch_a_release_branch():
        raise Exception(
            'The deployment script must be run from a release branch.')
    current_release_version = CURRENT_BRANCH_NAME[len(
        common.RELEASE_BRANCH_NAME_PREFIX):].replace('.', '-')

    # This is required to compose the release_version_library_url correctly.
    if '.' in current_release_version:
        raise Exception('Current release version has \'.\' character.')

    indexes_page_url = (
        'https://console.cloud.google.com/datastore/indexes'
        '?project=%s') % APP_NAME
    release_version_library_url = (
        'https://%s-dot-%s.appspot.com/library' %
        current_release_version, APP_NAME)
    memcache_url = (
        'https://pantheon.corp.google.com/appengine/memcache?'
        'project=%s') % APP_NAME
    test_server_error_logs_url = (
        'https://console.cloud.google.com/logs/viewer?'
        'project=%s&key1=default&minLogLevel=500') % APP_NAME
    release_journal_url = (
        'https://drive.google.com/drive/folders/'
        '0B9KSjiibL_WDNjJyYlEtbTNvY3c')
    issue_filing_url = 'https://github.com/oppia/oppia/milestone/39'

    # Do prerequisite checks.
    common.require_cwd_to_be_oppia()
    common.ensure_release_scripts_folder_exists_and_is_up_to_date()
    gcloud_adapter.require_gcloud_to_be_available()
    if APP_NAME in [APP_NAME_OPPIASERVER, APP_NAME_OPPIATESTSERVER]:
        if not common.is_current_branch_a_release_branch():
            raise Exception(
                'The deployment script must be run from a release branch.')
    if APP_NAME == APP_NAME_OPPIASERVER:
        with python_utils.open_file('./feconf.py', 'r') as f:
            feconf_contents = f.read()
            if ('MAILGUN_API_KEY' not in feconf_contents or
                    'MAILGUN_API_KEY = None' in feconf_contents):
                raise Exception(
                    'The mailgun API key must be added before deployment.')
    if not os.path.exists(THIRD_PARTY_DIR):
        raise Exception(
            'Could not find third_party directory at %s. Please run start.sh '
            'prior to running this script.' % THIRD_PARTY_DIR)

    current_git_revision = subprocess.check_output(
        ['git', 'rev-parse', 'HEAD']).strip()

    # Create a folder in which to save the release candidate.
    python_utils.PRINT('Ensuring that the release directory parent exists')
    common.ensure_directory_exists(os.path.dirname(RELEASE_DIR_PATH))

    # Copy files to the release directory. Omits the .git subfolder.
    python_utils.PRINT('Copying files to the release directory')
    shutil.copytree(
        os.getcwd(), RELEASE_DIR_PATH, ignore=shutil.ignore_patterns('.git'))

    # Change the current directory to the release candidate folder.
    with common.CD(RELEASE_DIR_PATH):
        if not os.getcwd().endswith(RELEASE_DIR_NAME):
            raise Exception(
                'Invalid directory accessed during deployment: %s'
                % os.getcwd())

        python_utils.PRINT('Changing directory to %s' % os.getcwd())

        python_utils.PRINT('Preprocessing release...')
        preprocess_release()

        # Update indexes, then prompt for a check that they are all serving
        # before continuing with the deployment.
        # NOTE: This assumes that the build process does not modify the
        # index.yaml file or create a different version of it to use in
        # production.
        gcloud_adapter.update_indexes(INDEX_YAML_PATH, APP_NAME)
<<<<<<< HEAD
        datastore_indexes_url = (
            'https://console.cloud.google.com/datastore/indexes?project=%s' %
            APP_NAME)
        common.open_new_tab_in_browser_if_possible(datastore_indexes_url)
        while True:
            python_utils.PRINT(
                '******************************************************')
            python_utils.PRINT(
                'PLEASE CONFIRM: are all datastore indexes serving? See %s '
                '(y/n)' % datastore_indexes_url)
            answer = python_utils.INPUT().lower()
            if answer in ['y', 'ye', 'yes']:
                break
            elif answer:
                raise Exception(
                    'Please wait for all indexes to serve, then run this '
                    'script again to complete the deployment. Exiting.')
=======
        if not gcloud_adapter.check_all_indexes_are_serving(APP_NAME):
            common.open_new_tab_in_browser_if_possible(indexes_page_url)
            raise Exception(
                'Please wait for all indexes to serve, then run this '
                'script again to complete the deployment. For details, '
                'visit the indexes page. Exiting.')
>>>>>>> 69668de6

        # Do a build, while outputting to the terminal.
        python_utils.PRINT('Building and minifying scripts...')
        build_process = subprocess.Popen(
            ['python', 'scripts/build.py', '--prod_env'],
            stdout=subprocess.PIPE)
        while True:
            line = build_process.stdout.readline().strip()
            if not line:
                break
            python_utils.PRINT(line)
        # Wait for process to terminate, then check return code.
        build_process.communicate()
        if build_process.returncode > 0:
            raise Exception('Build failed.')

        # Deploy export service to GAE.
        gcloud_adapter.deploy_application('export/app.yaml', APP_NAME)
        # Deploy app to GAE.
        gcloud_adapter.deploy_application(
            './app.yaml', APP_NAME, version=(
                CUSTOM_VERSION if CUSTOM_VERSION else current_release_version))

        # Writing log entry.
        common.ensure_directory_exists(os.path.dirname(LOG_FILE_PATH))
        with python_utils.open_file(LOG_FILE_PATH, 'a') as log_file:
            log_file.write(
                'Successfully deployed to %s at %s (version %s)\n' % (
                    APP_NAME, CURRENT_DATETIME.strftime('%Y-%m-%d %H:%M:%S'),
                    current_git_revision))

        python_utils.PRINT('Returning to oppia/ root directory.')

    library_page_loads_correctly = check_errors_in_a_page(
        release_version_library_url, 'Library page is loading correctly?')
    if library_page_loads_correctly:
        gcloud_adapter.switch_version(
            APP_NAME, current_release_version)
        print 'Successfully migrated traffic to release version!'
    else:
        raise Exception(
            'Aborting version switch due to issues in library page '
            'loading.')

    if not gcloud_adapter.flush_memcache(APP_NAME):
        print 'Memcache flushing failed. Please do it manually.'
        common.open_new_tab_in_browser_if_possible(memcache_url)

    # If this is a test server deployment and the current release version is
    # already serving, open the library page (for sanity checking) and the GAE
    # error logs.
    currently_served_version = (
        gcloud_adapter.get_currently_served_version(APP_NAME))
    if (APP_NAME == APP_NAME_OPPIATESTSERVER or 'migration' in APP_NAME) and (
            currently_served_version == current_release_version):
        major_breakage = check_errors_in_a_page(
            test_server_error_logs_url, 'Is anything major broken?')
        if major_breakage:
            common.open_new_tab_in_browser_if_possible(release_journal_url)
            common.open_new_tab_in_browser_if_possible(issue_filing_url)
            raise Exception(
                'Please note the issue in the release journal for this month, '
                'file a blocking bug and switch to the last known good '
                'version.')

    python_utils.PRINT('Done!')


def get_unique_id():
    """Returns a unique id."""
    unique_id = ''.join(random.choice(string.ascii_lowercase + string.digits)
                        for _ in python_utils.RANGE(CACHE_SLUG_PROD_LENGTH))
    return unique_id


if __name__ == '__main__':
    _execute_deployment()<|MERGE_RESOLUTION|>--- conflicted
+++ resolved
@@ -291,32 +291,12 @@
         # index.yaml file or create a different version of it to use in
         # production.
         gcloud_adapter.update_indexes(INDEX_YAML_PATH, APP_NAME)
-<<<<<<< HEAD
-        datastore_indexes_url = (
-            'https://console.cloud.google.com/datastore/indexes?project=%s' %
-            APP_NAME)
-        common.open_new_tab_in_browser_if_possible(datastore_indexes_url)
-        while True:
-            python_utils.PRINT(
-                '******************************************************')
-            python_utils.PRINT(
-                'PLEASE CONFIRM: are all datastore indexes serving? See %s '
-                '(y/n)' % datastore_indexes_url)
-            answer = python_utils.INPUT().lower()
-            if answer in ['y', 'ye', 'yes']:
-                break
-            elif answer:
-                raise Exception(
-                    'Please wait for all indexes to serve, then run this '
-                    'script again to complete the deployment. Exiting.')
-=======
         if not gcloud_adapter.check_all_indexes_are_serving(APP_NAME):
             common.open_new_tab_in_browser_if_possible(indexes_page_url)
             raise Exception(
                 'Please wait for all indexes to serve, then run this '
                 'script again to complete the deployment. For details, '
                 'visit the indexes page. Exiting.')
->>>>>>> 69668de6
 
         # Do a build, while outputting to the terminal.
         python_utils.PRINT('Building and minifying scripts...')
