--- conflicted
+++ resolved
@@ -94,16 +94,14 @@
     (4) Removes the "version" field from app.yaml, since gcloud does not like
         it (when deploying).
 
-<<<<<<< HEAD
     Args:
         app_name: str. Name of the app to deploy.
         deploy_data_path: str. Path for deploy data directory.
-=======
+
     Raises:
         Exception: Could not find deploy data directory.
         Exception: Could not find source path.
         Exception: Could not find destination path.
->>>>>>> 0882e434
     """
     if not os.path.exists(deploy_data_path):
         raise Exception(
@@ -181,25 +179,8 @@
             return False
 
 
-<<<<<<< HEAD
 def update_and_check_indexes(app_name):
     """Updates indexes and checks if all indexes are serving.
-=======
-def _execute_deployment():
-    """Executes the deployment process after doing the prerequisite checks.
-
-    Raises:
-        Exception: The deployment script is not run from a release branch.
-        Exception: Current release version has '.' character.
-        Exception: The mailgun API key is not added before deployment.
-        Exception: Could not find third party directory.
-        Exception: Invalid directory accessed during deployment.
-        Exception: All the indexes have not been served before deployment.
-        Exception: Build failed.
-        Exception: Issue in library page loading.
-        Exception: There is a major breakage.
-    """
->>>>>>> 0882e434
 
     Args:
         app_name: str. The name of the app to deploy.
@@ -346,7 +327,15 @@
 
 
 def execute_deployment():
-    """Executes the deployment process after doing the prerequisite checks."""
+    """Executes the deployment process after doing the prerequisite checks.
+
+    Raises:
+        Exception: The deployment script is not run from a release branch.
+        Exception: Current release version has '.' character.
+        Exception: The mailgun API key is not added before deployment.
+        Exception: Could not find third party directory.
+        Exception: Invalid directory accessed during deployment.
+    """
     parsed_args = _PARSER.parse_args()
     if parsed_args.app_name:
         app_name = parsed_args.app_name
@@ -442,23 +431,7 @@
     python_utils.PRINT('Done!')
 
 
-<<<<<<< HEAD
 # The 'no coverage' pragma is used as this line is un-testable. This is because
 # it will only be called when build.py is used as a script.
 if __name__ == '__main__': # pragma: no cover
-    execute_deployment()
-=======
-def get_unique_id():
-    """Returns a unique id.
-
-    Returns:
-        str. The unique id to be returned.
-    """
-    unique_id = ''.join(random.choice(string.ascii_lowercase + string.digits)
-                        for _ in python_utils.RANGE(CACHE_SLUG_PROD_LENGTH))
-    return unique_id
-
-
-if __name__ == '__main__':
-    _execute_deployment()
->>>>>>> 0882e434
+    execute_deployment()