# Copyright 2014 The Oppia Authors. All Rights Reserved.
#
# Licensed under the Apache License, Version 2.0 (the "License");
# you may not use this file except in compliance with the License.
# You may obtain a copy of the License at
#
#      http://www.apache.org/licenses/LICENSE-2.0
#
# Unless required by applicable law or agreed to in writing, software
# distributed under the License is distributed on an "AS-IS" BASIS,
# WITHOUT WARRANTIES OR CONDITIONS OF ANY KIND, either express or implied.
# See the License for the specific language governing permissions and
# limitations under the License.

"""This is a deployment script for Oppia that should only be used by release
coordinators.

The script creates a build with unnecessary files removed, and saves a copy of
the uploaded files to a deployment folder in the parent directory of the oppia/
folder. It then pushes this build to the production server.

IMPORTANT NOTES:
1.  Before running this script, you must install third-party dependencies by
    running

        bash scripts/start.sh

    at least once.

2.  This script should be run from the oppia root folder:

        python -m scripts.deploy --app_name=[APP_NAME]

    where [APP_NAME] is the name of your app. Note that the root folder MUST be
    named 'oppia'.
"""
from __future__ import absolute_import  # pylint: disable=import-only-modules
from __future__ import division  # pylint: disable=import-only-modules
from __future__ import print_function  # pylint: disable=import-only-modules

# Pylint has issues with the import order of argparse.
# pylint: disable=wrong-import-order
import argparse
import datetime
import os
import random
import shutil
import string
import subprocess

import python_utils

from . import common
from . import gcloud_adapter
# pylint: enable=wrong-import-order

_PARSER = argparse.ArgumentParser()
_PARSER.add_argument(
    '--app_name', help='name of the app to deploy to', type=str)
_PARSER.add_argument(
    '--version', help='version to deploy', type=str)

APP_NAME_OPPIASERVER = 'oppiaserver'
APP_NAME_OPPIATESTSERVER = 'oppiatestserver'
BUCKET_NAME_SUFFIX = '-resources'

PARSED_ARGS = _PARSER.parse_args()
if PARSED_ARGS.app_name:
    APP_NAME = PARSED_ARGS.app_name
    if APP_NAME not in [
            APP_NAME_OPPIASERVER, APP_NAME_OPPIATESTSERVER] and (
                'migration' not in APP_NAME):
        raise Exception('Invalid app name: %s' % APP_NAME)
    if PARSED_ARGS.version and APP_NAME == APP_NAME_OPPIASERVER:
        raise Exception('Cannot use custom version with production app.')
    # Note that CUSTOM_VERSION may be None.
    CUSTOM_VERSION = PARSED_ARGS.version
else:
    raise Exception('No app name specified.')

CURRENT_DATETIME = datetime.datetime.utcnow()

CURRENT_BRANCH_NAME = common.get_current_branch_name()

RELEASE_DIR_NAME = 'deploy-%s-%s-%s' % (
    '-'.join('-'.join(APP_NAME.split('.')).split(':')),
    CURRENT_BRANCH_NAME,
    CURRENT_DATETIME.strftime('%Y%m%d-%H%M%S'))
RELEASE_DIR_PATH = os.path.join(os.getcwd(), '..', RELEASE_DIR_NAME)

LOG_FILE_PATH = os.path.join('..', 'deploy.log')
INDEX_YAML_PATH = os.path.join('.', 'index.yaml')
THIRD_PARTY_DIR = os.path.join('.', 'third_party')
DEPLOY_DATA_PATH = os.path.join(
    os.getcwd(), os.pardir, 'release-scripts', 'deploy_data', APP_NAME)

FILES_AT_ROOT = ['favicon.ico', 'robots.txt']
IMAGE_DIRS = ['avatar', 'general', 'sidebar', 'logo']

# Denotes length for cache slug used in production mode. It consists of
# lowercase alphanumeric characters.
CACHE_SLUG_PROD_LENGTH = 6


def preprocess_release():
    """Pre-processes release files.

    This function should be called from within RELEASE_DIR_NAME. Currently it
    does the following:

    (1) Substitutes files from the per-app deployment data.
    (2) Change the DEV_MODE constant in assets/constants.js.
    (3) Change GCS_RESOURCE_BUCKET in assets/constants.js.
    (4) Removes the "version" field from app.yaml, since gcloud does not like
        it (when deploying).
    """
    if not os.path.exists(DEPLOY_DATA_PATH):
        raise Exception(
            'Could not find deploy_data directory at %s' % DEPLOY_DATA_PATH)

    # Copies files in root folder to assets/.
    for filename in FILES_AT_ROOT:
        src = os.path.join(DEPLOY_DATA_PATH, filename)
        dst = os.path.join(os.getcwd(), 'assets', filename)
        if not os.path.exists(src):
            raise Exception(
                'Could not find source path %s. Please check your deploy_data '
                'folder.' % src)
        if not os.path.exists(dst):
            raise Exception(
                'Could not find destination path %s. Has the code been '
                'updated in the meantime?' % dst)
        shutil.copyfile(src, dst)

    # Copies files in images to /assets/images.
    for dir_name in IMAGE_DIRS:
        src_dir = os.path.join(DEPLOY_DATA_PATH, 'images', dir_name)
        dst_dir = os.path.join(os.getcwd(), 'assets', 'images', dir_name)

        if not os.path.exists(src_dir):
            raise Exception(
                'Could not find source dir %s. Please check your deploy_data '
                'folder.' % src_dir)
        common.ensure_directory_exists(dst_dir)

        for filename in os.listdir(src_dir):
            src = os.path.join(src_dir, filename)
            dst = os.path.join(dst_dir, filename)
            shutil.copyfile(src, dst)

    # Changes the DEV_MODE constant in assets/constants.js.
    with python_utils.open_file(
        os.path.join('assets', 'constants.js'), 'r') as assets_file:
        content = assets_file.read()
    bucket_name = APP_NAME + BUCKET_NAME_SUFFIX
    assert '"DEV_MODE": true' in content
    assert '"GCS_RESOURCE_BUCKET_NAME": "None-resources",' in content
    os.remove(os.path.join('assets', 'constants.js'))
    content = content.replace('"DEV_MODE": true', '"DEV_MODE": false')
<<<<<<< HEAD
    with python_utils.open_file(
        os.path.join('assets', 'constants.js'), 'w+') as new_assets_file:
=======
    content = content.replace(
        '"GCS_RESOURCE_BUCKET_NAME": "None-resources",',
        '"GCS_RESOURCE_BUCKET_NAME": "%s",' % bucket_name)
    with open(os.path.join('assets', 'constants.js'), 'w+') as new_assets_file:
>>>>>>> e9185a35
        new_assets_file.write(content)


def _execute_deployment():
    """Executes the deployment process after doing the prerequisite checks."""

    if not common.is_current_branch_a_release_branch():
        raise Exception(
            'The deployment script must be run from a release branch.')
    current_release_version = CURRENT_BRANCH_NAME[len(
        common.RELEASE_BRANCH_NAME_PREFIX):].replace('.', '-')

    # Do prerequisite checks.
    common.require_cwd_to_be_oppia()
    common.ensure_release_scripts_folder_exists_and_is_up_to_date()
    gcloud_adapter.require_gcloud_to_be_available()
    if APP_NAME in [APP_NAME_OPPIASERVER, APP_NAME_OPPIATESTSERVER]:
        if not common.is_current_branch_a_release_branch():
            raise Exception(
                'The deployment script must be run from a release branch.')
    if APP_NAME == APP_NAME_OPPIASERVER:
        with python_utils.open_file('./feconf.py', 'r') as f:
            feconf_contents = f.read()
            if ('MAILGUN_API_KEY' not in feconf_contents or
                    'MAILGUN_API_KEY = None' in feconf_contents):
                raise Exception(
                    'The mailgun API key must be added before deployment.')
    if not os.path.exists(THIRD_PARTY_DIR):
        raise Exception(
            'Could not find third_party directory at %s. Please run start.sh '
            'prior to running this script.' % THIRD_PARTY_DIR)

    current_git_revision = subprocess.check_output(
        ['git', 'rev-parse', 'HEAD']).strip()

    # Create a folder in which to save the release candidate.
    print('Ensuring that the release directory parent exists')
    common.ensure_directory_exists(os.path.dirname(RELEASE_DIR_PATH))

    # Copy files to the release directory. Omits the .git subfolder.
    print('Copying files to the release directory')
    shutil.copytree(
        os.getcwd(), RELEASE_DIR_PATH, ignore=shutil.ignore_patterns('.git'))

    # Change the current directory to the release candidate folder.
    with common.CD(RELEASE_DIR_PATH):
        if not os.getcwd().endswith(RELEASE_DIR_NAME):
            raise Exception(
                'Invalid directory accessed during deployment: %s'
                % os.getcwd())

        print('Changing directory to %s' % os.getcwd())

        print('Preprocessing release...')
        preprocess_release()

        # Update indexes, then prompt for a check that they are all serving
        # before continuing with the deployment.
        # NOTE: This assumes that the build process does not modify the
        # index.yaml file or create a different version of it to use in
        # production.
        gcloud_adapter.update_indexes(INDEX_YAML_PATH, APP_NAME)
        datastore_indexes_url = (
            'https://console.cloud.google.com/datastore/indexes?project=%s' %
            APP_NAME)
        common.open_new_tab_in_browser_if_possible(datastore_indexes_url)
        while True:
            print('******************************************************')
            print (
                'PLEASE CONFIRM: are all datastore indexes serving? See %s '
                '(y/n)' % datastore_indexes_url)
            answer = python_utils.INPUT().lower()
            if answer in ['y', 'ye', 'yes']:
                break
            elif answer:
                raise Exception(
                    'Please wait for all indexes to serve, then run this '
                    'script again to complete the deployment. Exiting.')

        # Do a build, while outputting to the terminal.
        print('Building and minifying scripts...')
        build_process = subprocess.Popen(
            ['python', 'scripts/build.py', '--prod_env'],
            stdout=subprocess.PIPE)
        while True:
            line = build_process.stdout.readline().strip()
            if not line:
                break
            print(line)
        # Wait for process to terminate, then check return code.
        build_process.communicate()
        if build_process.returncode > 0:
            raise Exception('Build failed.')

        # Deploy export service to GAE.
        gcloud_adapter.deploy_application('export/app.yaml', APP_NAME)
        # Deploy app to GAE.
        gcloud_adapter.deploy_application(
            './app.yaml', APP_NAME, version=(
                CUSTOM_VERSION if CUSTOM_VERSION else current_release_version))

        # Writing log entry.
        common.ensure_directory_exists(os.path.dirname(LOG_FILE_PATH))
        with python_utils.open_file(LOG_FILE_PATH, 'a') as log_file:
            log_file.write(
                'Successfully deployed to %s at %s (version %s)\n' % (
                    APP_NAME, CURRENT_DATETIME.strftime('%Y-%m-%d %H:%M:%S'),
                    current_git_revision))

        print('Returning to oppia/ root directory.')

    # If this is a test server deployment and the current release version is
    # already serving, open the library page (for sanity checking) and the GAE
    # error logs.
    currently_served_version = (
        gcloud_adapter.get_currently_served_version(APP_NAME))
    if (APP_NAME == APP_NAME_OPPIATESTSERVER or 'migration' in APP_NAME) and (
            currently_served_version == current_release_version):
        common.open_new_tab_in_browser_if_possible(
            'https://%s.appspot.com/library' % APP_NAME_OPPIATESTSERVER)
        common.open_new_tab_in_browser_if_possible(
            'https://console.cloud.google.com/logs/viewer?'
            'project=%s&key1=default&minLogLevel=500'
            % APP_NAME_OPPIATESTSERVER)

    print('Done!')


def get_unique_id():
    """Returns a unique id."""
    unique_id = ''.join(random.choice(string.ascii_lowercase + string.digits)
                        for _ in python_utils.RANGE(CACHE_SLUG_PROD_LENGTH))
    return unique_id


if __name__ == '__main__':
    _execute_deployment()<|MERGE_RESOLUTION|>--- conflicted
+++ resolved
@@ -157,15 +157,11 @@
     assert '"GCS_RESOURCE_BUCKET_NAME": "None-resources",' in content
     os.remove(os.path.join('assets', 'constants.js'))
     content = content.replace('"DEV_MODE": true', '"DEV_MODE": false')
-<<<<<<< HEAD
-    with python_utils.open_file(
-        os.path.join('assets', 'constants.js'), 'w+') as new_assets_file:
-=======
     content = content.replace(
         '"GCS_RESOURCE_BUCKET_NAME": "None-resources",',
         '"GCS_RESOURCE_BUCKET_NAME": "%s",' % bucket_name)
-    with open(os.path.join('assets', 'constants.js'), 'w+') as new_assets_file:
->>>>>>> e9185a35
+    with python_utils.open_file(
+        os.path.join('assets', 'constants.js'), 'w+') as new_assets_file:
         new_assets_file.write(content)
 
 
