# Copyright 2019 The Oppia Authors. All Rights Reserved.
#
# Licensed under the Apache License, Version 2.0 (the "License");
# you may not use this file except in compliance with the License.
# You may obtain a copy of the License at
#
#      http://www.apache.org/licenses/LICENSE-2.0
#
# Unless required by applicable law or agreed to in writing, software
# distributed under the License is distributed on an "AS-IS" BASIS,
# WITHOUT WARRANTIES OR CONDITIONS OF ANY KIND, either express or implied.
# See the License for the specific language governing permissions and
# limitations under the License.

"""Unit tests for scripts/servers.py."""

from __future__ import annotations

import collections
import contextlib
import io
import logging
import os
import re
import shutil
import signal
import subprocess
import sys
import threading
import time

from core.tests import test_utils
from scripts import common
from scripts import scripts_test_utils
from scripts import servers

import psutil

from typing import Callable, Iterator, List, Sequence, Tuple


class ManagedProcessTests(test_utils.TestBase):

    # Helper class for improving the readability of tests.
    POPEN_CALL = (
        collections.namedtuple('POPEN_CALL', ['program_args', 'kwargs']))

    def setUp(self) -> None:
        super().setUp()
        self.exit_stack = contextlib.ExitStack()

    def tearDown(self) -> None:
        try:
            self.exit_stack.close()
        finally:
            super().tearDown()

    @contextlib.contextmanager
    def swap_popen(
        self,
        unresponsive: bool = False,
        num_children: int = 0,
        outputs: Sequence[bytes] = ()
    ) -> Iterator[List[POPEN_CALL]]:
        """Returns values for inspecting and mocking calls to psutil.Popen.

        Args:
            unresponsive: bool. Whether the processes created by the mock will
                stall when asked to terminate.
            num_children: int. The number of child processes the process created
                by the mock should create. Children inherit the same termination
                behavior.
            outputs: list(bytes). The outputs of the mock process.

        Returns:
            Context manager. A context manager in which calls to psutil.Popen()
            create a simple program that waits and then exits.

        Yields:
            list(POPEN_CALL). A list with the most up-to-date arguments passed
            to psutil.Popen from within the context manager returned.
        """
        popen_calls = []

        def mock_popen(
            program_args: List[str], **kwargs: str
        ) -> scripts_test_utils.PopenStub:
            """Mock of psutil.Popen that creates processes using os.fork().

            The processes created will always terminate within ~1 minute.

            Args:
                program_args: list(*). Unused program arguments that would
                    otherwise be passed to Popen.
                **kwargs: dict(str: *). Keyword arguments passed to Popen.

            Returns:
                PopenStub. The return value of psutil.Popen.
            """
            popen_calls.append(self.POPEN_CALL(program_args, kwargs))

            pid = 1
            stdout = b''.join(b'%b\n' % o for o in outputs)
            child_procs = [
                scripts_test_utils.PopenStub(pid=i, unresponsive=unresponsive)
                for i in range(pid + 1, pid + 1 + num_children)
            ]
            return scripts_test_utils.PopenStub(
                pid=pid, stdout=stdout, unresponsive=unresponsive,
                child_procs=child_procs)

        with self.swap(psutil, 'Popen', mock_popen):
            yield popen_calls

    @contextlib.contextmanager
    def swap_managed_cloud_datastore_emulator_io_operations(
        self, data_dir_exists: bool
    ) -> Iterator[Tuple[test_utils.CallCounter, test_utils.CallCounter]]:
        """Safely swaps IO operations used by managed_cloud_datastore_emulator.

        Args:
            data_dir_exists: bool. Return value of os.path.exists(DATA_DIR).

        Yields:
            tuple(CallCounter, CallCounter). CallCounter instances for rmtree
            and makedirs.
        """
        old_exists = os.path.exists
        old_rmtree = shutil.rmtree
        old_makedirs = os.makedirs

        is_data_dir: Callable[[str], bool] = (
            lambda p: p == common.CLOUD_DATASTORE_EMULATOR_DATA_DIR
        )

        new_exists = (
            lambda p: data_dir_exists if is_data_dir(p) else old_exists(p))
        new_rmtree = test_utils.CallCounter(
            lambda p, **kw: None if is_data_dir(p) else old_rmtree(p, **kw))
        new_makedirs = test_utils.CallCounter(
            lambda p, **kw: None if is_data_dir(p) else old_makedirs(p, **kw))

        with contextlib.ExitStack() as exit_stack:
            exit_stack.enter_context(self.swap(os.path, 'exists', new_exists))
            exit_stack.enter_context(self.swap(shutil, 'rmtree', new_rmtree))
            exit_stack.enter_context(self.swap(os, 'makedirs', new_makedirs))
            yield new_rmtree, new_makedirs

    def assert_proc_was_managed_as_expected(
        self,
        logs: List[str],
        pid: int,
        manager_should_have_sent_terminate_signal: bool = True,
        manager_should_have_sent_kill_signal: bool = False
    ) -> None:
        """Asserts that the process ended as expected.

        Args:
            logs: list(str). The logs emitted during the process's lifetime.
            pid: int. The process ID to inspect.
            manager_should_have_sent_terminate_signal: bool. Whether the manager
                should have sent a terminate signal to the process.
            manager_should_have_sent_kill_signal: bool. Whether the manager
                should have sent a kill signal to the process.
        """
        proc_pattern = r'[A-Za-z ]+\((name="[A-Za-z]+", )?pid=%d\)' % (pid,)

        expected_patterns = []
        if manager_should_have_sent_terminate_signal:
            expected_patterns.append(r'Terminating %s\.\.\.' % proc_pattern)
        if manager_should_have_sent_kill_signal:
            expected_patterns.append(r'Forced to kill %s!' % proc_pattern)
        else:
            expected_patterns.append(r'%s has already ended\.' % proc_pattern)

        logs_with_pid = [msg for msg in logs if re.search(proc_pattern, msg)]
        if expected_patterns and not logs_with_pid:
            self.fail(msg='%r has no match in logs=%r' % (proc_pattern, logs))

        self.assert_matches_regexps(logs_with_pid, expected_patterns)

    def test_does_not_raise_when_psutil_not_in_path(self) -> None:
        self.exit_stack.enter_context(self.swap_popen())
        self.exit_stack.enter_context(self.swap(sys, 'path', []))

        # Entering the context should not raise.
        self.exit_stack.enter_context(servers.managed_process(
            ['a'], timeout_secs=10))

    def test_concats_command_args_when_shell_is_true(self) -> None:
        popen_calls = self.exit_stack.enter_context(self.swap_popen())
        logs = self.exit_stack.enter_context(self.capture_logging())

        proc = self.exit_stack.enter_context(servers.managed_process(
            ['a', 1], timeout_secs=10, shell=True))
        self.exit_stack.close()

        self.assert_proc_was_managed_as_expected(logs, proc.pid)
        self.assertEqual(popen_calls, [self.POPEN_CALL('a 1', {'shell': True})])

    def test_passes_command_args_as_list_of_strings_when_shell_is_false(
        self
    ) -> None:
        popen_calls = self.exit_stack.enter_context(self.swap_popen())
        logs = self.exit_stack.enter_context(self.capture_logging())

        proc = self.exit_stack.enter_context(servers.managed_process(
            ['a', 1], shell=False, timeout_secs=10))
        self.exit_stack.close()

        self.assert_proc_was_managed_as_expected(logs, proc.pid)
        self.assertEqual(
            popen_calls, [self.POPEN_CALL(['a', '1'], {'shell': False})])

    def test_filters_empty_strings_from_command_args_when_shell_is_true(
        self
    ) -> None:
        popen_calls = self.exit_stack.enter_context(self.swap_popen())
        logs = self.exit_stack.enter_context(self.capture_logging())

        proc = self.exit_stack.enter_context(servers.managed_process(
            ['', 'a', '', 1], timeout_secs=10, shell=True))
        self.exit_stack.close()

        self.assert_proc_was_managed_as_expected(logs, proc.pid)
        self.assertEqual(popen_calls, [self.POPEN_CALL('a 1', {'shell': True})])

    def test_filters_empty_strings_from_command_args_when_shell_is_false(
        self
    ) -> None:
        popen_calls = self.exit_stack.enter_context(self.swap_popen())
        logs = self.exit_stack.enter_context(self.capture_logging())

        proc = self.exit_stack.enter_context(servers.managed_process(
            ['', 'a', '', 1], shell=False, timeout_secs=10))
        self.exit_stack.close()

        self.assert_proc_was_managed_as_expected(logs, proc.pid)
        self.assertEqual(
            popen_calls, [self.POPEN_CALL(['a', '1'], {'shell': False})])

    def test_killing_process_raises_exception(self) -> None:
        self.exit_stack.enter_context(self.swap_popen(
            unresponsive=True))
        logs = self.exit_stack.enter_context(self.capture_logging())

        proc = self.exit_stack.enter_context(servers.managed_process(
            ['a'], timeout_secs=10))
        with self.assertRaisesRegex(
                Exception,
                'Process .* exited unexpectedly with exit code 1'):
            self.exit_stack.close()

        self.assert_proc_was_managed_as_expected(
            logs, proc.pid,
            manager_should_have_sent_terminate_signal=True,
            manager_should_have_sent_kill_signal=True)

    def test_killing_process_raises_no_exception_if_disabled(self) -> None:
        self.exit_stack.enter_context(self.swap_popen(
            unresponsive=True))
        logs = self.exit_stack.enter_context(self.capture_logging())

        proc = self.exit_stack.enter_context(servers.managed_process(
            ['a'], timeout_secs=10, raise_on_nonzero_exit=False))
        # Should not raise an exception.
        self.exit_stack.close()

        self.assert_proc_was_managed_as_expected(
            logs, proc.pid,
            manager_should_have_sent_terminate_signal=True,
            manager_should_have_sent_kill_signal=True)

    def test_terminates_child_processes(self) -> None:
        self.exit_stack.enter_context(self.swap_popen(num_children=3))
        logs = self.exit_stack.enter_context(self.capture_logging())

        proc = self.exit_stack.enter_context(servers.managed_process(
            ['a'], timeout_secs=10))
        pids = [c.pid for c in proc.children()] + [proc.pid]
        self.exit_stack.close()

        self.assertEqual(len(set(pids)), 4)
        for pid in pids:
            self.assert_proc_was_managed_as_expected(logs, pid)

    def test_kills_child_processes(self) -> None:
        self.exit_stack.enter_context(self.swap_popen(
            num_children=3, unresponsive=True))
        logs = self.exit_stack.enter_context(self.capture_logging())

        proc = self.exit_stack.enter_context(servers.managed_process(
            ['a'], timeout_secs=10))
        pids = [c.pid for c in proc.children()] + [proc.pid]
        with self.assertRaisesRegex(
                Exception, 'Process .* exited unexpectedly with exit code 1'):
            self.exit_stack.close()

        self.assertEqual(len(set(pids)), 4)
        for pid in pids:
            self.assert_proc_was_managed_as_expected(
                logs, pid,
                manager_should_have_sent_terminate_signal=True,
                manager_should_have_sent_kill_signal=True)

    def test_respects_processes_that_are_killed_early(self) -> None:
        self.exit_stack.enter_context(self.swap_popen())
        logs = self.exit_stack.enter_context(self.capture_logging())

        proc = self.exit_stack.enter_context(servers.managed_process(
            ['a'], timeout_secs=10))
        time.sleep(1)
        proc.kill()
        proc.wait()
        with self.assertRaisesRegex(
                Exception, 'Process .* exited unexpectedly with exit code 1'):
            self.exit_stack.close()

        self.assert_proc_was_managed_as_expected(
            logs, proc.pid,
            manager_should_have_sent_terminate_signal=False)

    def test_respects_processes_that_are_killed_after_delay(self) -> None:
        self.exit_stack.enter_context(self.swap_popen(
            unresponsive=True))
        logs = self.exit_stack.enter_context(self.capture_logging())

        proc = self.exit_stack.enter_context(servers.managed_process(
            ['a'], timeout_secs=10))

        def _kill_after_delay() -> None:
            """Kills the targeted process after a short delay."""
            time.sleep(5)
            proc.kill()

        assassin_thread = threading.Thread(target=_kill_after_delay)
        assassin_thread.start()

        self.exit_stack.close()

        assassin_thread.join()

        self.assert_proc_was_managed_as_expected(
            logs, proc.pid,
            manager_should_have_sent_terminate_signal=True,
            manager_should_have_sent_kill_signal=False)

    def test_raise_when_process_errors(self) -> None:
        self.exit_stack.enter_context(self.swap_popen())
        self.exit_stack.enter_context(self.swap_to_always_raise(
            psutil, 'wait_procs', error=Exception('uh-oh')))
        logs = self.exit_stack.enter_context(self.capture_logging(
            min_level=logging.ERROR))

        self.exit_stack.enter_context(servers.managed_process(['a', 'bc']))
        with self.assertRaisesRegex(
                Exception, 'Process .* exited unexpectedly with exit code 1'):
            self.exit_stack.close()

        self.assert_matches_regexps(logs, [
            r'Failed to stop Process\(pid=1\) gracefully!\n'
            r'Traceback \(most recent call last\):\n'
            r'.*'
            r'Exception: uh-oh',
        ])

    def test_managed_firebase_emulator(self) -> None:
        popen_calls = self.exit_stack.enter_context(self.swap_popen())
        self.exit_stack.enter_context(self.swap_to_always_return(
            common, 'wait_for_port_to_be_in_use'))

        self.exit_stack.enter_context(servers.managed_firebase_auth_emulator())
        self.exit_stack.close()

        self.assertEqual(len(popen_calls), 1)
        self.assertIn('firebase', popen_calls[0].program_args)
        self.assertEqual(popen_calls[0].kwargs, {'shell': True})

    def test_managed_cloud_datastore_emulator(self) -> None:
        popen_calls = self.exit_stack.enter_context(self.swap_popen())

        self.exit_stack.enter_context(
            self.swap_managed_cloud_datastore_emulator_io_operations(True))
        self.exit_stack.enter_context(self.swap_to_always_return(
            common, 'wait_for_port_to_be_in_use'))

        self.exit_stack.enter_context(
            servers.managed_cloud_datastore_emulator())
        self.exit_stack.close()

        self.assertEqual(len(popen_calls), 1)
        self.assertIn(
            'beta emulators datastore start', popen_calls[0].program_args)
        self.assertNotIn('--no-store-on-disk', popen_calls[0].program_args)
        self.assertEqual(popen_calls[0].kwargs, {'shell': True})

    def test_managed_cloud_datastore_emulator_creates_missing_data_dir(
        self
    ) -> None:
        self.exit_stack.enter_context(self.swap_popen())

        rmtree_counter, makedirs_counter = self.exit_stack.enter_context(
            self.swap_managed_cloud_datastore_emulator_io_operations(False))
        self.exit_stack.enter_context(self.swap_to_always_return(
            common, 'wait_for_port_to_be_in_use'))

        self.exit_stack.enter_context(
            servers.managed_cloud_datastore_emulator())
        self.exit_stack.close()

        self.assertEqual(rmtree_counter.times_called, 0)
        self.assertEqual(makedirs_counter.times_called, 1)

    def test_managed_cloud_datastore_emulator_clears_data_dir(self) -> None:
        popen_calls = self.exit_stack.enter_context(self.swap_popen())

        rmtree_counter, makedirs_counter = self.exit_stack.enter_context(
            self.swap_managed_cloud_datastore_emulator_io_operations(True))
        self.exit_stack.enter_context(self.swap_to_always_return(
            common, 'wait_for_port_to_be_in_use'))

        self.exit_stack.enter_context(servers.managed_cloud_datastore_emulator(
            clear_datastore=True))
        self.exit_stack.close()

        self.assertIn('--no-store-on-disk', popen_calls[0].program_args)

        self.assertEqual(rmtree_counter.times_called, 1)
        self.assertEqual(makedirs_counter.times_called, 1)

    def test_managed_cloud_datastore_emulator_acknowledges_data_dir(
        self
    ) -> None:
        popen_calls = self.exit_stack.enter_context(self.swap_popen())

        rmtree_counter, makedirs_counter = self.exit_stack.enter_context(
            self.swap_managed_cloud_datastore_emulator_io_operations(True))
        self.exit_stack.enter_context(self.swap_to_always_return(
            common, 'wait_for_port_to_be_in_use'))

        self.exit_stack.enter_context(servers.managed_cloud_datastore_emulator(
            clear_datastore=False))
        self.exit_stack.close()

        self.assertNotIn('--no-store-on-disk', popen_calls[0].program_args)

        self.assertEqual(rmtree_counter.times_called, 0)
        self.assertEqual(makedirs_counter.times_called, 0)

    def test_managed_dev_appserver(self) -> None:
        popen_calls = self.exit_stack.enter_context(self.swap_popen())
        self.exit_stack.enter_context(self.swap_to_always_return(
            common, 'wait_for_port_to_be_in_use'))

        self.exit_stack.enter_context(servers.managed_dev_appserver(
            'app.yaml', env=None))
        self.exit_stack.close()

        self.assertEqual(len(popen_calls), 1)
        self.assertIn('dev_appserver.py', popen_calls[0].program_args)
        self.assertEqual(popen_calls[0].kwargs, {'shell': True, 'env': None})

    def test_managed_elasticsearch_dev_server(self) -> None:
        popen_calls = self.exit_stack.enter_context(self.swap_popen())
        self.exit_stack.enter_context(self.swap_to_always_return(
            common, 'wait_for_port_to_be_in_use'))

        self.exit_stack.enter_context(
            servers.managed_elasticsearch_dev_server())
        self.exit_stack.close()

        self.assertEqual(
            popen_calls[0].program_args,
            '%s/bin/elasticsearch -q' % common.ES_PATH)
        self.assertEqual(popen_calls[0].kwargs, {
            'shell': True,
            'env': {
                'ES_JAVA_OPTS': '-Xms100m -Xmx500m',
                'ES_PATH_CONF': common.ES_PATH_CONFIG_DIR
            },
        })

    def test_start_server_removes_elasticsearch_data(self) -> None:
        check_function_calls = {
            'shutil_rmtree_is_called': False
        }

        old_os_path_exists = os.path.exists

        def mock_os_remove_files(file_path: str) -> None: # pylint: disable=unused-argument
            check_function_calls['shutil_rmtree_is_called'] = True

        def mock_os_path_exists(file_path: str) -> bool: # pylint: disable=unused-argument
            if file_path == common.ES_PATH_DATA_DIR:
                return True
            return old_os_path_exists(file_path)

        self.exit_stack.enter_context(self.swap_popen())
        self.exit_stack.enter_context(self.swap_to_always_return(
            subprocess, 'call', value=scripts_test_utils.PopenStub()))
        self.exit_stack.enter_context(self.swap(
            shutil, 'rmtree', mock_os_remove_files))
        self.exit_stack.enter_context(self.swap(
            os.path, 'exists', mock_os_path_exists))
        self.exit_stack.enter_context(self.swap_to_always_return(
            common, 'wait_for_port_to_be_in_use'))

        self.exit_stack.enter_context(
            servers.managed_elasticsearch_dev_server())
        self.exit_stack.close()

        self.assertTrue(check_function_calls['shutil_rmtree_is_called'])

    def test_managed_redis_server_throws_exception_when_on_windows_os(
        self
    ) -> None:
        self.exit_stack.enter_context(self.swap_popen())
        self.exit_stack.enter_context(self.swap_to_always_return(
            common, 'is_windows_os', value=True))
        self.exit_stack.enter_context(self.swap_to_always_return(
            common, 'wait_for_port_to_be_in_use'))

        with self.assertRaisesRegex(
            Exception,
            'The redis command line interface is not installed because '
            'your machine is on the Windows operating system. The redis '
            'server cannot start.'
        ):
            self.exit_stack.enter_context(servers.managed_redis_server())

    def test_managed_redis_server(self) -> None:
        original_os_remove = os.remove
        original_os_path_exists = os.path.exists

        @test_utils.CallCounter
        def mock_os_remove(path: str) -> None:
            if path == common.REDIS_DUMP_PATH:
                return
            original_os_remove(path)

        def mock_os_path_exists(path: str) -> None:
            if path == common.REDIS_DUMP_PATH:
                return
            original_os_path_exists(path)

        popen_calls = self.exit_stack.enter_context(self.swap_popen())
        self.exit_stack.enter_context(self.swap_to_always_return(
            common, 'wait_for_port_to_be_in_use'))
        self.exit_stack.enter_context(self.swap_with_checks(
            os.path, 'exists', mock_os_path_exists))
        self.exit_stack.enter_context(self.swap_with_checks(
            subprocess,
            'check_call',
            lambda _: 0,
            expected_args=[([common.REDIS_CLI_PATH, 'shutdown', 'nosave'],)]
        ))
        self.exit_stack.enter_context(self.swap_with_checks(
            os, 'remove', mock_os_remove, called=False))

        self.exit_stack.enter_context(servers.managed_redis_server())

        self.assertEqual(len(popen_calls), 1)
        self.assertEqual(
            popen_calls[0].program_args,
            '%s %s' % (common.REDIS_SERVER_PATH, common.REDIS_CONF_PATH))
        self.assertEqual(popen_calls[0].kwargs, {'shell': True})

        self.exit_stack.close()

    def test_managed_redis_server_deletes_redis_dump_when_it_exists(
        self
    ) -> None:
        original_os_remove = os.remove
        original_os_path_exists = os.path.exists

        @test_utils.CallCounter
        def mock_os_remove(path: str) -> None:
            if path == common.REDIS_DUMP_PATH:
                return
            original_os_remove(path)

        def mock_os_path_exists(path: str) -> bool:
            if path == common.REDIS_DUMP_PATH:
                return True
            return original_os_path_exists(path)

        popen_calls = self.exit_stack.enter_context(self.swap_popen())
        self.exit_stack.enter_context(self.swap_to_always_return(
            common, 'wait_for_port_to_be_in_use'))
        self.exit_stack.enter_context(self.swap_with_checks(
            os.path, 'exists', mock_os_path_exists))
        self.exit_stack.enter_context(self.swap_with_checks(
            os, 'remove', mock_os_remove))
        self.exit_stack.enter_context(self.swap_with_checks(
            subprocess,
            'check_call',
            lambda _: 0,
            expected_args=[([common.REDIS_CLI_PATH, 'shutdown', 'nosave'],)]
        ))

        self.exit_stack.enter_context(servers.managed_redis_server())
        self.exit_stack.close()

        self.assertEqual(len(popen_calls), 1)
        self.assertEqual(
            popen_calls[0].program_args,
            '%s %s' % (common.REDIS_SERVER_PATH, common.REDIS_CONF_PATH))
        self.assertEqual(popen_calls[0].kwargs, {'shell': True})
        self.assertEqual(mock_os_remove.times_called, 1)

    def test_managed_web_browser_on_linux_os(self) -> None:
        popen_calls = self.exit_stack.enter_context(self.swap_popen())
        self.exit_stack.enter_context(self.swap(common, 'OS_NAME', 'Linux'))
        self.exit_stack.enter_context(self.swap_to_always_return(
            os, 'listdir', value=[]))

        managed_web_browser = servers.create_managed_web_browser(123)
        assert managed_web_browser is not None
        self.exit_stack.enter_context(managed_web_browser)

        self.assertEqual(len(popen_calls), 1)
        self.assertEqual(
            popen_calls[0].program_args, ['xdg-open', 'http://localhost:123/'])

    def test_managed_web_browser_on_virtualbox_os(self) -> None:
        popen_calls = self.exit_stack.enter_context(self.swap_popen())
        self.exit_stack.enter_context(self.swap(common, 'OS_NAME', 'Linux'))
        self.exit_stack.enter_context(self.swap_to_always_return(
            os, 'listdir', value=['VBOX-123']))

        managed_web_browser = servers.create_managed_web_browser(123)
        self.assertIsNone(managed_web_browser)

        self.assertEqual(len(popen_calls), 0)

    def test_managed_web_browser_on_mac_os(self) -> None:
        popen_calls = self.exit_stack.enter_context(self.swap_popen())
        self.exit_stack.enter_context(self.swap(common, 'OS_NAME', 'Darwin'))
        self.exit_stack.enter_context(self.swap_to_always_return(
            os, 'listdir', value=[]))

        managed_web_browser = servers.create_managed_web_browser(123)
        assert managed_web_browser is not None
        self.exit_stack.enter_context(managed_web_browser)

        self.assertEqual(len(popen_calls), 1)
        self.assertEqual(
            popen_calls[0].program_args, ['open', 'http://localhost:123/'])

    def test_managed_web_browser_on_windows_os(self) -> None:
        popen_calls = self.exit_stack.enter_context(self.swap_popen())
        self.exit_stack.enter_context(self.swap(common, 'OS_NAME', 'Windows'))
        self.exit_stack.enter_context(self.swap_to_always_return(
            os, 'listdir', value=[]))

        managed_web_browser = servers.create_managed_web_browser(123)
        self.assertIsNone(managed_web_browser)

        self.assertEqual(len(popen_calls), 0)

    def test_managed_portserver(self) -> None:
        popen_calls = self.exit_stack.enter_context(self.swap_popen())

        proc = self.exit_stack.enter_context(servers.managed_portserver())
        with self.assertRaisesRegex(
                Exception,
                'Process Portserver.* exited unexpectedly with exit code 1'):
            self.exit_stack.close()

        self.assertEqual(len(popen_calls), 1)
        self.assertEqual(
            popen_calls[0].program_args,
            'python -m scripts.run_portserver '
            '--portserver_unix_socket_address %s' % (
                common.PORTSERVER_SOCKET_FILEPATH),
        )
        self.assertEqual(proc.signals_received, [signal.SIGINT])
        self.assertEqual(proc.terminate_count, 0)
        self.assertEqual(proc.kill_count, 0)

    def test_managed_portserver_removes_existing_socket(self) -> None:
        original_os_remove = os.remove
        original_os_path_exists = os.path.exists

        @test_utils.CallCounter
        def mock_os_remove(path: str) -> None:
            if path == common.PORTSERVER_SOCKET_FILEPATH:
                return
            original_os_remove(path)

        def mock_os_path_exists(path: str) -> bool:
            if path == common.PORTSERVER_SOCKET_FILEPATH:
                return True
            return original_os_path_exists(path)

        popen_calls = self.exit_stack.enter_context(self.swap_popen())
        self.exit_stack.enter_context(self.swap_with_checks(
            os.path, 'exists', mock_os_path_exists))
        self.exit_stack.enter_context(self.swap_with_checks(
            os, 'remove', mock_os_remove))

        proc = self.exit_stack.enter_context(servers.managed_portserver())
        with self.assertRaisesRegex(
                Exception,
                'Process Portserver.* exited unexpectedly with exit code 1'):
            self.exit_stack.close()

        self.assertEqual(len(popen_calls), 1)
        self.assertEqual(
            popen_calls[0].program_args,
            'python -m scripts.run_portserver '
            '--portserver_unix_socket_address %s' % (
                common.PORTSERVER_SOCKET_FILEPATH),
        )
        self.assertEqual(proc.signals_received, [signal.SIGINT])
        self.assertEqual(mock_os_remove.times_called, 1)

    def test_managed_portserver_when_signals_are_rejected(self) -> None:
        popen_calls = self.exit_stack.enter_context(self.swap_popen())

        proc = self.exit_stack.enter_context(servers.managed_portserver())
        proc.reject_signal = True
        self.exit_stack.close()

        self.assertEqual(len(popen_calls), 1)
        self.assertEqual(
            popen_calls[0].program_args,
            'python -m scripts.run_portserver '
            '--portserver_unix_socket_address %s' % (
                common.PORTSERVER_SOCKET_FILEPATH),
        )
        self.assertEqual(proc.signals_received, [signal.SIGINT])
        self.assertEqual(proc.terminate_count, 1)
        self.assertEqual(proc.kill_count, 0)

    def test_managed_portserver_when_unresponsive(self) -> None:
        popen_calls = self.exit_stack.enter_context(self.swap_popen())

        proc = self.exit_stack.enter_context(servers.managed_portserver())
        proc.unresponsive = True
        with self.assertRaisesRegex(
                Exception,
                'Process Portserver.* exited unexpectedly with exit code 1'):
            self.exit_stack.close()

        self.assertEqual(len(popen_calls), 1)
        self.assertEqual(
            popen_calls[0].program_args,
            'python -m scripts.run_portserver '
            '--portserver_unix_socket_address %s' % (
                common.PORTSERVER_SOCKET_FILEPATH),
        )
        self.assertEqual(proc.signals_received, [signal.SIGINT])
        self.assertEqual(proc.terminate_count, 1)
        self.assertEqual(proc.kill_count, 1)

    def test_managed_webpack_compiler_in_watch_mode_when_build_succeeds(
        self
    ) -> None:
        popen_calls = self.exit_stack.enter_context(self.swap_popen(
            outputs=[b'abc', b'Built at: 123', b'def']))
        str_io = io.StringIO()
        self.exit_stack.enter_context(contextlib.redirect_stdout(str_io))
        logs = self.exit_stack.enter_context(self.capture_logging())

        proc = self.exit_stack.enter_context(servers.managed_webpack_compiler(
            watch_mode=True))
        self.exit_stack.close()

        self.assert_proc_was_managed_as_expected(logs, proc.pid)
        self.assertEqual(len(popen_calls), 1)
        self.assertIn('--color', popen_calls[0].program_args)
        self.assertIn('--watch', popen_calls[0].program_args)
        self.assertIn('--progress', popen_calls[0].program_args)
        self.assert_matches_regexps(str_io.getvalue().strip().split('\n'), [
            'Starting new Webpack Compiler',
            'abc',
            'Built at: 123',
            'def',
            'Stopping Webpack Compiler',
        ])

    def test_managed_webpack_compiler_in_watch_mode_raises_when_not_built(
        self
    ) -> None:
        # NOTE: The 'Built at: ' message is never printed.
        self.exit_stack.enter_context(self.swap_popen(outputs=[b'abc', b'def']))
        str_io = io.StringIO()
        self.exit_stack.enter_context(contextlib.redirect_stdout(str_io))

        with self.assertRaisesRegex(
            IOError, 'First build never completed'
        ):
            self.exit_stack.enter_context(
                servers.managed_webpack_compiler(watch_mode=True)
            )
        self.assert_matches_regexps(str_io.getvalue().strip().split('\n'), [
            'Starting new Webpack Compiler',
            'abc',
            'def',
            'Stopping Webpack Compiler',
        ])

    def test_managed_webpack_compiler_uses_explicit_config_path(self) -> None:
        popen_calls = self.exit_stack.enter_context(self.swap_popen(
            outputs=[b'Built at: 123']))

        self.exit_stack.enter_context(servers.managed_webpack_compiler(
            config_path='config.json'))
        self.exit_stack.close()

        self.assertEqual(len(popen_calls), 1)
        self.assertEqual(
            popen_calls[0].program_args,
            '%s %s --config config.json' % (
                common.NODE_BIN_PATH, common.WEBPACK_BIN_PATH))

    def test_managed_webpack_compiler_uses_prod_source_maps_config(
        self
    ) -> None:
        popen_calls = self.exit_stack.enter_context(self.swap_popen(
            outputs=[b'Built at: 123']))

        self.exit_stack.enter_context(servers.managed_webpack_compiler(
            use_prod_env=True, use_source_maps=True))
        self.exit_stack.close()

        self.assertEqual(len(popen_calls), 1)
        self.assertEqual(
            popen_calls[0].program_args,
            '%s %s --config %s' % (
                common.NODE_BIN_PATH, common.WEBPACK_BIN_PATH,
                common.WEBPACK_PROD_SOURCE_MAPS_CONFIG))

    def test_managed_webpack_compiler_uses_prod_config(self) -> None:
        popen_calls = self.exit_stack.enter_context(self.swap_popen(
            outputs=[b'Built at: 123']))

        self.exit_stack.enter_context(servers.managed_webpack_compiler(
            use_prod_env=True, use_source_maps=False))
        self.exit_stack.close()

        self.assertEqual(len(popen_calls), 1)
        self.assertEqual(
            popen_calls[0].program_args,
            '%s %s --config %s' % (
                common.NODE_BIN_PATH, common.WEBPACK_BIN_PATH,
                common.WEBPACK_PROD_CONFIG))

    def test_managed_webpack_compiler_uses_dev_source_maps_config(self) -> None:
        popen_calls = self.exit_stack.enter_context(self.swap_popen(
            outputs=[b'Built at: 123']))

        self.exit_stack.enter_context(servers.managed_webpack_compiler(
            use_prod_env=False, use_source_maps=True))
        self.exit_stack.close()

        self.assertEqual(len(popen_calls), 1)
        self.assertEqual(
            popen_calls[0].program_args,
            '%s %s --config %s' % (
                common.NODE_BIN_PATH, common.WEBPACK_BIN_PATH,
                common.WEBPACK_DEV_SOURCE_MAPS_CONFIG))

    def test_managed_webpack_compiler_uses_dev_config(self) -> None:
        popen_calls = self.exit_stack.enter_context(self.swap_popen(
            outputs=[b'Built at: 123']))

        self.exit_stack.enter_context(servers.managed_webpack_compiler(
            use_prod_env=False, use_source_maps=False))
        self.exit_stack.close()

        self.assertEqual(len(popen_calls), 1)
        self.assertEqual(
            popen_calls[0].program_args,
            '%s %s --config %s' % (
                common.NODE_BIN_PATH, common.WEBPACK_BIN_PATH,
                common.WEBPACK_DEV_CONFIG))

    def test_managed_webpack_compiler_with_max_old_space_size(self) -> None:
        popen_calls = self.exit_stack.enter_context(self.swap_popen(
            outputs=[b'Built at: 123']))

        self.exit_stack.enter_context(servers.managed_webpack_compiler(
            max_old_space_size=2056))
        self.exit_stack.close()

        self.assertEqual(len(popen_calls), 1)
        self.assertIn('--max-old-space-size=2056', popen_calls[0].program_args)

<<<<<<< HEAD
    def test_managed_webdriver_with_explicit_chrome_version(self) -> None:
        popen_calls = self.exit_stack.enter_context(self.swap_popen())
        self.exit_stack.enter_context(self.swap(common, 'OS_NAME', 'Linux'))
        self.exit_stack.enter_context(self.swap_with_checks(
            subprocess, 'check_call', lambda _: None, expected_args=[
                (
                    [common.NODE_BIN_PATH,
                     common.WEBDRIVER_MANAGER_BIN_PATH, 'update',
                     '--versions.chrome', '123'],
                ),
            ]))
        self.exit_stack.enter_context(self.swap_with_checks(
            common, 'wait_for_port_to_be_in_use', lambda _: None,
            expected_args=[(4444,)]))

        self.exit_stack.enter_context(
            servers.managed_webdriver_server(chrome_version='123'))
        self.exit_stack.close()

        self.assertEqual(len(popen_calls), 1)
        self.assertEqual(
            popen_calls[0].program_args,
            '%s %s start --versions.chrome 123 --quiet --standalone' % (
                common.NODE_BIN_PATH, common.WEBDRIVER_MANAGER_BIN_PATH))

    def test_managed_webdriver_on_mac_os(self) -> None:
        popen_calls = self.exit_stack.enter_context(self.swap_popen())
        self.exit_stack.enter_context(self.swap(common, 'OS_NAME', 'Darwin'))
        self.exit_stack.enter_context(self.swap_to_always_return(
            subprocess, 'check_call'))
        self.exit_stack.enter_context(self.swap_with_checks(
            subprocess, 'check_output', lambda _: b'4.5.6.78', expected_args=[
                (
                    ['/Applications/Google Chrome.app/Contents/MacOS'
                     '/Google Chrome',
                     '--version'],
                ),
            ]))
        self.exit_stack.enter_context(self.swap_with_checks(
            utils,
            'url_open',
            lambda _: mock.Mock(read=lambda: b'4.5.6'),
            expected_args=[
                (
                    'https://chromedriver.storage.googleapis.com'
                    '/LATEST_RELEASE_4.5.6',
                ),
            ]))
        self.exit_stack.enter_context(self.swap_with_checks(
            common, 'wait_for_port_to_be_in_use', lambda _: None,
            expected_args=[(4444,)]))

        self.exit_stack.enter_context(servers.managed_webdriver_server())
        self.exit_stack.close()

        self.assertEqual(len(popen_calls), 1)
        self.assertEqual(
            popen_calls[0].program_args,
            '%s %s start --versions.chrome 4.5.6 --quiet --standalone' % (
                common.NODE_BIN_PATH, common.WEBDRIVER_MANAGER_BIN_PATH))

    def test_managed_webdriver_on_non_mac_os(self) -> None:
        popen_calls = self.exit_stack.enter_context(self.swap_popen())
        self.exit_stack.enter_context(self.swap(common, 'OS_NAME', 'Linux'))
        self.exit_stack.enter_context(self.swap_to_always_return(
            subprocess, 'check_call'))
        self.exit_stack.enter_context(self.swap_with_checks(
            subprocess, 'check_output', lambda _: b'1.2.3.45', expected_args=[
                (['google-chrome', '--version'],),
            ]))
        self.exit_stack.enter_context(self.swap_with_checks(
            utils, 'url_open',
            lambda _: mock.Mock(read=lambda: b'1.2.3'),
            expected_args=[
                (
                    'https://chromedriver.storage.googleapis.com'
                    '/LATEST_RELEASE_1.2.3',
                ),
            ]))
        self.exit_stack.enter_context(self.swap_with_checks(
            common, 'wait_for_port_to_be_in_use', lambda _: None,
            expected_args=[(4444,)]))

        self.exit_stack.enter_context(servers.managed_webdriver_server())
        self.exit_stack.close()

        self.assertEqual(len(popen_calls), 1)
        self.assertEqual(
            popen_calls[0].program_args,
            '%s %s start --versions.chrome 1.2.3 --quiet --standalone' % (
                common.NODE_BIN_PATH, common.WEBDRIVER_MANAGER_BIN_PATH))

    def test_managed_webdriver_fails_to_get_chrome_version(self) -> None:
=======
    def test_managed_webdriverio_server_fails_to_get_chrome_version(self):
>>>>>>> 7e424589
        popen_calls = self.exit_stack.enter_context(self.swap_popen())
        self.exit_stack.enter_context(self.swap(common, 'OS_NAME', 'Linux'))
        self.exit_stack.enter_context(self.swap_to_always_raise(
            subprocess, 'check_output', error=OSError))
        self.exit_stack.enter_context(self.swap_with_checks(
            common, 'wait_for_port_to_be_in_use', lambda _: None, called=False))

        expected_regexp = 'Failed to execute "google-chrome --version" command'
        with self.assertRaisesRegex(Exception, expected_regexp):
<<<<<<< HEAD
            self.exit_stack.enter_context(servers.managed_webdriver_server())

        self.assertEqual(len(popen_calls), 0)

    def test_managed_webdriver_on_window_os(self) -> None:
        popen_calls = self.exit_stack.enter_context(self.swap_popen())
        self.exit_stack.enter_context(self.swap(common, 'OS_NAME', 'Windows'))
        self.exit_stack.enter_context(self.swap_to_always_return(
            subprocess, 'check_call'))
        self.exit_stack.enter_context(self.swap_to_always_return(
            subprocess, 'check_output', value=b'1.2.3.45'))
        self.exit_stack.enter_context(self.swap_to_always_return(
            utils, 'url_open', value=mock.Mock(read=lambda: b'1.2.3')))
        self.exit_stack.enter_context(self.swap_to_always_return(
            common, 'is_x64_architecture', value=True))
        self.exit_stack.enter_context(self.swap_with_checks(
            common, 'inplace_replace_file_context',
            lambda *_: contextlib.nullcontext(), expected_args=[
                (
                    common.CHROME_PROVIDER_FILE_PATH,
                    re.escape('this.osArch = os.arch();'),
                    'this.osArch = "x64";',
                ),
                (
                    common.GECKO_PROVIDER_FILE_PATH,
                    re.escape('this.osArch = os.arch();'),
                    'this.osArch = "x64";',
                ),
            ]))
        self.exit_stack.enter_context(self.swap_with_checks(
            common, 'wait_for_port_to_be_in_use', lambda _: None,
            expected_args=[(4444,)]))

        self.exit_stack.enter_context(servers.managed_webdriver_server())
        self.exit_stack.close()

        self.assertEqual(len(popen_calls), 1)
        self.assertEqual(
            popen_calls[0].program_args,
            '%s %s start --versions.chrome 1.2.3 --quiet --standalone' % (
                common.NODE_BIN_PATH, common.WEBDRIVER_MANAGER_BIN_PATH))

    def test_managed_protractor_with_invalid_sharding_instances(self) -> None:
        popen_calls = self.exit_stack.enter_context(self.swap_popen())

        with self.assertRaisesRegex(ValueError, 'should be larger than 0'):
            self.exit_stack.enter_context(
                servers.managed_protractor_server(sharding_instances=0))

        with self.assertRaisesRegex(ValueError, 'should be larger than 0'):
            self.exit_stack.enter_context(
                servers.managed_protractor_server(sharding_instances=-1))

        self.exit_stack.close()

        self.assertEqual(len(popen_calls), 0)

    def test_managed_protractor(self) -> None:
        popen_calls = self.exit_stack.enter_context(self.swap_popen())

        self.exit_stack.enter_context(servers.managed_protractor_server())
        self.exit_stack.close()

        self.assertEqual(len(popen_calls), 1)
        self.assertEqual(popen_calls[0].kwargs, {'shell': True})
        program_args = popen_calls[0].program_args
        self.assertIn(
            '%s --unhandled-rejections=strict %s %s' % (
                common.NODE_BIN_PATH, common.PROTRACTOR_BIN_PATH,
                common.PROTRACTOR_CONFIG_FILE_PATH),
            program_args)
        self.assertNotIn('--inspect-brk', program_args)
        self.assertIn('--params.devMode=True', program_args)
        self.assertIn('--suite full', program_args)

    def test_managed_protractor_mobile(self) -> None:
        with servers.managed_protractor_server(mobile=True):
            self.assertEqual(os.getenv('MOBILE'), 'true')

    def test_managed_protractor_with_explicit_args(self) -> None:
        popen_calls = self.exit_stack.enter_context(self.swap_popen())

        self.exit_stack.enter_context(servers.managed_protractor_server(
            suite_name='abc', sharding_instances=3, debug_mode=True,
            dev_mode=False, stdout=subprocess.PIPE))
        self.exit_stack.close()

        self.assertEqual(len(popen_calls), 1)
        self.assertEqual(
            popen_calls[0].kwargs, {'shell': True, 'stdout': subprocess.PIPE})
        program_args = popen_calls[0].program_args
        # From debug_mode=True.
        self.assertIn('--inspect-brk', program_args)
        # From sharding_instances=3.
        self.assertIn('--capabilities.shardTestFiles=True', program_args)
        self.assertIn('--capabilities.maxInstances=3', program_args)
        # From dev_mode=True.
        self.assertIn('--params.devMode=False', program_args)
        # From suite='full'.
        self.assertIn('--suite abc', program_args)

    def test_managed_webdriverio_with_invalid_sharding_instances(self) -> None:
=======
            self.exit_stack.enter_context(servers.managed_webdriverio_server())

        self.assertEqual(len(popen_calls), 0)

    def test_managed_webdriverio_with_invalid_sharding_instances(self):
>>>>>>> 7e424589
        popen_calls = self.exit_stack.enter_context(self.swap_popen())

        with self.assertRaisesRegex(ValueError, 'should be larger than 0'):
            self.exit_stack.enter_context(
                servers.managed_webdriverio_server(sharding_instances=0))

        with self.assertRaisesRegex(ValueError, 'should be larger than 0'):
            self.exit_stack.enter_context(
                servers.managed_webdriverio_server(sharding_instances=-1))

        self.exit_stack.close()

        self.assertEqual(len(popen_calls), 0)

    def test_managed_webdriverio(self) -> None:
        popen_calls = self.exit_stack.enter_context(self.swap_popen())

        self.exit_stack.enter_context(servers.managed_webdriverio_server())
        self.exit_stack.close()

        self.assertEqual(len(popen_calls), 1)
        self.assertEqual(popen_calls[0].kwargs, {'shell': True})
        program_args = popen_calls[0].program_args
        self.assertIn(
            '%s --unhandled-rejections=strict %s %s' % (
                common.NPX_BIN_PATH, common.NODEMODULES_WDIO_BIN_PATH,
                common.WEBDRIVERIO_CONFIG_FILE_PATH),
            program_args)
        self.assertNotIn('DEBUG=true', program_args)
        self.assertIn('--suite full', program_args)
        self.assertIn('--params.devMode=True', program_args)

    def test_managed_webdriverio_mobile(self) -> None:
        with servers.managed_webdriverio_server(mobile=True):
            self.assertEqual(os.getenv('MOBILE'), 'true')

    def test_managed_webdriverio_with_explicit_args(self) -> None:
        popen_calls = self.exit_stack.enter_context(self.swap_popen())

        self.exit_stack.enter_context(servers.managed_webdriverio_server(
            suite_name='abc', sharding_instances=3, debug_mode=True,
            dev_mode=False, stdout=subprocess.PIPE))
        self.exit_stack.close()

        self.assertEqual(len(popen_calls), 1)
        self.assertEqual(
            popen_calls[0].kwargs, {'shell': True, 'stdout': subprocess.PIPE})
        program_args = popen_calls[0].program_args
        # From debug_mode=True.
        self.assertIn('DEBUG=true', program_args)
        # From sharding_instances=3.
        self.assertIn('--capabilities[0].maxInstances=3', program_args)
        # From dev_mode=True.
        self.assertIn('--params.devMode=False', program_args)
        # From suite='full'.
        self.assertIn('--suite abc', program_args)<|MERGE_RESOLUTION|>--- conflicted
+++ resolved
@@ -888,103 +888,9 @@
         self.assertEqual(len(popen_calls), 1)
         self.assertIn('--max-old-space-size=2056', popen_calls[0].program_args)
 
-<<<<<<< HEAD
-    def test_managed_webdriver_with_explicit_chrome_version(self) -> None:
-        popen_calls = self.exit_stack.enter_context(self.swap_popen())
-        self.exit_stack.enter_context(self.swap(common, 'OS_NAME', 'Linux'))
-        self.exit_stack.enter_context(self.swap_with_checks(
-            subprocess, 'check_call', lambda _: None, expected_args=[
-                (
-                    [common.NODE_BIN_PATH,
-                     common.WEBDRIVER_MANAGER_BIN_PATH, 'update',
-                     '--versions.chrome', '123'],
-                ),
-            ]))
-        self.exit_stack.enter_context(self.swap_with_checks(
-            common, 'wait_for_port_to_be_in_use', lambda _: None,
-            expected_args=[(4444,)]))
-
-        self.exit_stack.enter_context(
-            servers.managed_webdriver_server(chrome_version='123'))
-        self.exit_stack.close()
-
-        self.assertEqual(len(popen_calls), 1)
-        self.assertEqual(
-            popen_calls[0].program_args,
-            '%s %s start --versions.chrome 123 --quiet --standalone' % (
-                common.NODE_BIN_PATH, common.WEBDRIVER_MANAGER_BIN_PATH))
-
-    def test_managed_webdriver_on_mac_os(self) -> None:
-        popen_calls = self.exit_stack.enter_context(self.swap_popen())
-        self.exit_stack.enter_context(self.swap(common, 'OS_NAME', 'Darwin'))
-        self.exit_stack.enter_context(self.swap_to_always_return(
-            subprocess, 'check_call'))
-        self.exit_stack.enter_context(self.swap_with_checks(
-            subprocess, 'check_output', lambda _: b'4.5.6.78', expected_args=[
-                (
-                    ['/Applications/Google Chrome.app/Contents/MacOS'
-                     '/Google Chrome',
-                     '--version'],
-                ),
-            ]))
-        self.exit_stack.enter_context(self.swap_with_checks(
-            utils,
-            'url_open',
-            lambda _: mock.Mock(read=lambda: b'4.5.6'),
-            expected_args=[
-                (
-                    'https://chromedriver.storage.googleapis.com'
-                    '/LATEST_RELEASE_4.5.6',
-                ),
-            ]))
-        self.exit_stack.enter_context(self.swap_with_checks(
-            common, 'wait_for_port_to_be_in_use', lambda _: None,
-            expected_args=[(4444,)]))
-
-        self.exit_stack.enter_context(servers.managed_webdriver_server())
-        self.exit_stack.close()
-
-        self.assertEqual(len(popen_calls), 1)
-        self.assertEqual(
-            popen_calls[0].program_args,
-            '%s %s start --versions.chrome 4.5.6 --quiet --standalone' % (
-                common.NODE_BIN_PATH, common.WEBDRIVER_MANAGER_BIN_PATH))
-
-    def test_managed_webdriver_on_non_mac_os(self) -> None:
-        popen_calls = self.exit_stack.enter_context(self.swap_popen())
-        self.exit_stack.enter_context(self.swap(common, 'OS_NAME', 'Linux'))
-        self.exit_stack.enter_context(self.swap_to_always_return(
-            subprocess, 'check_call'))
-        self.exit_stack.enter_context(self.swap_with_checks(
-            subprocess, 'check_output', lambda _: b'1.2.3.45', expected_args=[
-                (['google-chrome', '--version'],),
-            ]))
-        self.exit_stack.enter_context(self.swap_with_checks(
-            utils, 'url_open',
-            lambda _: mock.Mock(read=lambda: b'1.2.3'),
-            expected_args=[
-                (
-                    'https://chromedriver.storage.googleapis.com'
-                    '/LATEST_RELEASE_1.2.3',
-                ),
-            ]))
-        self.exit_stack.enter_context(self.swap_with_checks(
-            common, 'wait_for_port_to_be_in_use', lambda _: None,
-            expected_args=[(4444,)]))
-
-        self.exit_stack.enter_context(servers.managed_webdriver_server())
-        self.exit_stack.close()
-
-        self.assertEqual(len(popen_calls), 1)
-        self.assertEqual(
-            popen_calls[0].program_args,
-            '%s %s start --versions.chrome 1.2.3 --quiet --standalone' % (
-                common.NODE_BIN_PATH, common.WEBDRIVER_MANAGER_BIN_PATH))
-
-    def test_managed_webdriver_fails_to_get_chrome_version(self) -> None:
-=======
-    def test_managed_webdriverio_server_fails_to_get_chrome_version(self):
->>>>>>> 7e424589
+    def test_managed_webdriverio_server_fails_to_get_chrome_version(
+        self
+    ) -> None:
         popen_calls = self.exit_stack.enter_context(self.swap_popen())
         self.exit_stack.enter_context(self.swap(common, 'OS_NAME', 'Linux'))
         self.exit_stack.enter_context(self.swap_to_always_raise(
@@ -994,116 +900,11 @@
 
         expected_regexp = 'Failed to execute "google-chrome --version" command'
         with self.assertRaisesRegex(Exception, expected_regexp):
-<<<<<<< HEAD
-            self.exit_stack.enter_context(servers.managed_webdriver_server())
+            self.exit_stack.enter_context(servers.managed_webdriverio_server())
 
         self.assertEqual(len(popen_calls), 0)
 
-    def test_managed_webdriver_on_window_os(self) -> None:
-        popen_calls = self.exit_stack.enter_context(self.swap_popen())
-        self.exit_stack.enter_context(self.swap(common, 'OS_NAME', 'Windows'))
-        self.exit_stack.enter_context(self.swap_to_always_return(
-            subprocess, 'check_call'))
-        self.exit_stack.enter_context(self.swap_to_always_return(
-            subprocess, 'check_output', value=b'1.2.3.45'))
-        self.exit_stack.enter_context(self.swap_to_always_return(
-            utils, 'url_open', value=mock.Mock(read=lambda: b'1.2.3')))
-        self.exit_stack.enter_context(self.swap_to_always_return(
-            common, 'is_x64_architecture', value=True))
-        self.exit_stack.enter_context(self.swap_with_checks(
-            common, 'inplace_replace_file_context',
-            lambda *_: contextlib.nullcontext(), expected_args=[
-                (
-                    common.CHROME_PROVIDER_FILE_PATH,
-                    re.escape('this.osArch = os.arch();'),
-                    'this.osArch = "x64";',
-                ),
-                (
-                    common.GECKO_PROVIDER_FILE_PATH,
-                    re.escape('this.osArch = os.arch();'),
-                    'this.osArch = "x64";',
-                ),
-            ]))
-        self.exit_stack.enter_context(self.swap_with_checks(
-            common, 'wait_for_port_to_be_in_use', lambda _: None,
-            expected_args=[(4444,)]))
-
-        self.exit_stack.enter_context(servers.managed_webdriver_server())
-        self.exit_stack.close()
-
-        self.assertEqual(len(popen_calls), 1)
-        self.assertEqual(
-            popen_calls[0].program_args,
-            '%s %s start --versions.chrome 1.2.3 --quiet --standalone' % (
-                common.NODE_BIN_PATH, common.WEBDRIVER_MANAGER_BIN_PATH))
-
-    def test_managed_protractor_with_invalid_sharding_instances(self) -> None:
-        popen_calls = self.exit_stack.enter_context(self.swap_popen())
-
-        with self.assertRaisesRegex(ValueError, 'should be larger than 0'):
-            self.exit_stack.enter_context(
-                servers.managed_protractor_server(sharding_instances=0))
-
-        with self.assertRaisesRegex(ValueError, 'should be larger than 0'):
-            self.exit_stack.enter_context(
-                servers.managed_protractor_server(sharding_instances=-1))
-
-        self.exit_stack.close()
-
-        self.assertEqual(len(popen_calls), 0)
-
-    def test_managed_protractor(self) -> None:
-        popen_calls = self.exit_stack.enter_context(self.swap_popen())
-
-        self.exit_stack.enter_context(servers.managed_protractor_server())
-        self.exit_stack.close()
-
-        self.assertEqual(len(popen_calls), 1)
-        self.assertEqual(popen_calls[0].kwargs, {'shell': True})
-        program_args = popen_calls[0].program_args
-        self.assertIn(
-            '%s --unhandled-rejections=strict %s %s' % (
-                common.NODE_BIN_PATH, common.PROTRACTOR_BIN_PATH,
-                common.PROTRACTOR_CONFIG_FILE_PATH),
-            program_args)
-        self.assertNotIn('--inspect-brk', program_args)
-        self.assertIn('--params.devMode=True', program_args)
-        self.assertIn('--suite full', program_args)
-
-    def test_managed_protractor_mobile(self) -> None:
-        with servers.managed_protractor_server(mobile=True):
-            self.assertEqual(os.getenv('MOBILE'), 'true')
-
-    def test_managed_protractor_with_explicit_args(self) -> None:
-        popen_calls = self.exit_stack.enter_context(self.swap_popen())
-
-        self.exit_stack.enter_context(servers.managed_protractor_server(
-            suite_name='abc', sharding_instances=3, debug_mode=True,
-            dev_mode=False, stdout=subprocess.PIPE))
-        self.exit_stack.close()
-
-        self.assertEqual(len(popen_calls), 1)
-        self.assertEqual(
-            popen_calls[0].kwargs, {'shell': True, 'stdout': subprocess.PIPE})
-        program_args = popen_calls[0].program_args
-        # From debug_mode=True.
-        self.assertIn('--inspect-brk', program_args)
-        # From sharding_instances=3.
-        self.assertIn('--capabilities.shardTestFiles=True', program_args)
-        self.assertIn('--capabilities.maxInstances=3', program_args)
-        # From dev_mode=True.
-        self.assertIn('--params.devMode=False', program_args)
-        # From suite='full'.
-        self.assertIn('--suite abc', program_args)
-
     def test_managed_webdriverio_with_invalid_sharding_instances(self) -> None:
-=======
-            self.exit_stack.enter_context(servers.managed_webdriverio_server())
-
-        self.assertEqual(len(popen_calls), 0)
-
-    def test_managed_webdriverio_with_invalid_sharding_instances(self):
->>>>>>> 7e424589
         popen_calls = self.exit_stack.enter_context(self.swap_popen())
 
         with self.assertRaisesRegex(ValueError, 'should be larger than 0'):
