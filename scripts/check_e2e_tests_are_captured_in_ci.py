# Copyright 2020 The Oppia Authors. All Rights Reserved.
#
# Licensed under the Apache License, Version 2.0 (the "License");
# you may not use this file except in compliance with the License.
# You may obtain a copy of the License at
#
#      http://www.apache.org/licenses/LICENSE-2.0
#
# Unless required by applicable law or agreed to in writing, software
# distributed under the License is distributed on an "AS-IS" BASIS,
# WITHOUT WARRANTIES OR CONDITIONS OF ANY KIND, either express or implied.
# See the License for the specific language governing permissions and
# limitations under the License.

"""A script to check that travis.yml file & protractor.conf.js have the
same e2e test suites.
"""

from __future__ import absolute_import  # pylint: disable=import-only-modules
from __future__ import unicode_literals  # pylint: disable=import-only-modules

import os
import re

import python_utils
import utils

# These 4 test suites are not present in travis ci.
# One is extra (ie. (full: [*.js])) and three other test suites are
# are being run by CircleCI.
TEST_SUITES_NOT_RUN_ON_TRAVIS = [
    'full', 'accessibility', 'adminPage', 'classroomPage',
    'classroomPageFileUploadFeatures', 'collections', 'embedding',
    'fileUploadExtensions', 'fileUploadFeatures', 'library', 'navigation',
    'playVoiceovers', 'preferences', 'profileFeatures', 'profileMenu',
    'publication', 'subscriptions', 'topicsAndSkillsDashboard',
<<<<<<< HEAD
    'topicAndStoryEditor', 'topicAndStoryEditorFileUploadFeatures',
    'users']
=======
    'topicAndStoryEditor', 'topicAndStoryEditorFileUploadFeatures', 'users']
>>>>>>> 4192b2a0


TRAVIS_CI_FILE_PATH = os.path.join(os.getcwd(), '.travis.yml')
PROTRACTOR_CONF_FILE_PATH = os.path.join(
    os.getcwd(), 'core', 'tests', 'protractor.conf.js')
SAMPLE_TEST_SUITE_THAT_IS_KNOWN_TO_EXIST = 'coreEditorAndPlayerFeatures'


def get_e2e_suite_names_from_jobs_travis_yml_file():
    """Extracts the test suites from env/jobs section from
    the .travis.yml file.

    Returns:
        list(str): An alphabetically-sorted list of names of test suites
        from the jobs section in the .travis.yml file.
    """
    travis_file_content = read_and_parse_travis_yml_file()
    jobs_str = python_utils.convert_to_bytes(travis_file_content['env']['jobs'])
    suites_from_jobs = []
    # The following line extracts the test suite name from the jobs section
    # that is in the form RUN_E2E_TESTS_ACCESSIBILITY=true.
    test_regex = re.compile(r'RUN_E2E_TESTS_([A-Z_]*)=')
    jobs = test_regex.findall(jobs_str)
    for job in jobs:
        suites_from_jobs.append(
            utils.snake_case_to_camel_case(job.lower()))

    return sorted(suites_from_jobs)


def get_e2e_suite_names_from_script_travis_yml_file():
    """Extracts the script section from the .travis.yml file.

    Returns:
        list(str): An alphabetically-sorted list of names of test suites
        from the script section in the .travis.yml file.
    """
    travis_file_content = read_and_parse_travis_yml_file()
    script_str = python_utils.convert_to_bytes(travis_file_content['script'])
    # The following line extracts the test suites from patterns like
    # python -m scripts.run_e2e_tests --suite="accessibility".
    e2e_test_suite_regex = re.compile(r'--suite="([a-zA-Z_-]*)"')
    suites_list = e2e_test_suite_regex.findall(script_str)

    return sorted(suites_list)


def get_e2e_suite_names_from_protractor_file():
    """Extracts the test suites section from the protractor.conf.js file.

    Returns:
        list(str): An alphabetically-sorted list of names of test suites
        from the protractor.conf.js file.
    """
    protractor_config_file_content = read_protractor_conf_file()
    # The following line extracts suite object from protractor.conf.js.
    suite_object_string = re.compile(
        r'suites = {([^}]+)}').findall(protractor_config_file_content)[0]

    # The following line extracts the keys/test suites from the "key: value"
    # pair from the suites object.
    key_regex = re.compile(r'\b([a-zA-Z_-]*):')
    protractor_suites = key_regex.findall(suite_object_string)

    return sorted(protractor_suites)


def read_protractor_conf_file():
    """Returns the contents of core/tests/protractor.conf.js file.

    Returns:
        str. The contents of protractor.conf.js, as a string.
    """
    protractor_config_file_content = python_utils.open_file(
        PROTRACTOR_CONF_FILE_PATH, 'r').read()
    return protractor_config_file_content


def read_and_parse_travis_yml_file():
    """Returns the contents of .travis.yml, as a dict.

    Returns:
        dict. Contents of the .travis.yml file parsed as a dict.
    """
    travis_ci_file_content = python_utils.open_file(
        TRAVIS_CI_FILE_PATH, 'r').read()
    travis_ci_dict = utils.dict_from_yaml(travis_ci_file_content)
    return travis_ci_dict


def get_e2e_test_filenames_from_protractor_dir():
    """Extracts the names of the all test files in core/tests/protractor
    and core/tests/protractor_desktop directory.

    Returns:
        list(str): An alphabetically-sorted list of of the all test files
        in core/tests/protractor and core/tests/protractor_desktop directory.
    """
    protractor_test_suite_files = []
    protractor_files = os.path.join(
        os.getcwd(), 'core', 'tests', 'protractor')
    protractor_desktop_files = os.path.join(
        os.getcwd(), 'core', 'tests', 'protractor_desktop')
    for file_name in os.listdir(protractor_files):
        protractor_test_suite_files.append(file_name)
    for file_name in os.listdir(protractor_desktop_files):
        protractor_test_suite_files.append(file_name)

    return sorted(protractor_test_suite_files)


def get_e2e_test_filenames_from_protractor_conf_file():
    """Extracts the filenames from the suites object of
    protractor.conf.js file.

    Returns:
        list(str): An alphabetically-sorted list of filenames extracted
        from the protractor.conf.js file.
    """
    protractor_config_file_content = read_protractor_conf_file()
    # The following line extracts suite object from protractor.conf.js.
    suite_object_string = re.compile(
        r'suites = {([^}]+)}').findall(protractor_config_file_content)[0]
    test_files_regex = re.compile(r'/([a-zA-Z]*.js)')
    e2e_test_files = test_files_regex.findall(suite_object_string)
    return sorted(e2e_test_files)


def main():
    """Test the travis ci file and protractor.conf.js to have same
    e2e test suites.
    """
    python_utils.PRINT('Checking all e2e test files are captured '
                       'in protractor.conf.js...')
    protractor_test_suite_files = get_e2e_test_filenames_from_protractor_dir()
    protractor_conf_test_suites = (
        get_e2e_test_filenames_from_protractor_conf_file())

    if not protractor_test_suite_files == protractor_conf_test_suites:
        raise Exception(
            'One or more test file from protractor or protractor_desktop '
            'directory is missing from protractor.conf.js')
    python_utils.PRINT('Done!')

    python_utils.PRINT('Checking e2e tests are captured in .travis.yml...')
    protractor_test_suites = get_e2e_suite_names_from_protractor_file()
    travis_e2e_suites = get_e2e_suite_names_from_jobs_travis_yml_file()
    travis_e2e_scripts = get_e2e_suite_names_from_script_travis_yml_file()

    for excluded_test in TEST_SUITES_NOT_RUN_ON_TRAVIS:
        protractor_test_suites.remove(excluded_test)

    if not travis_e2e_suites:
        raise Exception('The e2e test suites that have been extracted from '
                        'jobs section from travis.ci are empty.')
    if not travis_e2e_scripts:
        raise Exception('The e2e test suites that have been extracted from '
                        'script section from travis.ci are empty.')
    if not protractor_test_suites:
        raise Exception('The e2e test suites that have been extracted from '
                        'protractor.conf.js are empty.')

    if SAMPLE_TEST_SUITE_THAT_IS_KNOWN_TO_EXIST not in travis_e2e_scripts:
        raise Exception('{} is expected to be in the e2e test suites '
                        'extracted from the script section of .travis.yml '
                        'file, but it is missing.'
                        .format(SAMPLE_TEST_SUITE_THAT_IS_KNOWN_TO_EXIST))

    if SAMPLE_TEST_SUITE_THAT_IS_KNOWN_TO_EXIST not in protractor_test_suites:
        raise Exception('{} is expected to be in the e2e test suites '
                        'extracted from the protractor.conf.js file, '
                        'but it is missing.'
                        .format(SAMPLE_TEST_SUITE_THAT_IS_KNOWN_TO_EXIST))

    if protractor_test_suites != travis_e2e_scripts:
        raise Exception(
            'Protractor test suites and Travis Ci test suites are not in sync.')

    python_utils.PRINT('Done!')


# The 'no coverage' pragma is used as this line is un-testable. This is because
# it will only be called when check_e2e_tests_are_captured_in_ci.py
# is used as a script.
if __name__ == '__main__':  # pragma: no cover
    main()<|MERGE_RESOLUTION|>--- conflicted
+++ resolved
@@ -34,12 +34,7 @@
     'fileUploadExtensions', 'fileUploadFeatures', 'library', 'navigation',
     'playVoiceovers', 'preferences', 'profileFeatures', 'profileMenu',
     'publication', 'subscriptions', 'topicsAndSkillsDashboard',
-<<<<<<< HEAD
-    'topicAndStoryEditor', 'topicAndStoryEditorFileUploadFeatures',
-    'users']
-=======
     'topicAndStoryEditor', 'topicAndStoryEditorFileUploadFeatures', 'users']
->>>>>>> 4192b2a0
 
 
 TRAVIS_CI_FILE_PATH = os.path.join(os.getcwd(), '.travis.yml')
