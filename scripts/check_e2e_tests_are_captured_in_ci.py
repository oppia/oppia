# Copyright 2020 The Oppia Authors. All Rights Reserved.
#
# Licensed under the Apache License, Version 2.0 (the "License");
# you may not use this file except in compliance with the License.
# You may obtain a copy of the License at
#
#      http://www.apache.org/licenses/LICENSE-2.0
#
# Unless required by applicable law or agreed to in writing, software
# distributed under the License is distributed on an "AS-IS" BASIS,
# WITHOUT WARRANTIES OR CONDITIONS OF ANY KIND, either express or implied.
# See the License for the specific language governing permissions and
# limitations under the License.

"""A script to check that travis.yml file & protractor.conf.js have the
same e2e test suites.
"""

from __future__ import absolute_import  # pylint: disable=import-only-modules
from __future__ import unicode_literals  # pylint: disable=import-only-modules

import os
import re

import python_utils
import utils

# These 4 test suites are not present in travis ci.
# One is extra (ie. (full: [*.js])) and three other test suites are
# are being run by CircleCI.
TEST_SUITES_NOT_RUN_ON_TRAVIS = [
    'full', 'accessibility', 'adminPage', 'classroomPage',
    'classroomPageFileUploadFeatures', 'collections', 'contributorDashboard',
<<<<<<< HEAD
    'featureGating', 'fileUploadExtensions', 'fileUploadFeatures', 'library',
    'navigation', 'playVoiceovers', 'preferences', 'profileFeatures',
    'profileMenu', 'publication', 'subscriptions', 'topicsAndSkillsDashboard',
    'topicAndStoryEditor', 'topicAndStoryEditorFileUploadFeatures', 'users']
=======
    'fileUploadExtensions', 'fileUploadFeatures', 'library', 'navigation',
    'playVoiceovers', 'preferences', 'profileFeatures', 'profileMenu',
    'publication', 'subscriptions', 'topicsAndSkillsDashboard',
    'topicAndStoryEditor', 'topicAndStoryEditorFileUploadFeatures', 'users',
    'topicAndStoryViewer']
>>>>>>> 74379473


TRAVIS_CI_FILE_PATH = os.path.join(os.getcwd(), '.travis.yml')
PROTRACTOR_CONF_FILE_PATH = os.path.join(
    os.getcwd(), 'core', 'tests', 'protractor.conf.js')
SAMPLE_TEST_SUITE_THAT_IS_KNOWN_TO_EXIST = 'coreEditorAndPlayerFeatures'


def get_e2e_suite_names_from_jobs_travis_yml_file():
    """Extracts the test suites from env/jobs section from
    the .travis.yml file.

    Returns:
        list(str). An alphabetically-sorted list of names of test suites
        from the jobs section in the .travis.yml file.
    """
    travis_file_content = read_and_parse_travis_yml_file()
    jobs_str = python_utils.convert_to_bytes(travis_file_content['env']['jobs'])
    suites_from_jobs = []
    # The following line extracts the test suite name from the jobs section
    # that is in the form RUN_E2E_TESTS_ACCESSIBILITY=true.
    test_regex = re.compile(r'RUN_E2E_TESTS_([A-Z_]*)=')
    jobs = test_regex.findall(jobs_str)
    for job in jobs:
        suites_from_jobs.append(
            utils.snake_case_to_camel_case(job.lower()))

    return sorted(suites_from_jobs)


def get_e2e_suite_names_from_script_travis_yml_file():
    """Extracts the script section from the .travis.yml file.

    Returns:
        list(str). An alphabetically-sorted list of names of test suites
        from the script section in the .travis.yml file.
    """
    travis_file_content = read_and_parse_travis_yml_file()
    script_str = python_utils.convert_to_bytes(travis_file_content['script'])
    # The following line extracts the test suites from patterns like
    # python -m scripts.run_e2e_tests --suite="accessibility".
    e2e_test_suite_regex = re.compile(r'--suite="([a-zA-Z_-]*)"')
    suites_list = e2e_test_suite_regex.findall(script_str)

    return sorted(suites_list)


def get_e2e_suite_names_from_protractor_file():
    """Extracts the test suites section from the protractor.conf.js file.

    Returns:
        list(str). An alphabetically-sorted list of names of test suites
        from the protractor.conf.js file.
    """
    protractor_config_file_content = read_protractor_conf_file()
    # The following line extracts suite object from protractor.conf.js.
    suite_object_string = re.compile(
        r'suites = {([^}]+)}').findall(protractor_config_file_content)[0]

    # The following line extracts the keys/test suites from the "key: value"
    # pair from the suites object.
    key_regex = re.compile(r'\b([a-zA-Z_-]*):')
    protractor_suites = key_regex.findall(suite_object_string)

    return sorted(protractor_suites)


def read_protractor_conf_file():
    """Returns the contents of core/tests/protractor.conf.js file.

    Returns:
        str. The contents of protractor.conf.js, as a string.
    """
    protractor_config_file_content = python_utils.open_file(
        PROTRACTOR_CONF_FILE_PATH, 'r').read()
    return protractor_config_file_content


def read_and_parse_travis_yml_file():
    """Returns the contents of .travis.yml, as a dict.

    Returns:
        dict. Contents of the .travis.yml file parsed as a dict.
    """
    travis_ci_file_content = python_utils.open_file(
        TRAVIS_CI_FILE_PATH, 'r').read()
    travis_ci_dict = utils.dict_from_yaml(travis_ci_file_content)
    return travis_ci_dict


def get_e2e_test_filenames_from_protractor_dir():
    """Extracts the names of the all test files in core/tests/protractor
    and core/tests/protractor_desktop directory.

    Returns:
        list(str). An alphabetically-sorted list of of the all test files
        in core/tests/protractor and core/tests/protractor_desktop directory.
    """
    protractor_test_suite_files = []
    protractor_files = os.path.join(
        os.getcwd(), 'core', 'tests', 'protractor')
    protractor_desktop_files = os.path.join(
        os.getcwd(), 'core', 'tests', 'protractor_desktop')
    for file_name in os.listdir(protractor_files):
        protractor_test_suite_files.append(file_name)
    for file_name in os.listdir(protractor_desktop_files):
        protractor_test_suite_files.append(file_name)

    return sorted(protractor_test_suite_files)


def get_e2e_test_filenames_from_protractor_conf_file():
    """Extracts the filenames from the suites object of
    protractor.conf.js file.

    Returns:
        list(str). An alphabetically-sorted list of filenames extracted
        from the protractor.conf.js file.
    """
    protractor_config_file_content = read_protractor_conf_file()
    # The following line extracts suite object from protractor.conf.js.
    suite_object_string = re.compile(
        r'suites = {([^}]+)}').findall(protractor_config_file_content)[0]
    test_files_regex = re.compile(r'/([a-zA-Z]*.js)')
    e2e_test_files = test_files_regex.findall(suite_object_string)
    return sorted(e2e_test_files)


def main():
    """Test the travis ci file and protractor.conf.js to have same
    e2e test suites.
    """
    python_utils.PRINT(
        'Checking all e2e test files are captured '
        'in protractor.conf.js...')
    protractor_test_suite_files = get_e2e_test_filenames_from_protractor_dir()
    protractor_conf_test_suites = (
        get_e2e_test_filenames_from_protractor_conf_file())

    if not protractor_test_suite_files == protractor_conf_test_suites:
        raise Exception(
            'One or more test file from protractor or protractor_desktop '
            'directory is missing from protractor.conf.js')
    python_utils.PRINT('Done!')

    python_utils.PRINT('Checking e2e tests are captured in .travis.yml...')
    protractor_test_suites = get_e2e_suite_names_from_protractor_file()
    travis_e2e_suites = get_e2e_suite_names_from_jobs_travis_yml_file()
    travis_e2e_scripts = get_e2e_suite_names_from_script_travis_yml_file()

    for excluded_test in TEST_SUITES_NOT_RUN_ON_TRAVIS:
        protractor_test_suites.remove(excluded_test)

    if not travis_e2e_suites:
        raise Exception(
            'The e2e test suites that have been extracted from '
            'jobs section from travis.ci are empty.')
    if not travis_e2e_scripts:
        raise Exception(
            'The e2e test suites that have been extracted from '
            'script section from travis.ci are empty.')
    if not protractor_test_suites:
        raise Exception(
            'The e2e test suites that have been extracted from '
            'protractor.conf.js are empty.')

    if SAMPLE_TEST_SUITE_THAT_IS_KNOWN_TO_EXIST not in travis_e2e_scripts:
        raise Exception(
            '{} is expected to be in the e2e test suites '
            'extracted from the script section of .travis.yml '
            'file, but it is missing.'
            .format(SAMPLE_TEST_SUITE_THAT_IS_KNOWN_TO_EXIST))

    if SAMPLE_TEST_SUITE_THAT_IS_KNOWN_TO_EXIST not in protractor_test_suites:
        raise Exception(
            '{} is expected to be in the e2e test suites '
            'extracted from the protractor.conf.js file, '
            'but it is missing.'
            .format(SAMPLE_TEST_SUITE_THAT_IS_KNOWN_TO_EXIST))

    if protractor_test_suites != travis_e2e_scripts:
        raise Exception(
            'Protractor test suites and Travis Ci test suites are not in sync.')

    python_utils.PRINT('Done!')


# The 'no coverage' pragma is used as this line is un-testable. This is because
# it will only be called when check_e2e_tests_are_captured_in_ci.py
# is used as a script.
if __name__ == '__main__':  # pragma: no cover
    main()<|MERGE_RESOLUTION|>--- conflicted
+++ resolved
@@ -31,18 +31,11 @@
 TEST_SUITES_NOT_RUN_ON_TRAVIS = [
     'full', 'accessibility', 'adminPage', 'classroomPage',
     'classroomPageFileUploadFeatures', 'collections', 'contributorDashboard',
-<<<<<<< HEAD
     'featureGating', 'fileUploadExtensions', 'fileUploadFeatures', 'library',
     'navigation', 'playVoiceovers', 'preferences', 'profileFeatures',
     'profileMenu', 'publication', 'subscriptions', 'topicsAndSkillsDashboard',
-    'topicAndStoryEditor', 'topicAndStoryEditorFileUploadFeatures', 'users']
-=======
-    'fileUploadExtensions', 'fileUploadFeatures', 'library', 'navigation',
-    'playVoiceovers', 'preferences', 'profileFeatures', 'profileMenu',
-    'publication', 'subscriptions', 'topicsAndSkillsDashboard',
     'topicAndStoryEditor', 'topicAndStoryEditorFileUploadFeatures', 'users',
     'topicAndStoryViewer']
->>>>>>> 74379473
 
 
 TRAVIS_CI_FILE_PATH = os.path.join(os.getcwd(), '.travis.yml')
