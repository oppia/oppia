--- conflicted
+++ resolved
@@ -336,19 +336,6 @@
             self.assertFalse(build.should_file_be_built(service_js_filepath))
             self.assertTrue(build.should_file_be_built(spec_js_filepath))
 
-<<<<<<< HEAD
-        with self.swap(
-            build, 'JS_FILEPATHS_NOT_TO_BUILD', (
-                os.path.join(
-                    'core', 'expressions', 'expression-parser.service.js'))):
-            self.assertFalse(
-                build.should_file_be_built(generated_parser_js_filepath))
-            self.assertTrue(
-                build.should_file_be_built(
-                    compiled_generated_parser_js_filepath))
-
-=======
->>>>>>> 864ab31d
     def test_hash_should_be_inserted(self):
         """Test hash_should_be_inserted returns the correct boolean value
         for filepath that should be hashed.
