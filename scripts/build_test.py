--- conflicted
+++ resolved
@@ -62,29 +62,19 @@
 
     def test_minify(self):
         """Tests _minify with an invalid filepath."""
-<<<<<<< HEAD
-        with self.assertRaises(subprocess.CalledProcessError) as called_process:
-            build._minify(INVALID_INPUT_FILEPATH, INVALID_OUTPUT_FILEPATH)  # pylint: disable=protected-access
-=======
         with self.assertRaisesRegexp(
             subprocess.CalledProcessError,
             'returned non-zero exit status 1') as called_process:
-            build._minify(INVALID_INPUT_FILEPATH, INVALID_OUTPUT_FILEPATH)
->>>>>>> 37adbec3
+            build._minify(INVALID_INPUT_FILEPATH, INVALID_OUTPUT_FILEPATH)  # pylint: disable=protected-access
         # `returncode` is the exit status of the child process.
         self.assertEqual(called_process.exception.returncode, 1)
 
     def test_minify_and_create_sourcemap(self):
         """Tests _minify_and_create_sourcemap with an invalid filepath."""
-<<<<<<< HEAD
-        with self.assertRaises(subprocess.CalledProcessError) as called_process:
-            build._minify_and_create_sourcemap(  # pylint: disable=protected-access
-=======
         with self.assertRaisesRegexp(
             subprocess.CalledProcessError,
             'returned non-zero exit status 1') as called_process:
-            build._minify_and_create_sourcemap(
->>>>>>> 37adbec3
+            build._minify_and_create_sourcemap(  # pylint: disable=protected-access
                 INVALID_INPUT_FILEPATH, INVALID_OUTPUT_FILEPATH)
         # `returncode` is the exit status of the child process.
         self.assertEqual(called_process.exception.returncode, 1)
