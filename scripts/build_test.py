--- conflicted
+++ resolved
@@ -468,26 +468,6 @@
                       'path/path/file.js': 'zyx123',
                       'file.html': '321xyz'}
             filtered_hashes = build.filter_hashes(hashes)
-<<<<<<< HEAD
-            self.assertTrue(filtered_hashes.has_key('/path/to/file.js'))
-            self.assertTrue(filtered_hashes.has_key('/test_path/to/file.html'))
-            self.assertTrue(filtered_hashes.has_key('/test_path/to/file.js'))
-            self.assertFalse(filtered_hashes.has_key('/path/path/file.js'))
-            self.assertFalse(filtered_hashes.has_key('/file.html'))
-
-    def test_save_hashes_to_file(self):
-        """Test save_hashes_to_file saves provided hash dict correctly to
-           JSON file.
-        """
-        hashes_filepath = os.path.join(MOCK_ASSETS_OUT_DIR, 'hashes.json')
-
-        # Set constant to provide everything to frontend.
-        with self.swap(build, 'FILEPATHS_PROVIDED_TO_FRONTEND', ('*',)):
-            with self.swap(build, 'HASHES_TS_FILEPATH', hashes_filepath):
-                hashes = {'path/file.js': '123456'}
-                build.save_hashes_to_file(hashes)
-                with open(hashes_filepath, 'r') as hashes_file:
-=======
             self.assertIn('/path/to/file.js', filtered_hashes)
             self.assertIn('/test_path/to/file.html', filtered_hashes)
             self.assertIn('/test_path/to/file.js', filtered_hashes)
@@ -506,25 +486,16 @@
                 hashes = {'path/file.js': '123456'}
                 build.save_hashes_to_file(hashes)
                 with python_utils.open_file(hashes_path, 'r') as hashes_file:
->>>>>>> 3c258a5b
                     self.assertEqual(
                         hashes_file.read(), '{"/path/file.js": "123456"}\n')
 
                 hashes = {'file.js': '123456', 'file.min.js': '654321'}
                 build.save_hashes_to_file(hashes)
-<<<<<<< HEAD
-                with open(hashes_filepath, 'r') as hashes_file:
-                    self.assertEqual(
-                        hashes_file.read(),
-                        '{"/file.min.js": "654321", "/file.js": "123456"}\n')
-                os.remove(hashes_filepath)
-=======
                 with python_utils.open_file(hashes_path, 'r') as hashes_file:
                     self.assertEqual(
                         hashes_file.read(),
                         '{"/file.min.js": "654321", "/file.js": "123456"}\n')
                 os.remove(hashes_path)
->>>>>>> 3c258a5b
 
     def test_execute_tasks(self):
         """Test _execute_tasks joins all threads after executing all tasks."""
