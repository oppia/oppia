# Copyright 2014 The Oppia Authors. All Rights Reserved.
#
# Licensed under the Apache License, Version 2.0 (the "License");
# you may not use this file except in compliance with the License.
# You may obtain a copy of the License at
#
#      http://www.apache.org/licenses/LICENSE-2.0
#
# Unless required by applicable law or agreed to in writing, software
# distributed under the License is distributed on an "AS-IS" BASIS,
# WITHOUT WARRANTIES OR CONDITIONS OF ANY KIND, either express or implied.
# See the License for the specific language governing permissions and
# limitations under the License.

"""Script for running backend tests in parallel.

This should not be run directly. Instead, navigate to the oppia/ folder and
execute:

    python -m scripts.run_backend_tests

You can also append the following options to the above command:

    --verbose prints the output of the tests to the console.

    --test_target=core.controllers.editor_test runs only the tests in the
        core.controllers.editor_test module. (You can change
        "core.controllers.editor_test" to any valid module path.)

    --test_path=core/controllers runs all tests in test files in the
        core/controllers directory. (You can change "core/controllers" to any
        valid subdirectory path.)

    --test_shard=1 runs all tests in shard 1.

    --generate_coverage_report generates a coverage report as part of the final
        test output (but it makes the tests slower).

    --ignore_coverage only has an affect when --generate_coverage_report
        is specified. In that case, the tests will not fail just because
        code coverage is not 100%.

Note: If you've made some changes and tests are failing to run at all, this
might mean that you have introduced a circular dependency (e.g. module A
imports module B, which imports module C, which imports module A). This needs
to be fixed before the tests will run.
"""

from __future__ import absolute_import
from __future__ import unicode_literals

import argparse
import importlib
import inspect
import json
import multiprocessing
import os
import re
import subprocess
import sys
import threading
import time
import unittest


from . import install_third_party_libs
# This installs third party libraries before importing other files or importing
# libraries that use the builtins python module (e.g. build, python_utils).
install_third_party_libs.main()

import python_utils  # isort:skip  pylint: disable=wrong-import-position, wrong-import-order
from . import common  # isort:skip  pylint: disable=wrong-import-position, wrong-import-order
from . import concurrent_task_utils  # isort:skip  pylint: disable=wrong-import-position, wrong-import-order
from . import servers  # isort:skip  pylint: disable=wrong-import-position, wrong-import-order

COVERAGE_DIR = os.path.join(
    os.getcwd(), os.pardir, 'oppia_tools',
    'coverage-%s' % common.COVERAGE_VERSION)
COVERAGE_MODULE_PATH = os.path.join(
    os.getcwd(), os.pardir, 'oppia_tools',
    'coverage-%s' % common.COVERAGE_VERSION, 'coverage')

TEST_RUNNER_PATH = os.path.join(os.getcwd(), 'core', 'tests', 'gae_suite.py')
# This should be the same as core.test_utils.LOG_LINE_PREFIX.
LOG_LINE_PREFIX = 'LOG_INFO_TEST: '
# This path points to a JSON file that defines which modules belong to
# each shard.
SHARDS_SPEC_PATH = os.path.join(
    os.getcwd(), 'scripts', 'backend_test_shards.json')
SHARDS_WIKI_LINK = (
    'https://github.com/oppia/oppia/wiki/Writing-backend-tests#common-errors')
_LOAD_TESTS_DIR = os.path.join(os.getcwd(), 'core', 'tests', 'load_tests')

_PARSER = argparse.ArgumentParser(
    description="""
Run this script from the oppia root folder:
    python -m scripts.run_backend_tests
IMPORTANT: Only one of --test_path,  --test_target, and --test_shard
should be specified.
""")

_EXCLUSIVE_GROUP = _PARSER.add_mutually_exclusive_group()
_EXCLUSIVE_GROUP.add_argument(
    '--test_target',
    help='optional dotted module name of the test(s) to run',
    type=python_utils.UNICODE)
_EXCLUSIVE_GROUP.add_argument(
    '--test_path',
    help='optional subdirectory path containing the test(s) to run',
    type=python_utils.UNICODE)
_EXCLUSIVE_GROUP.add_argument(
    '--test_shard',
    help='optional name of shard to run',
    type=python_utils.UNICODE)
_PARSER.add_argument(
    '--generate_coverage_report',
    help='optional; if specified, generates a coverage report',
    action='store_true')
_PARSER.add_argument(
    '--ignore_coverage',
    help='optional; if specified, tests will not fail due to coverage',
    action='store_true')
_PARSER.add_argument(
    '--exclude_load_tests',
    help='optional; if specified, exclude load tests from being run',
    action='store_true')
_PARSER.add_argument(
    '-v',
    '--verbose',
    help='optional; if specified, display the output of the tests being run',
    action='store_true')


def run_shell_cmd(exe, stdout=subprocess.PIPE, stderr=subprocess.PIPE):
    """Runs a shell command and captures the stdout and stderr output.

    If the cmd fails, raises Exception. Otherwise, returns a string containing
    the concatenation of the stdout and stderr logs.
    """
    p = subprocess.Popen(exe, stdout=stdout, stderr=stderr)
    last_stdout_str, last_stderr_str = p.communicate()
    # Converting to unicode to stay compatible with the rest of the strings.
    last_stdout_str = last_stdout_str.decode(encoding='utf-8')
    last_stderr_str = last_stderr_str.decode(encoding='utf-8')
    last_stdout = last_stdout_str.split('\n')

    if LOG_LINE_PREFIX in last_stdout_str:
        concurrent_task_utils.log('')
        for line in last_stdout:
            if line.startswith(LOG_LINE_PREFIX):
                concurrent_task_utils.log(
                    'INFO: %s' % line[len(LOG_LINE_PREFIX):])
        concurrent_task_utils.log('')

    result = '%s%s' % (last_stdout_str, last_stderr_str)

    if p.returncode != 0:
        raise Exception('Error %s\n%s' % (p.returncode, result))

    return result


class TestingTaskSpec(python_utils.OBJECT):
    """Executes a set of tests given a test class name."""

    def __init__(self, test_target, generate_coverage_report):
        self.test_target = test_target
        self.generate_coverage_report = generate_coverage_report

    def run(self):
        """Runs all tests corresponding to the given test target."""
        test_target_flag = '--test_target=%s' % self.test_target
        if self.generate_coverage_report:
            exc_list = [
                sys.executable, COVERAGE_MODULE_PATH, 'run', '-p',
                TEST_RUNNER_PATH, test_target_flag
            ]
        else:
            exc_list = [sys.executable, TEST_RUNNER_PATH, test_target_flag]

        result = run_shell_cmd(exc_list)

        return [concurrent_task_utils.TaskResult(None, None, None, [result])]


def _get_all_test_targets_from_path(test_path=None, include_load_tests=True):
    """Returns a list of test targets for all classes under test_path
    containing tests.
    """
    def _get_test_target_classes(path):
        """Returns a list of all test classes in a given test file path.

        Args:
            path: str. The path of the test file from which all test classes
                are to be extracted.

        Returns:
            list. A list of all test classes in a given test file path.
        """
        class_names = []
        test_target_path = os.path.relpath(
            path, start=os.getcwd())[:-3].replace('/', '.')
        python_module = importlib.import_module(test_target_path)
        for name, clazz in inspect.getmembers(
                python_module, predicate=inspect.isclass):
            if unittest.TestCase in inspect.getmro(clazz):
                class_names.append(name)

        return [
            '%s.%s' % (test_target_path, class_name)
            for class_name in class_names]

    base_path = os.path.join(os.getcwd(), test_path or '')
    result = []
    excluded_dirs = [
        '.git', 'third_party', 'node_modules', 'venv',
        'core/tests/data', 'core/tests/build_sources']
    for root in os.listdir(base_path):
        if any(s in root for s in excluded_dirs):
            continue
        if root.endswith('_test.py'):
            result = result + (
                _get_test_target_classes(os.path.join(base_path, root)))
        for subroot, _, files in os.walk(os.path.join(base_path, root)):
            if any(s in subroot for s in excluded_dirs):
                continue
            if _LOAD_TESTS_DIR in subroot and not include_load_tests:
                continue
            for f in files:
                if f.endswith('_test.py'):
                    result = result + (
                        _get_test_target_classes(os.path.join(subroot, f)))

    return result


def _get_all_test_targets_from_shard(shard_name):
    """Find all test modules in a shard.

    Args:
        shard_name: str. The name of the shard.

    Returns:
        list(str). The dotted module names that belong to the shard.
    """
    with python_utils.open_file(SHARDS_SPEC_PATH, 'r') as shards_file:
        shards_spec = json.load(shards_file)
    return shards_spec[shard_name]


def _check_shards_match_tests(include_load_tests=True):
    """Check whether the test shards match the tests that exist.

    Args:
        include_load_tests: bool. Whether to include load tests.

    Returns:
        str. A description of any problems found, or an empty string if
        the shards match the tests.
    """
    with python_utils.open_file(SHARDS_SPEC_PATH, 'r') as shards_file:
        shards_spec = json.load(shards_file)
    shard_modules = sorted([
        module for shard in shards_spec.values() for module in shard])
    test_classes = _get_all_test_targets_from_path(
        include_load_tests=include_load_tests)
    test_modules_set = set()
    for test_class in test_classes:
        last_dot_index = test_class.rfind('.')
        module_name = test_class[:last_dot_index]
        test_modules_set.add(module_name)
    test_modules = sorted(test_modules_set)
    if test_modules == shard_modules:
        return ''
    if len(set(shard_modules)) != len(shard_modules):
        # A module is duplicated, so we find the duplicate.
        for module in shard_modules:
            if shard_modules.count(module) != 1:
                return '{} duplicated in {}'.format(
                    module, SHARDS_SPEC_PATH)
        raise Exception('Failed to find  module duplicated in shards.')
    # Since there are no duplicates among the shards, we know the
    # problem must be a module in one list but not the other.
    shard_modules_set = set(shard_modules)
    shard_extra = shard_modules_set - test_modules_set
    if shard_extra:
        return 'Modules {} in shards not found. See {}.'.format(
            shard_extra, SHARDS_WIKI_LINK)
    test_extra = test_modules_set - shard_modules_set
    assert test_extra
    return 'Modules {} not in shards. See {}.'.format(
        test_extra, SHARDS_WIKI_LINK)


def main(args=None):
    """Run the tests."""
    parsed_args = _PARSER.parse_args(args=args)

    for directory in common.DIRS_TO_ADD_TO_SYS_PATH:
        if not os.path.exists(os.path.dirname(directory)):
            raise Exception('Directory %s does not exist.' % directory)

        # The directories should only be inserted starting at index 1. See
        # https://stackoverflow.com/a/10095099 and
        # https://stackoverflow.com/q/10095037 for more details.
        sys.path.insert(1, directory)

    common.fix_third_party_imports()

    if parsed_args.generate_coverage_report:
        python_utils.PRINT(
            'Checking whether coverage is installed in %s'
            % common.OPPIA_TOOLS_DIR
        )
        if not os.path.exists(
                os.path.join(
                    common.OPPIA_TOOLS_DIR,
                    'coverage-%s' % common.COVERAGE_VERSION
                )
        ):
            raise Exception(
                'Coverage is not installed, please run the start script.')

        pythonpath_components = [COVERAGE_DIR]
        if os.environ.get('PYTHONPATH'):
            pythonpath_components.append(os.environ.get('PYTHONPATH'))
        os.environ['PYTHONPATH'] = os.pathsep.join(pythonpath_components)

    test_specs_provided = sum([
        1 if argument else 0
        for argument in (
            parsed_args.test_target,
            parsed_args.test_path,
            parsed_args.test_shard
        )
    ])

    if test_specs_provided > 1:
        raise Exception(
            'At most one of test_path, test_target and test_shard may '
            'be specified.')
    if parsed_args.test_path and '.' in parsed_args.test_path:
        raise Exception('The delimiter in test_path should be a slash (/)')
    if parsed_args.test_target and '/' in parsed_args.test_target:
        raise Exception('The delimiter in test_target should be a dot (.)')

    with python_utils.ExitStack() as stack:
        stack.enter_context(servers.managed_cloud_datastore_emulator())
        stack.enter_context(servers.managed_redis_server())
        if parsed_args.test_target:
            if '_test' in parsed_args.test_target:
                all_test_targets = [parsed_args.test_target]
            else:
                python_utils.PRINT('')
                python_utils.PRINT(
                    '---------------------------------------------------------')
                python_utils.PRINT(
                    'WARNING : test_target flag should point to the test file.')
                python_utils.PRINT(
                    '---------------------------------------------------------')
                python_utils.PRINT('')
                time.sleep(3)
                python_utils.PRINT(
                    'Redirecting to its corresponding test file...')
                all_test_targets = [parsed_args.test_target + '_test']
        elif parsed_args.test_shard:
            validation_error = _check_shards_match_tests(
                include_load_tests=False)
            if validation_error:
                raise Exception(validation_error)
            all_test_targets = _get_all_test_targets_from_shard(
                parsed_args.test_shard)
        else:
<<<<<<< HEAD
            include_load_tests = not parsed_args.exclude_load_tests
            all_test_targets = _get_all_test_targets_from_path(
                test_path=parsed_args.test_path,
                include_load_tests=include_load_tests)

        # Prepare tasks.
        max_concurrent_runs = 25
        concurrent_count = min(multiprocessing.cpu_count(), max_concurrent_runs)
        semaphore = threading.Semaphore(concurrent_count)

        task_to_taskspec = {}
        tasks = []
        for test_target in all_test_targets:
            test = TestingTaskSpec(
                test_target,
                parsed_args.generate_coverage_report)
            task = concurrent_task_utils.create_task(
                test.run, parsed_args.verbose, semaphore, name=test_target,
                report_enabled=False)
            task_to_taskspec[task] = test
            tasks.append(task)

        task_execution_failed = False
        try:
            concurrent_task_utils.execute_tasks(tasks, semaphore)
        except Exception:
            task_execution_failed = True

        for task in tasks:
            if task.exception:
                concurrent_task_utils.log(
                    python_utils.convert_to_bytes(task.exception.args[0]))
=======
            python_utils.PRINT('')
            python_utils.PRINT(
                '---------------------------------------------------------')
            python_utils.PRINT(
                'WARNING : test_target flag should point to the test file.')
            python_utils.PRINT(
                '---------------------------------------------------------')
            python_utils.PRINT('')
            time.sleep(3)
            python_utils.PRINT('Redirecting to its corresponding test file...')
            all_test_targets = [parsed_args.test_target + '_test']
    elif parsed_args.test_shard:
        validation_error = _check_shards_match_tests(
            include_load_tests=True)
        if validation_error:
            raise Exception(validation_error)
        all_test_targets = _get_all_test_targets_from_shard(
            parsed_args.test_shard)
    else:
        include_load_tests = not parsed_args.exclude_load_tests
        all_test_targets = _get_all_test_targets_from_path(
            test_path=parsed_args.test_path,
            include_load_tests=include_load_tests)

    # Prepare tasks.
    max_concurrent_runs = 25
    concurrent_count = min(multiprocessing.cpu_count(), max_concurrent_runs)
    semaphore = threading.Semaphore(concurrent_count)

    task_to_taskspec = {}
    tasks = []
    for test_target in all_test_targets:
        test = TestingTaskSpec(
            test_target, parsed_args.generate_coverage_report)
        task = concurrent_task_utils.create_task(
            test.run, parsed_args.verbose, semaphore, name=test_target,
            report_enabled=False)
        task_to_taskspec[task] = test
        tasks.append(task)

    task_execution_failed = False
    try:
        concurrent_task_utils.execute_tasks(tasks, semaphore)
    except Exception:
        task_execution_failed = True

    for task in tasks:
        if task.exception:
            concurrent_task_utils.log(
                python_utils.convert_to_bytes(task.exception.args[0]))
>>>>>>> 8af134e0

    python_utils.PRINT('')
    python_utils.PRINT('+------------------+')
    python_utils.PRINT('| SUMMARY OF TESTS |')
    python_utils.PRINT('+------------------+')
    python_utils.PRINT('')

    # Check we ran all tests as expected.
    total_count = 0
    total_errors = 0
    total_failures = 0
    for task in tasks:
        spec = task_to_taskspec[task]

        if not task.finished:
            python_utils.PRINT('CANCELED  %s' % spec.test_target)
            test_count = 0
        elif task.exception and 'No tests were run' in task.exception.args[0]:
            python_utils.PRINT(
                'ERROR     %s: No tests found.' % spec.test_target)
            test_count = 0
        elif task.exception:
            exc_str = task.exception.args[0]
            python_utils.PRINT(exc_str[exc_str.find('='): exc_str.rfind('-')])

            tests_failed_regex_match = re.search(
                r'Test suite failed: ([0-9]+) tests run, ([0-9]+) errors, '
                '([0-9]+) failures',
                task.exception.args[0]
            )

            try:
                test_count = int(tests_failed_regex_match.group(1))
                errors = int(tests_failed_regex_match.group(2))
                failures = int(tests_failed_regex_match.group(3))
                total_errors += errors
                total_failures += failures
                python_utils.PRINT('FAILED    %s: %s errors, %s failures' % (
                    spec.test_target, errors, failures))
            except AttributeError:
                # There was an internal error, and the tests did not run (The
                # error message did not match `tests_failed_regex_match`).
                test_count = 0
                total_errors += 1
                python_utils.PRINT('')
                python_utils.PRINT(
                    '------------------------------------------------------')
                python_utils.PRINT(
                    '    WARNING: FAILED TO RUN %s' % spec.test_target)
                python_utils.PRINT('')
                python_utils.PRINT(
                    '    This is most likely due to an import error.')
                python_utils.PRINT(
                    '------------------------------------------------------')
        else:
            try:
                tests_run_regex_match = re.search(
                    r'Ran ([0-9]+) tests? in ([0-9\.]+)s',
                    task.task_results[0].get_report()[0])
                test_count = int(tests_run_regex_match.group(1))
                test_time = float(tests_run_regex_match.group(2))
                python_utils.PRINT(
                    'SUCCESS   %s: %d tests (%.1f secs)' %
                    (spec.test_target, test_count, test_time))
            except Exception:
                python_utils.PRINT(
                    'An unexpected error occurred. '
                    'Task output:\n%s' % task.task_results[0].get_report()[0])

        total_count += test_count

    python_utils.PRINT('')
    if total_count == 0:
        raise Exception('WARNING: No tests were run.')

    python_utils.PRINT('Ran %s test%s in %s test class%s.' % (
        total_count, '' if total_count == 1 else 's',
        len(tasks), '' if len(tasks) == 1 else 'es'))

    if total_errors or total_failures:
        python_utils.PRINT(
            '(%s ERRORS, %s FAILURES)' % (total_errors, total_failures))
    else:
        python_utils.PRINT('All tests passed.')

    if task_execution_failed:
        raise Exception('Task execution failed.')
    elif total_errors or total_failures:
        raise Exception(
            '%s errors, %s failures' % (total_errors, total_failures))

    if parsed_args.generate_coverage_report:
        subprocess.check_call([sys.executable, COVERAGE_MODULE_PATH, 'combine'])
        process = subprocess.Popen(
            [sys.executable, COVERAGE_MODULE_PATH, 'report',
             '--omit="%s*","third_party/*","/usr/share/*"'
             % common.OPPIA_TOOLS_DIR, '--show-missing'],
            stdout=subprocess.PIPE)

        report_stdout, _ = process.communicate()
        python_utils.PRINT(report_stdout)

        coverage_result = re.search(
            rb'TOTAL\s+(\d+)\s+(\d+)\s+(?P<total>\d+)%\s+', report_stdout)
        if (coverage_result.group('total') != '100'
                and not parsed_args.ignore_coverage):
            raise Exception('Backend test coverage is not 100%')

    python_utils.PRINT('')
    python_utils.PRINT('Done!')


if __name__ == '__main__':
    main()<|MERGE_RESOLUTION|>--- conflicted
+++ resolved
@@ -365,13 +365,12 @@
                 all_test_targets = [parsed_args.test_target + '_test']
         elif parsed_args.test_shard:
             validation_error = _check_shards_match_tests(
-                include_load_tests=False)
+                include_load_tests=True)
             if validation_error:
                 raise Exception(validation_error)
             all_test_targets = _get_all_test_targets_from_shard(
                 parsed_args.test_shard)
         else:
-<<<<<<< HEAD
             include_load_tests = not parsed_args.exclude_load_tests
             all_test_targets = _get_all_test_targets_from_path(
                 test_path=parsed_args.test_path,
@@ -404,58 +403,6 @@
             if task.exception:
                 concurrent_task_utils.log(
                     python_utils.convert_to_bytes(task.exception.args[0]))
-=======
-            python_utils.PRINT('')
-            python_utils.PRINT(
-                '---------------------------------------------------------')
-            python_utils.PRINT(
-                'WARNING : test_target flag should point to the test file.')
-            python_utils.PRINT(
-                '---------------------------------------------------------')
-            python_utils.PRINT('')
-            time.sleep(3)
-            python_utils.PRINT('Redirecting to its corresponding test file...')
-            all_test_targets = [parsed_args.test_target + '_test']
-    elif parsed_args.test_shard:
-        validation_error = _check_shards_match_tests(
-            include_load_tests=True)
-        if validation_error:
-            raise Exception(validation_error)
-        all_test_targets = _get_all_test_targets_from_shard(
-            parsed_args.test_shard)
-    else:
-        include_load_tests = not parsed_args.exclude_load_tests
-        all_test_targets = _get_all_test_targets_from_path(
-            test_path=parsed_args.test_path,
-            include_load_tests=include_load_tests)
-
-    # Prepare tasks.
-    max_concurrent_runs = 25
-    concurrent_count = min(multiprocessing.cpu_count(), max_concurrent_runs)
-    semaphore = threading.Semaphore(concurrent_count)
-
-    task_to_taskspec = {}
-    tasks = []
-    for test_target in all_test_targets:
-        test = TestingTaskSpec(
-            test_target, parsed_args.generate_coverage_report)
-        task = concurrent_task_utils.create_task(
-            test.run, parsed_args.verbose, semaphore, name=test_target,
-            report_enabled=False)
-        task_to_taskspec[task] = test
-        tasks.append(task)
-
-    task_execution_failed = False
-    try:
-        concurrent_task_utils.execute_tasks(tasks, semaphore)
-    except Exception:
-        task_execution_failed = True
-
-    for task in tasks:
-        if task.exception:
-            concurrent_task_utils.log(
-                python_utils.convert_to_bytes(task.exception.args[0]))
->>>>>>> 8af134e0
 
     python_utils.PRINT('')
     python_utils.PRINT('+------------------+')
