# Copyright 2014 The Oppia Authors. All Rights Reserved.
#
# Licensed under the Apache License, Version 2.0 (the "License");
# you may not use this file except in compliance with the License.
# You may obtain a copy of the License at
#
#      http://www.apache.org/licenses/LICENSE-2.0
#
# Unless required by applicable law or agreed to in writing, software
# distributed under the License is distributed on an "AS-IS" BASIS,
# WITHOUT WARRANTIES OR CONDITIONS OF ANY KIND, either express or implied.
# See the License for the specific language governing permissions and
# limitations under the License.

"""Script for running backend tests in parallel.

This should not be run directly. Instead, navigate to the oppia/ folder and
execute:

    python -m scripts.run_backend_tests

You can also append the following options to the above command:

    --verbose prints the output of the tests to the console.

    --test_target=core.controllers.editor_test runs only the tests in the
        core.controllers.editor_test module. (You can change
        "core.controllers.editor_test" to any valid module path.)

    --test_path=core/controllers runs all tests in test files in the
        core/controllers directory. (You can change "core/controllers" to any
        valid subdirectory path.)

    --generate_coverage_report generates a coverage report as part of the final
        test output (but it makes the tests slower).

Note: If you've made some changes and tests are failing to run at all, this
might mean that you have introduced a circular dependency (e.g. module A
imports module B, which imports module C, which imports module A). This needs
to be fixed before the tests will run.
"""

from __future__ import absolute_import  # pylint: disable=import-only-modules
from __future__ import unicode_literals  # pylint: disable=import-only-modules

import argparse
import importlib
import inspect
import multiprocessing
import os
import re
import subprocess
import sys
import threading
import time
import unittest


from . import install_third_party_libs
# This installs third party libraries before importing other files or importing
# libraries that use the builtins python module (e.g. build, python_utils).
install_third_party_libs.main()

import pkg_resources
import python_utils

from . import common
from . import concurrent_task_utils

DIRS_TO_ADD_TO_SYS_PATH = [
    os.path.join(common.OPPIA_TOOLS_DIR, 'pylint-%s' % common.PYLINT_VERSION),

    os.path.join(common.OPPIA_TOOLS_DIR, 'webtest-%s' % common.WEBTEST_VERSION),
    os.path.join(common.OPPIA_TOOLS_DIR, 'Pillow-%s' % common.PILLOW_VERSION),
    os.path.join(common.OPPIA_TOOLS_DIR, 'psutil-%s' % common.PSUTIL_VERSION),
    os.path.join(common.OPPIA_TOOLS_DIR, 'grpcio-%s' % common.GRPCIO_VERSION),
    os.path.join(common.OPPIA_TOOLS_DIR, 'setuptools-%s' % '36.6.0'),
    os.path.join(
        common.OPPIA_TOOLS_DIR, 'PyGithub-%s' % common.PYGITHUB_VERSION),
    os.path.join(
        common.OPPIA_TOOLS_DIR, 'pip-tools-%s' % common.PIP_TOOLS_VERSION),
    common.CURR_DIR,
<<<<<<< HEAD
    common.THIRD_PARTY_DIR,
=======
    common.THIRD_PARTY_PYTHON_LIBS_DIR
>>>>>>> d15a1388
]

COVERAGE_DIR = os.path.join(
    os.getcwd(), os.pardir, 'oppia_tools',
    'coverage-%s' % common.COVERAGE_VERSION)
COVERAGE_MODULE_PATH = os.path.join(
    os.getcwd(), os.pardir, 'oppia_tools',
    'coverage-%s' % common.COVERAGE_VERSION, 'coverage')

TEST_RUNNER_PATH = os.path.join(os.getcwd(), 'core', 'tests', 'gae_suite.py')
# This should be the same as core.test_utils.LOG_LINE_PREFIX.
LOG_LINE_PREFIX = 'LOG_INFO_TEST: '
_LOAD_TESTS_DIR = os.path.join(os.getcwd(), 'core', 'tests', 'load_tests')

_PARSER = argparse.ArgumentParser(
    description="""
Run this script from the oppia root folder:
    python -m scripts.run_backend_tests
IMPORTANT: Only one of --test_path and --test_target should be specified.
""")

_EXCLUSIVE_GROUP = _PARSER.add_mutually_exclusive_group()
_EXCLUSIVE_GROUP.add_argument(
    '--test_target',
    help='optional dotted module name of the test(s) to run',
    type=python_utils.UNICODE)
_EXCLUSIVE_GROUP.add_argument(
    '--test_path',
    help='optional subdirectory path containing the test(s) to run',
    type=python_utils.UNICODE)
_PARSER.add_argument(
    '--generate_coverage_report',
    help='optional; if specified, generates a coverage report',
    action='store_true')
_PARSER.add_argument(
    '--exclude_load_tests',
    help='optional; if specified, exclude load tests from being run',
    action='store_true')
_PARSER.add_argument(
    '-v',
    '--verbose',
    help='optional; if specified, display the output of the tests being run',
    action='store_true')


def run_shell_cmd(exe, stdout=subprocess.PIPE, stderr=subprocess.PIPE):
    """Runs a shell command and captures the stdout and stderr output.

    If the cmd fails, raises Exception. Otherwise, returns a string containing
    the concatenation of the stdout and stderr logs.
    """
    p = subprocess.Popen(exe, stdout=stdout, stderr=stderr)
    last_stdout_str, last_stderr_str = p.communicate()
    # Converting to unicode to stay compatible with the rest of the strings.
    last_stdout_str = last_stdout_str.decode(encoding='utf-8')
    last_stderr_str = last_stderr_str.decode(encoding='utf-8')
    last_stdout = last_stdout_str.split('\n')

    if LOG_LINE_PREFIX in last_stdout_str:
        concurrent_task_utils.log('')
        for line in last_stdout:
            if line.startswith(LOG_LINE_PREFIX):
                concurrent_task_utils.log(
                    'INFO: %s' % line[len(LOG_LINE_PREFIX):])
        concurrent_task_utils.log('')

    result = '%s%s' % (last_stdout_str, last_stderr_str)

    if p.returncode != 0:
        raise Exception('Error %s\n%s' % (p.returncode, result))

    return result


class TestingTaskSpec(python_utils.OBJECT):
    """Executes a set of tests given a test class name."""

    def __init__(self, test_target, generate_coverage_report):
        self.test_target = test_target
        self.generate_coverage_report = generate_coverage_report

    def run(self):
        """Runs all tests corresponding to the given test target."""
        test_target_flag = '--test_target=%s' % self.test_target
        if self.generate_coverage_report:
            exc_list = [
                sys.executable, COVERAGE_MODULE_PATH, 'run', '-p',
                TEST_RUNNER_PATH, test_target_flag]
        else:
            exc_list = [sys.executable, TEST_RUNNER_PATH, test_target_flag]

        result = run_shell_cmd(exc_list)

        return [concurrent_task_utils.TaskResult(
            None, None, None, [result])]


def _get_all_test_targets(test_path=None, include_load_tests=True):
    """Returns a list of test targets for all classes under test_path
    containing tests.
    """
    def _get_test_target_classes(path):
        """Returns a list of all test classes in a given test file path.

        Args:
            path: str. The path of the test file from which all test classes
                are to be extracted.

        Returns:
            list. A list of all test classes in a given test file path.
        """
        class_names = []
        test_target_path = os.path.relpath(
            path, os.getcwd())[:-3].replace('/', '.')
        python_module = importlib.import_module(test_target_path)
        for name, clazz in inspect.getmembers(
                python_module, predicate=inspect.isclass):
            if unittest.TestCase in inspect.getmro(clazz):
                class_names.append(name)

        return [
            '%s.%s' % (test_target_path, class_name)
            for class_name in class_names]

    base_path = os.path.join(os.getcwd(), test_path or '')
    result = []
    excluded_dirs = ['.git', 'third_party', 'core/tests', 'node_modules']
    for root in os.listdir(base_path):
        if any([s in root for s in excluded_dirs]):
            continue
        if root.endswith('_test.py'):
            result = result + (
                _get_test_target_classes(os.path.join(base_path, root)))
        for subroot, _, files in os.walk(os.path.join(base_path, root)):
            if _LOAD_TESTS_DIR in subroot and include_load_tests:
                for f in files:
                    if f.endswith('_test.py'):
                        result = result + (
                            _get_test_target_classes(os.path.join(subroot, f)))

            for f in files:
                if (f.endswith('_test.py') and
                        os.path.join('core', 'tests') not in subroot):
                    result = result + (
                        _get_test_target_classes(os.path.join(subroot, f)))

    return result


def main(args=None):
    """Run the tests."""
    parsed_args = _PARSER.parse_args(args=args)
    sys.path.insert(1, os.path.join(
        common.GOOGLE_APP_ENGINE_SDK_HOME, 'lib', 'webob_0_9'))
    sys.path.insert(1, common.GOOGLE_APP_ENGINE_SDK_HOME)
    import dev_appserver
    dev_appserver.fix_sys_path()

    for directory in DIRS_TO_ADD_TO_SYS_PATH:
        if not os.path.exists(os.path.dirname(directory)):
            raise Exception('Directory %s does not exist.' % directory)

        # The directories should only be inserted starting at index 1. See
        # https://stackoverflow.com/a/10095099 and
        # https://stackoverflow.com/q/10095037 for more details.
        sys.path.insert(1, directory)

    if 'google' in sys.modules:
        google_path = os.path.join(common.THIRD_PARTY_DIR, 'google')
        google_module = sys.modules['google']
        google_module.__path__.append(google_path)

    if parsed_args.generate_coverage_report:
        python_utils.PRINT(
            'Checking whether coverage is installed in %s'
            % common.OPPIA_TOOLS_DIR)
        if not os.path.exists(
                os.path.join(
                    common.OPPIA_TOOLS_DIR,
                    'coverage-%s' % common.COVERAGE_VERSION)):
            raise Exception(
                'Coverage is not installed, please run the start script.')

        pythonpath_components = [COVERAGE_DIR]
        if os.environ.get('PYTHONPATH'):
            pythonpath_components.append(os.environ.get('PYTHONPATH'))

        os.environ['PYTHONPATH'] = os.pathsep.join(pythonpath_components)

    if parsed_args.test_target and parsed_args.test_path:
        raise Exception(
            'At most one of test_path and test_target should be specified.')
    if parsed_args.test_path and '.' in parsed_args.test_path:
        raise Exception('The delimiter in test_path should be a slash (/)')
    if parsed_args.test_target and '/' in parsed_args.test_target:
        raise Exception('The delimiter in test_target should be a dot (.)')

    if parsed_args.test_target:
        if '_test' in parsed_args.test_target:
            all_test_targets = [parsed_args.test_target]
        else:
            python_utils.PRINT('')
            python_utils.PRINT(
                '---------------------------------------------------------')
            python_utils.PRINT(
                'WARNING : test_target flag should point to the test file.')
            python_utils.PRINT(
                '---------------------------------------------------------')
            python_utils.PRINT('')
            time.sleep(3)
            python_utils.PRINT('Redirecting to its corresponding test file...')
            all_test_targets = [parsed_args.test_target + '_test']
    else:
        include_load_tests = not parsed_args.exclude_load_tests
        all_test_targets = _get_all_test_targets(
            test_path=parsed_args.test_path,
            include_load_tests=include_load_tests)

    # Prepare tasks.
    max_concurrent_runs = 25
    concurrent_count = min(multiprocessing.cpu_count(), max_concurrent_runs)
    semaphore = threading.Semaphore(concurrent_count)

    task_to_taskspec = {}
    tasks = []
    for test_target in all_test_targets:
        test = TestingTaskSpec(
            test_target, parsed_args.generate_coverage_report)
        task = concurrent_task_utils.create_task(
            test.run, parsed_args.verbose, semaphore, name=test_target,
            report_enabled=False)
        task_to_taskspec[task] = test
        tasks.append(task)

    task_execution_failed = False
    try:
        concurrent_task_utils.execute_tasks(tasks, semaphore)
    except Exception:
        task_execution_failed = True

    for task in tasks:
        if task.exception:
            concurrent_task_utils.log(
                python_utils.convert_to_bytes(task.exception.args[0]))

    python_utils.PRINT('')
    python_utils.PRINT('+------------------+')
    python_utils.PRINT('| SUMMARY OF TESTS |')
    python_utils.PRINT('+------------------+')
    python_utils.PRINT('')

    # Check we ran all tests as expected.
    total_count = 0
    total_errors = 0
    total_failures = 0
    for task in tasks:
        spec = task_to_taskspec[task]

        if not task.finished:
            python_utils.PRINT('CANCELED  %s' % spec.test_target)
            test_count = 0
        elif (task.exception and
              'No tests were run' in python_utils.convert_to_bytes(
                  task.exception.args[0])):
            python_utils.PRINT(
                'ERROR     %s: No tests found.' % spec.test_target)
            test_count = 0
        elif task.exception:
            exc_str = python_utils.convert_to_bytes(task.exception.args[0])
            python_utils.PRINT(exc_str[exc_str.find('='): exc_str.rfind('-')])

            tests_failed_regex_match = re.search(
                r'Test suite failed: ([0-9]+) tests run, ([0-9]+) errors, '
                '([0-9]+) failures',
                python_utils.convert_to_bytes(task.exception.args[0]))

            try:
                test_count = int(tests_failed_regex_match.group(1))
                errors = int(tests_failed_regex_match.group(2))
                failures = int(tests_failed_regex_match.group(3))
                total_errors += errors
                total_failures += failures
                python_utils.PRINT('FAILED    %s: %s errors, %s failures' % (
                    spec.test_target, errors, failures))
            except AttributeError:
                # There was an internal error, and the tests did not run (The
                # error message did not match `tests_failed_regex_match`).
                test_count = 0
                total_errors += 1
                python_utils.PRINT('')
                python_utils.PRINT(
                    '------------------------------------------------------')
                python_utils.PRINT(
                    '    WARNING: FAILED TO RUN %s' % spec.test_target)
                python_utils.PRINT('')
                python_utils.PRINT(
                    '    This is most likely due to an import error.')
                python_utils.PRINT(
                    '------------------------------------------------------')
        else:
            try:
                tests_run_regex_match = re.search(
                    r'Ran ([0-9]+) tests? in ([0-9\.]+)s',
                    task.task_results[0].get_report()[0])
                test_count = int(tests_run_regex_match.group(1))
                test_time = float(tests_run_regex_match.group(2))
                python_utils.PRINT(
                    'SUCCESS   %s: %d tests (%.1f secs)' %
                    (spec.test_target, test_count, test_time))
            except Exception:
                python_utils.PRINT(
                    'An unexpected error occurred. '
                    'Task output:\n%s' % task.task_results[0].get_report()[0])

        total_count += test_count

    python_utils.PRINT('')
    if total_count == 0:
        raise Exception('WARNING: No tests were run.')

    python_utils.PRINT('Ran %s test%s in %s test class%s.' % (
        total_count, '' if total_count == 1 else 's',
        len(tasks), '' if len(tasks) == 1 else 'es'))

    if total_errors or total_failures:
        python_utils.PRINT(
            '(%s ERRORS, %s FAILURES)' % (total_errors, total_failures))
    else:
        python_utils.PRINT('All tests passed.')

    if task_execution_failed:
        raise Exception('Task execution failed.')
    elif total_errors or total_failures:
        raise Exception(
            '%s errors, %s failures' % (total_errors, total_failures))

    if parsed_args.generate_coverage_report:
        subprocess.check_call([sys.executable, COVERAGE_MODULE_PATH, 'combine'])
        process = subprocess.Popen(
            [sys.executable, COVERAGE_MODULE_PATH, 'report',
             '--omit="%s*","third_party/*","/usr/share/*"'
             % common.OPPIA_TOOLS_DIR, '--show-missing'],
            stdout=subprocess.PIPE)

        report_stdout, _ = process.communicate()
        python_utils.PRINT(report_stdout)

        coverage_result = re.search(
            r'TOTAL\s+(\d+)\s+(\d+)\s+(?P<total>\d+)%\s+', report_stdout)
        if coverage_result.group('total') != '100':
            raise Exception('Backend test coverage is not 100%')

    python_utils.PRINT('')
    python_utils.PRINT('Done!')


if __name__ == '__main__':
    main()<|MERGE_RESOLUTION|>--- conflicted
+++ resolved
@@ -80,11 +80,7 @@
     os.path.join(
         common.OPPIA_TOOLS_DIR, 'pip-tools-%s' % common.PIP_TOOLS_VERSION),
     common.CURR_DIR,
-<<<<<<< HEAD
-    common.THIRD_PARTY_DIR,
-=======
     common.THIRD_PARTY_PYTHON_LIBS_DIR
->>>>>>> d15a1388
 ]
 
 COVERAGE_DIR = os.path.join(
@@ -253,7 +249,7 @@
         sys.path.insert(1, directory)
 
     if 'google' in sys.modules:
-        google_path = os.path.join(common.THIRD_PARTY_DIR, 'google')
+        google_path = os.path.join(common.THIRD_PARTY_PYTHON_LIBS_DIR, 'google')
         google_module = sys.modules['google']
         google_module.__path__.append(google_path)
 
