--- conflicted
+++ resolved
@@ -70,17 +70,7 @@
     os.path.join(
         common.OPPIA_TOOLS_DIR, 'google_appengine_1.9.67', 'google_appengine',
         'lib', 'webob_0_9'),
-<<<<<<< HEAD
-    os.path.join(
-        common.OPPIA_TOOLS_DIR,
-        'browsermob-proxy-%s' % common.BROWSERMOB_PROXY_VERSION),
-    os.path.join(
-        common.OPPIA_TOOLS_DIR, 'selenium-%s' % common.SELENIUM_VERSION),
     os.path.join(common.OPPIA_TOOLS_DIR, 'Pillow-%s' % common.PILLOW_VERSION),
-=======
-    os.path.join(common.OPPIA_TOOLS_DIR, 'selenium-3.13.0'),
-    os.path.join(common.OPPIA_TOOLS_DIR, 'Pillow-6.0.0'),
->>>>>>> 146738b1
     os.path.join(common.OPPIA_TOOLS_DIR, 'psutil-%s' % common.PSUTIL_VERSION),
     common.CURR_DIR,
     os.path.join(common.THIRD_PARTY_DIR, 'backports.functools_lru_cache-1.5'),
