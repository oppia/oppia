# Copyright 2014 The Oppia Authors. All Rights Reserved.
#
# Licensed under the Apache License, Version 2.0 (the "License");
# you may not use this file except in compliance with the License.
# You may obtain a copy of the License at
#
#      http://www.apache.org/licenses/LICENSE-2.0
#
# Unless required by applicable law or agreed to in writing, software
# distributed under the License is distributed on an "AS-IS" BASIS,
# WITHOUT WARRANTIES OR CONDITIONS OF ANY KIND, either express or implied.
# See the License for the specific language governing permissions and
# limitations under the License.

"""Script for running backend tests in parallel.

This should not be run directly. Instead, navigate to the oppia/ folder and
execute:

    python -m scripts.run_backend_tests

You can also append the following options to the above command:

    --verbose prints the output of the tests to the console.

    --test_target=core.controllers.editor_test runs only the tests in the
        core.controllers.editor_test module. (You can change
        "core.controllers.editor_test" to any valid module path.)

    --test_path=core/controllers runs all tests in test files in the
        core/controllers directory. (You can change "core/controllers" to any
        valid subdirectory path.)

    --test_shard=1 runs all tests in shard 1.

    --skip-install skips installing dependencies. You can use this flag only if
        you have also passed the --test_target flag.

    --generate_coverage_report generates a coverage report as part of the final
        test output (but it makes the tests slower).

    --ignore_coverage only has an affect when --generate_coverage_report
        is specified. In that case, the tests will not fail just because
        code coverage is not 100%.

Note: If you've made some changes and tests are failing to run at all, this
might mean that you have introduced a circular dependency (e.g. module A
imports module B, which imports module C, which imports module A). This needs
to be fixed before the tests will run.
"""

from __future__ import annotations

import argparse
import contextlib
import json
import multiprocessing
import os
import random
import re
import socket
import string
import subprocess
import sys
import threading
import time

from typing import Dict, Final, List, Optional, Tuple, cast

from . import install_third_party_libs

<<<<<<< HEAD
from core import utils  # isort:skip  pylint: disable=wrong-import-position, wrong-import-order
=======
from core import feconf, utils  # isort:skip  pylint: disable=wrong-import-position, wrong-import-order

# This installs third party libraries before importing other files or importing
# libraries that use the builtins python module (e.g. build, utils).
install_third_party_libs.main()

>>>>>>> 57607c27
from . import common  # isort:skip  pylint: disable=wrong-import-position, wrong-import-order
from . import concurrent_task_utils  # isort:skip  pylint: disable=wrong-import-position, wrong-import-order
from . import servers  # isort:skip  pylint: disable=wrong-import-position, wrong-import-order

COVERAGE_EXCLUSION_LIST_PATH: Final = os.path.join(
    os.getcwd(), 'scripts', 'backend_tests_incomplete_coverage.txt'
)

TEST_RUNNER_PATH: Final = os.path.join(
    os.getcwd(), 'core', 'tests', 'gae_suite.py'
)
# This should be the same as core.test_utils.LOG_LINE_PREFIX.
LOG_LINE_PREFIX: Final = 'LOG_INFO_TEST: '
# This path points to a JSON file that defines which modules belong to
# each shard.
SHARDS_SPEC_PATH: Final = os.path.join(
    os.getcwd(), 'scripts', 'backend_test_shards.json'
)
SHARDS_WIKI_LINK: Final = (
    'https://github.com/oppia/oppia/wiki/Writing-backend-tests#common-errors'
)
_LOAD_TESTS_DIR: Final = os.path.join(
    os.getcwd(), 'core', 'tests', 'load_tests'
)

_PARSER: Final = argparse.ArgumentParser(
    description="""
Run this script from the oppia root folder:
    python -m scripts.run_backend_tests
IMPORTANT: Only one of --test_path,  --test_target, and --test_shard
should be specified.
""")

_EXCLUSIVE_GROUP: Final = _PARSER.add_mutually_exclusive_group()
_PARSER.add_argument(
    '--skip-install',
    help='If true, skips installing dependencies. The default value is false.',
    action='store_true')
_EXCLUSIVE_GROUP.add_argument(
    '--test_target',
    help='optional dotted module name of the test(s) to run',
    type=str)
_EXCLUSIVE_GROUP.add_argument(
    '--test_path',
    help='optional subdirectory path containing the test(s) to run',
    type=str)
_EXCLUSIVE_GROUP.add_argument(
    '--test_shard',
    help='optional name of shard to run',
    type=str)
_PARSER.add_argument(
    '--generate_coverage_report',
    help='optional; if specified, generates a coverage report',
    action='store_true')
_PARSER.add_argument(
    '--ignore_coverage',
    help='optional; if specified, tests will not fail due to coverage',
    action='store_true')
_PARSER.add_argument(
    '--exclude_load_tests',
    help='optional; if specified, exclude load tests from being run',
    action='store_true')
_PARSER.add_argument(
    '-v',
    '--verbose',
    help='optional; if specified, display the output of the tests being run',
    action='store_true')


def run_shell_cmd(
    exe: List[str],
    stdout: int = subprocess.PIPE,
    stderr: int = subprocess.PIPE,
    env: Optional[Dict[str, str]] = None
) -> str:
    """Runs a shell command and captures the stdout and stderr output.

    If the cmd fails, raises Exception. Otherwise, returns a string containing
    the concatenation of the stdout and stderr logs.
    """
    p = subprocess.Popen(exe, stdout=stdout, stderr=stderr, env=env)
    last_stdout_bytes, last_stderr_bytes = p.communicate()
    # Standard and error output is in bytes, we need to decode them to be
    # compatible with rest of the code. Sometimes we get invalid bytes, in which
    # case we replace them with U+FFFD.
    last_stdout_str = last_stdout_bytes.decode('utf-8', 'replace')
    last_stderr_str = last_stderr_bytes.decode('utf-8', 'replace')
    last_stdout = last_stdout_str.split('\n')

    if LOG_LINE_PREFIX in last_stdout_str:
        concurrent_task_utils.log('')
        for line in last_stdout:
            if line.startswith(LOG_LINE_PREFIX):
                concurrent_task_utils.log(
                    'INFO: %s' % line[len(LOG_LINE_PREFIX):])
        concurrent_task_utils.log('')

    result = '%s%s' % (last_stdout_str, last_stderr_str)

    if p.returncode != 0:
        raise Exception('Error %s\n%s' % (p.returncode, result))

    return result


class TestingTaskSpec:
    """Executes a set of tests given a test class name."""

    def __init__(
        self,
        test_target: str,
        generate_coverage_report: bool
    ) -> None:
        self.test_target = test_target
        self.generate_coverage_report = generate_coverage_report

    def run(self) -> List[concurrent_task_utils.TaskResult]:
        """Runs all tests corresponding to the given test target."""
        env = os.environ.copy()
        test_target_flag = '--test_target=%s' % self.test_target
        if self.generate_coverage_report:
            exc_list = [
                sys.executable, '-m', 'coverage', 'run',
                '--branch', TEST_RUNNER_PATH, test_target_flag
            ]
            rand = ''.join(random.choices(string.ascii_lowercase, k=16))
            data_file = '.coverage.%s.%s.%s' % (
                socket.gethostname(), os.getpid(), rand)
            env['COVERAGE_FILE'] = data_file
            concurrent_task_utils.log('Coverage data for %s is in %s' % (
                self.test_target, data_file))
        else:
            exc_list = [sys.executable, TEST_RUNNER_PATH, test_target_flag]

        try:
            result = run_shell_cmd(exc_list, env=env)
        except Exception as e:
            # Occasionally, tests fail spuriously because of an issue in grpc
            # (see e.g. https://github.com/oppia/oppia/runs/7462764522) that
            # causes a random polling error to be surfaced. Since this doesn't
            # represent a 'real' test failure, we do a single extra run if we
            # see that.
            if 'ev_epollex_linux.cc' in str(e):
                result = run_shell_cmd(exc_list, env=env)
            else:
                raise e

        messages = [result]

        if self.generate_coverage_report:
            covered_path = self.test_target.replace('.', '/')
            covered_path = covered_path[:-len('_test')]
            covered_path += '.py'
            if os.path.exists(covered_path):
                report, coverage = check_coverage(
                    False, data_file=data_file, include=(covered_path,))
            else:
                # Some test files (e.g. scripts/script_import_test.py)
                # have no corresponding code file, so we treat them as
                # fully covering their (nonexistent) associated code
                # file.
                report = ''
                coverage = 100.0
            messages.append(report)
            messages.append(str(coverage))

        return [concurrent_task_utils.TaskResult('', False, [], messages)]


def get_all_test_targets_from_path(
    test_path: Optional[str] = None,
    include_load_tests: bool = True
) -> List[str]:
    """Returns a list of test targets for all classes under test_path
    containing tests.
    """
    base_path = os.path.join(os.getcwd(), test_path or '')
    paths = []
    excluded_dirs = [
        '.git', 'third_party', 'node_modules', 'venv',
        'core/tests/data', 'core/tests/build_sources']
    for root in os.listdir(base_path):
        if any(s in root for s in excluded_dirs):
            continue
        if root.endswith('_test.py'):
            paths.append(os.path.join(base_path, root))
        for subroot, _, files in os.walk(os.path.join(base_path, root)):
            if any(s in subroot for s in excluded_dirs):
                continue
            if _LOAD_TESTS_DIR in subroot and not include_load_tests:
                continue
            for f in files:
                if f.endswith('_test.py'):
                    paths.append(os.path.join(subroot, f))
    result = [
        os.path.relpath(path, start=os.getcwd())[:-3].replace('/', '.')
        for path in paths]
    return result


def get_all_test_targets_from_shard(shard_name: str) -> List[str]:
    """Find all test modules in a shard.

    Args:
        shard_name: str. The name of the shard.

    Returns:
        list(str). The dotted module names that belong to the shard.
    """
    with utils.open_file(SHARDS_SPEC_PATH, 'r') as shards_file:
        # Here we use cast because we are narrowing down the type
        # since we know the type of shards_spec as it is the content
        # of the file backend_test_shards.json.
        shards_spec = cast(
            Dict[str, List[str]],
            json.load(shards_file)
        )
    return shards_spec[shard_name]


def check_shards_match_tests(include_load_tests: bool = True) -> str:
    """Check whether the test shards match the tests that exist.

    Args:
        include_load_tests: bool. Whether to include load tests.

    Returns:
        str. A description of any problems found, or an empty string if
        the shards match the tests.

    Raises:
        Exception. Failed to find duplicated module in shards.
    """
    with utils.open_file(SHARDS_SPEC_PATH, 'r') as shards_file:
        shards_spec = json.load(shards_file)
    shard_modules = sorted([
        module for shard in shards_spec.values() for module in shard])
    test_modules = get_all_test_targets_from_path(
        include_load_tests=include_load_tests)
    test_modules_set = set(test_modules)
    test_modules = sorted(test_modules_set)
    if test_modules == shard_modules:
        return ''
    if len(set(shard_modules)) != len(shard_modules):
        # A module is duplicated, so we find the duplicate.
        # All elements in a set are unique and when
        # len(set(shard_modules)) != len(shard_modules), there has to be
        # at least one duplicate module in shard_modules.
        # We add no-cover for the branch condition where the loop terminates
        # instead of being exited early by return statement.
        for module in shard_modules: # pragma: no cover
            if shard_modules.count(module) != 1:
                return '{} duplicated in {}'.format(
                    module, SHARDS_SPEC_PATH)
        raise Exception(
            'Failed to find  module duplicated in shards.') # pragma: no cover

    # Since there are no duplicates among the shards, we know the
    # problem must be a module in one list but not the other.
    shard_modules_set = set(shard_modules)
    shard_extra = shard_modules_set - test_modules_set
    if shard_extra:
        return (
            'Modules {} are in the backend test shards but missing from the '
            'filesystem. See {}.'
        ).format(shard_extra, SHARDS_WIKI_LINK)
    test_extra = test_modules_set - shard_modules_set
    assert test_extra
    return (
        'Modules {} are present on the filesystem but are not listed in the '
        'backend test shards. See {}.'
    ).format(test_extra, SHARDS_WIKI_LINK)


def load_coverage_exclusion_list(path: str) -> List[str]:
    """Load modules excluded from per-file coverage checks.

    Args:
        path: str. Path to file with exclusion list. File should have
            one dotted module name per line. Blank lines and lines
            starting with `#` are ignored.

    Returns:
        list(str). Dotted names of excluded modules.
    """
    exclusion_list = []
    with open(path, 'r', encoding='utf-8') as exclusion_file:
        for line in exclusion_file:
            line = line.strip()
            if line and not line.startswith('#'):
                exclusion_list.append(line)
    return exclusion_list


def check_test_results(
    tasks: List[concurrent_task_utils.TaskThread],
    task_to_taskspec: Dict[concurrent_task_utils.TaskThread, TestingTaskSpec],
    generate_coverage_report: bool
) -> Tuple[int, int, int, int]:
    """Run tests and parse coverage reports."""
    coverage_exclusions = load_coverage_exclusion_list(
        COVERAGE_EXCLUSION_LIST_PATH)

    # Check we ran all tests as expected.
    total_count = 0
    total_errors = 0
    total_failures = 0
    incomplete_coverage = 0
    for task in tasks:
        test_count = 0
        spec = task_to_taskspec[task]

        if not task.finished:
            print('CANCELED  %s' % spec.test_target)
        elif task.exception and isinstance(
                task.exception, subprocess.CalledProcessError):
            print('ERROR: Error raised by subprocess.\n%s' % task.exception)
            raise task.exception
        elif task.exception and 'No tests were run' in task.exception.args[0]:
            print('ERROR     %s: No tests found.' % spec.test_target)
        elif task.exception:
            exc_str = task.exception.args[0]
            print(exc_str[exc_str.find('='): exc_str.rfind('-')])

            tests_failed_regex_match = re.search(
                r'Test suite failed: ([0-9]+) tests run, ([0-9]+) errors, '
                '([0-9]+) failures',
                task.exception.args[0]
            )

            try:
                if not tests_failed_regex_match:
                    raise Exception(
                        'The error message did not match '
                        'tests_failed_regex_match'
                    )
                test_count = int(tests_failed_regex_match.group(1))
                errors = int(tests_failed_regex_match.group(2))
                failures = int(tests_failed_regex_match.group(3))
                total_errors += errors
                total_failures += failures
                print('FAILED    %s: %s errors, %s failures' % (
                    spec.test_target, errors, failures))
            except Exception as e:
                # There was an internal error, and the tests did not run (The
                # error message did not match `tests_failed_regex_match`).
                total_errors += 1
                print('')
                print('------------------------------------------------------')
                print('    WARNING: FAILED TO RUN %s' % spec.test_target)
                print('')
                print('    This is most likely due to an import error.')
                print('------------------------------------------------------')
                raise task.exception from e
        else:
            try:
                tests_run_regex_match = re.search(
                    r'Ran ([0-9]+) tests? in ([0-9\.]+)s',
                    task.task_results[0].get_report()[0])
                if not tests_run_regex_match:
                    raise Exception(
                        'The error message did not match tests_run_regex_match'
                    )
                test_count = int(tests_run_regex_match.group(1))
                test_time = float(tests_run_regex_match.group(2))
                print(
                    'SUCCESS   %s: %d tests (%.1f secs)' %
                    (spec.test_target, test_count, test_time))
            except Exception:
                print(
                    'An unexpected error occurred. '
                    'Task output:\n%s' % task.task_results[0].get_report()[0])
            if generate_coverage_report:
                coverage = task.task_results[0].get_report()[-2]
                if (
                        spec.test_target not in coverage_exclusions
                        and float(coverage) != 100.0):
                    incomplete_coverage += 1
        total_count += test_count

    return total_count, total_errors, total_failures, incomplete_coverage


def print_coverage_report(
    tasks: List[concurrent_task_utils.TaskThread],
    task_to_taskspec: Dict[concurrent_task_utils.TaskThread, TestingTaskSpec]
    ) -> int:
    """Run tests and parse coverage reports."""
    incomplete_coverage = 0
    coverage_exclusions = load_coverage_exclusion_list(
    COVERAGE_EXCLUSION_LIST_PATH)
    for task in tasks:
        if task.finished and not task.exception:
            coverage = task.task_results[0].get_report()[-2]
            spec = task_to_taskspec[task]
            if (
                    spec.test_target not in coverage_exclusions
                    and float(coverage) != 100.0):
                print('INCOMPLETE PER-FILE COVERAGE (%s%%): %s' % (
                    coverage, spec.test_target))
                incomplete_coverage += 1
                print(task.task_results[0].get_report()[-3])
    return incomplete_coverage


def main(args: Optional[List[str]] = None) -> None:
    """Run the tests."""
    parsed_args = _PARSER.parse_args(args=args)

    if not parsed_args.skip_install:
        install_third_party_libs.main()
    else:
        if parsed_args.skip_install and not parsed_args.test_target:
            raise Exception(
                'The --skip-install flag should only be used when running '
                'a single test module. Please specify a test module using '
                'the --test_target flag.')

    for directory in common.DIRS_TO_ADD_TO_SYS_PATH:
        if not os.path.exists(os.path.dirname(directory)):
            raise Exception('Directory %s does not exist.' % directory)

        # The directories should only be inserted starting at index 1. See
        # https://stackoverflow.com/a/10095099 and
        # https://stackoverflow.com/q/10095037 for more details.
        sys.path.insert(1, directory)

    # These environmental variables are required to allow Google Cloud Tasks to
    # operate in a local development environment without connecting to the
    # internet. These environment variables allow Cloud APIs to be instantiated.
    os.environ['CLOUDSDK_CORE_PROJECT'] = 'dummy-cloudsdk-project-id'
    os.environ['APPLICATION_ID'] = 'dummy-cloudsdk-project-id'

    if parsed_args.test_path and '.' in parsed_args.test_path:
        raise Exception('The delimiter in test_path should be a slash (/)')
    if parsed_args.test_target and '/' in parsed_args.test_target:
        raise Exception('The delimiter in test_target should be a dot (.)')

    with contextlib.ExitStack() as stack:
        if not feconf.OPPIA_IS_DOCKERIZED:
            stack.enter_context(
                servers.managed_cloud_datastore_emulator(clear_datastore=True))
            stack.enter_context(servers.managed_redis_server())
        if parsed_args.test_target:
            # Check if target either ends with '_test' which means a path to
            # a test file has been provided or has '_test.' in it which means
            # a path to a particular test class or a method in a test file has
            # been provided. If the path provided does not exist, error is
            # raised when we try to execute the tests.
            if (
                parsed_args.test_target.endswith('_test')
                or '_test.' in parsed_args.test_target
            ):
                all_test_targets = [parsed_args.test_target]
            else:
                print('')
                print('------------------------------------------------------')
                print(
                    'WARNING : test_target flag should point to the test file.')
                print('------------------------------------------------------')
                print('')
                time.sleep(3)
                print('Redirecting to its corresponding test file...')
                all_test_targets = [parsed_args.test_target + '_test']
        elif parsed_args.test_shard:
            validation_error = check_shards_match_tests(
                include_load_tests=True)
            if validation_error:
                raise Exception(validation_error)
            all_test_targets = get_all_test_targets_from_shard(
                parsed_args.test_shard)
        else:
            include_load_tests = not parsed_args.exclude_load_tests
            all_test_targets = get_all_test_targets_from_path(
                test_path=parsed_args.test_path,
                include_load_tests=include_load_tests)

        # Prepare tasks.
        max_concurrent_runs = 25
        concurrent_count = min(multiprocessing.cpu_count(), max_concurrent_runs)
        semaphore = threading.Semaphore(concurrent_count)

        task_to_taskspec = {}
        tasks = []
        for test_target in all_test_targets:
            test = TestingTaskSpec(
                test_target,
                parsed_args.generate_coverage_report)
            task = concurrent_task_utils.create_task(
                test.run, parsed_args.verbose, semaphore, name=test_target,
                report_enabled=False)
            task_to_taskspec[task] = test
            tasks.append(task)

        task_execution_failed = False
        try:
            concurrent_task_utils.execute_tasks(tasks, semaphore)
        except Exception:
            task_execution_failed = True

    print('')
    print('+------------------+')
    print('| SUMMARY OF TESTS |')
    print('+------------------+')
    print('')

    (
        total_count, total_errors, total_failures, incomplete_coverage
    ) = check_test_results(
        tasks, task_to_taskspec, parsed_args.generate_coverage_report)

    print('')
    if total_count == 0:
        raise Exception('WARNING: No tests were run.')

    print('Ran %s test%s in %s test class%s.' % (
        total_count, '' if total_count == 1 else 's',
        len(tasks), '' if len(tasks) == 1 else 's'))

    if total_errors or total_failures:
        print('(%s ERRORS, %s FAILURES)' % (total_errors, total_failures))
    else:
        print('All tests passed.')
        # Add one line for aesthetics.
        print('')

    if task_execution_failed:
        raise Exception('Task execution failed.')

    if total_errors or total_failures:
        raise Exception(
            '%s errors, %s failures' % (total_errors, total_failures))

    if parsed_args.generate_coverage_report:
        print_coverage_report(tasks, task_to_taskspec)

    if incomplete_coverage:
        raise Exception(
            '%s tests incompletely cover associated code files.' %
            incomplete_coverage)

    if parsed_args.generate_coverage_report:
        subprocess.check_call([sys.executable, '-m', 'coverage', 'combine'])
        report_stdout, coverage = check_coverage(True)
        print(report_stdout)

        if (coverage != 100
                and not parsed_args.ignore_coverage):
            raise Exception('Backend test coverage is not 100%')

    print('')
    print('Done!')


def check_coverage(
    combine: bool,
    data_file: Optional[str] = None,
    include: Optional[Tuple[str, ...]] = tuple()
) -> Tuple[str, float]:
    """Check code coverage of backend tests.

    Args:
        combine: bool. Whether to run `coverage combine` first to
            combine coverage data from multiple test runs.
        data_file: str|None. Path to the coverage data file to use.
        include: tuple(str). Paths of code files to consider when
            computing coverage. If an empty tuple is provided, all code
            files will be used.

    Returns:
        str, float. Tuple of the coverage report and the coverage
        percentage.

    Raises:
        RuntimeError. Subprocess failure.
    """
    if combine:
        combine_process = subprocess.run(
            [sys.executable, '-m', 'coverage', 'combine'],
            capture_output=True, encoding='utf-8', check=False)
        no_combine = combine_process.stdout.strip() == 'No data to combine'
        if (combine_process.returncode and not no_combine):
            raise RuntimeError(
                'Failed to combine coverage because subprocess failed.'
                '\n%s' % combine_process)

    cmd = [
        sys.executable, '-m', 'coverage', 'report',
         '--omit="%s*","third_party/*","/usr/share/*"'
         % common.OPPIA_TOOLS_DIR, '--show-missing']
    if include:
        cmd.append('--include=%s' % ','.join(include))

    env = os.environ.copy()
    if data_file:
        env['COVERAGE_FILE'] = data_file

    process = subprocess.run(
        cmd, capture_output=True, encoding='utf-8', env=env,
        check=False)
    if process.stdout.strip() == 'No data to report.':
        # File under test is exempt from coverage according to the
        # --omit flag or .coveragerc.
        coverage = 100.0
    elif process.returncode:
        raise RuntimeError(
            'Failed to calculate coverage because subprocess failed. %s'
            % process
        )
    else:
        coverage_result = re.search(
            r'TOTAL\s+(\d+)\s+(\d+)\s+(\d+)\s+(\d+)\s+(?P<total>\d+)%\s+',
            process.stdout)
        coverage = (
            float(coverage_result.group('total')) if coverage_result else 0.0
        )

    return process.stdout, coverage


if __name__ == '__main__': # pragma: no cover
    main()<|MERGE_RESOLUTION|>--- conflicted
+++ resolved
@@ -69,16 +69,12 @@
 
 from . import install_third_party_libs
 
-<<<<<<< HEAD
-from core import utils  # isort:skip  pylint: disable=wrong-import-position, wrong-import-order
-=======
 from core import feconf, utils  # isort:skip  pylint: disable=wrong-import-position, wrong-import-order
 
 # This installs third party libraries before importing other files or importing
 # libraries that use the builtins python module (e.g. build, utils).
 install_third_party_libs.main()
 
->>>>>>> 57607c27
 from . import common  # isort:skip  pylint: disable=wrong-import-position, wrong-import-order
 from . import concurrent_task_utils  # isort:skip  pylint: disable=wrong-import-position, wrong-import-order
 from . import servers  # isort:skip  pylint: disable=wrong-import-position, wrong-import-order
