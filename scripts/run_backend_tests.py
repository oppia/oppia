--- conflicted
+++ resolved
@@ -169,13 +169,8 @@
         test_target_flag = '--test_target=%s' % self.test_target
         if self.generate_coverage_report:
             exc_list = [
-<<<<<<< HEAD
-                sys.executable, COVERAGE_MODULE_PATH, 'run',
+                sys.executable, '-m', 'coverage', 'run',
                 '--branch', TEST_RUNNER_PATH, test_target_flag
-=======
-                sys.executable, '-m', 'coverage', 'run',
-                TEST_RUNNER_PATH, test_target_flag
->>>>>>> ea4069c1
             ]
             rand = random.Random(os.urandom(8)).randint(0, 999999)
             data_file = '.coverage.%s.%s.%06d' % (
