--- conflicted
+++ resolved
@@ -510,11 +510,7 @@
     if total_count == 0:
         raise Exception('WARNING: No tests were run.')
 
-<<<<<<< HEAD
     print('Ran %s test%s in %s test class%s.' % (
-=======
-    python_utils.PRINT('Ran %s test%s in %s test module%s.' % (
->>>>>>> 13ae1226
         total_count, '' if total_count == 1 else 's',
         len(tasks), '' if len(tasks) == 1 else 's'))
 
@@ -536,7 +532,6 @@
 
     if parsed_args.generate_coverage_report:
         subprocess.check_call([sys.executable, COVERAGE_MODULE_PATH, 'combine'])
-<<<<<<< HEAD
         process = subprocess.Popen(
             [sys.executable, COVERAGE_MODULE_PATH, 'report',
              '--omit="%s*","third_party/*","/usr/share/*"'
@@ -545,10 +540,6 @@
 
         report_stdout, _ = process.communicate()
         print(report_stdout)
-=======
-        report_stdout, coverage = _check_coverage(True)
-        python_utils.PRINT(report_stdout)
->>>>>>> 13ae1226
 
         if (coverage != 100
                 and not parsed_args.ignore_coverage):
