# Copyright 2019 The Oppia Authors. All Rights Reserved.
#
# Licensed under the Apache License, Version 2.0 (the "License");
# you may not use this file except in compliance with the License.
# You may obtain a copy of the License at
#
#      http://www.apache.org/licenses/LICENSE-2.0
#
# Unless required by applicable law or agreed to in writing, software
# distributed under the License is distributed on an "AS-IS" BASIS,
# WITHOUT WARRANTIES OR CONDITIONS OF ANY KIND, either express or implied.
# See the License for the specific language governing permissions and
# limitations under the License.

"""Helper script used for updating feconf.

ONLY RELEASE COORDINATORS SHOULD USE THIS SCRIPT.

Usage: Run this script from your oppia root folder:

    python -m scripts.release_scripts.update_configs
"""

from __future__ import absolute_import  # pylint: disable=import-only-modules
from __future__ import unicode_literals  # pylint: disable=import-only-modules

import getpass
import os
import re
import sys

import github
import python_utils
import release_constants
from scripts import common

_PARENT_DIR = os.path.abspath(os.path.join(os.getcwd(), os.pardir))
_PY_GITHUB_PATH = os.path.join(
    _PARENT_DIR, 'oppia_tools', 'PyGithub-%s' % common.PYGITHUB_VERSION)
sys.path.insert(0, _PY_GITHUB_PATH)

<<<<<<< HEAD
=======
import github  # isort:skip pylint: disable=wrong-import-position

>>>>>>> 6b2d604d
FECONF_CONFIG_PATH = os.path.join(
    os.getcwd(), os.pardir, 'release-scripts', 'feconf_updates.config')
CONSTANTS_CONFIG_PATH = os.path.join(
    os.getcwd(), os.pardir, 'release-scripts', 'constants_updates.config')
LOCAL_FECONF_PATH = os.path.join(os.getcwd(), 'feconf.py')
LOCAL_CONSTANTS_PATH = os.path.join(os.getcwd(), 'assets', 'constants.ts')
FECONF_REGEX = '^([A-Z_]+ = ).*$'
CONSTANTS_REGEX = '^(  "[A-Z_]+": ).*$'
TERMS_PAGE_URL = (
    'https://github.com/oppia/oppia/commits/develop/core/'
    'templates/pages/terms-page/terms-page.mainpage.html')


def apply_changes_based_on_config(
        local_filepath, config_filepath, expected_config_line_regex):
    """Updates the local file based on the deployment configuration specified
    in the config file.

    Each line of the config file should match the expected config line regex.

    Args:
        local_filepath: str. Absolute path of the local file to be modified.
        config_filepath: str. Absolute path of the config file to use.
        expected_config_line_regex: str. The regex to use to verify each line
            of the config file. It should have a single group, which
            corresponds to the prefix to extract.
    """
    with python_utils.open_file(config_filepath, 'r') as config_file:
        config_lines = config_file.read().splitlines()

    with python_utils.open_file(local_filepath, 'r') as local_file:
        local_lines = local_file.read().splitlines()

    local_filename = os.path.basename(local_filepath)
    config_filename = os.path.basename(config_filepath)

    # First, verify the config file.
    local_line_numbers = []
    for config_line in config_lines:
        match_result = re.match(expected_config_line_regex, config_line)
        if match_result is None:
            raise Exception(
                'Invalid line in %s config file: %s' %
                (config_filename, config_line))

        matching_local_line_numbers = [
            line_number for (line_number, line) in enumerate(local_lines)
            if line.startswith(match_result.group(1))]
        assert len(matching_local_line_numbers) == 1, (
            'Could not find correct number of lines in %s matching: %s' %
            (local_filename, config_line))
        local_line_numbers.append(matching_local_line_numbers[0])

    # Then, apply the changes.
    for index, config_line in enumerate(config_lines):
        local_lines[local_line_numbers[index]] = config_line

    with python_utils.open_file(local_filepath, 'w') as writable_local_file:
        writable_local_file.write('\n'.join(local_lines) + '\n')


def check_updates_to_terms_of_service(personal_access_token):
    """Checks if updates are made to terms of service and updates
    REGISTRATION_PAGE_LAST_UPDATED_UTC in feconf.py if there are updates.

    Args:
        personal_access_token: str. The personal access token for the
            GitHub id of user.
    """
    g = github.Github(personal_access_token)
    repo = g.get_organization('oppia').get_repo('oppia')

    common.open_new_tab_in_browser_if_possible(TERMS_PAGE_URL)
    python_utils.PRINT(
        'Are the terms of service changed? Check commits/changes made '
        'to the file: terms-page.mainpage.html. Enter y/ye/yes if they '
        'are changed else enter n/no.')
    terms_of_service_are_changed = python_utils.INPUT().lower()
    while terms_of_service_are_changed not in ['y', 'ye', 'yes', 'n', 'no']:
        python_utils.PRINT(
            'Invalid Input: %s. Please enter yes or no.' % (
                terms_of_service_are_changed))
        terms_of_service_are_changed = python_utils.INPUT().lower()

    if terms_of_service_are_changed in (
            release_constants.AFFIRMATIVE_CONFIRMATIONS):
        python_utils.PRINT(
            'Enter sha of the commit which changed the terms of service.')
        commit_sha = python_utils.INPUT().lstrip().rstrip()
        commit_time = repo.get_commit(commit_sha).commit.committer.date
        time_tuple = (
            commit_time.year, commit_time.month, commit_time.day,
            commit_time.hour, commit_time.minute, commit_time.second)
        feconf_lines = []
        with python_utils.open_file(LOCAL_FECONF_PATH, 'r') as f:
            feconf_lines = f.readlines()
        with python_utils.open_file(LOCAL_FECONF_PATH, 'w') as f:
            for line in feconf_lines:
                if line.startswith('REGISTRATION_PAGE_LAST_UPDATED_UTC'):
                    line = (
                        'REGISTRATION_PAGE_LAST_UPDATED_UTC = '
                        'datetime.datetime(%s, %s, %s, %s, %s, %s)\n' % (
                            time_tuple))
                f.write(line)


def add_mailgun_api_key():
    """Adds mailgun api key to feconf.py."""
    mailgun_api_key = getpass.getpass(
        prompt=('Enter mailgun api key from the release process doc.'))

    if re.match('^key-[a-z0-9]{32}$', mailgun_api_key) is None:
        raise Exception('Invalid mailgun api key.')

    feconf_lines = []
    with python_utils.open_file(LOCAL_FECONF_PATH, 'r') as f:
        feconf_lines = f.readlines()

    assert 'MAILGUN_API_KEY = None\n' in feconf_lines, 'Missing mailgun API key'

    with python_utils.open_file(LOCAL_FECONF_PATH, 'w') as f:
        for line in feconf_lines:
            if line == 'MAILGUN_API_KEY = None\n':
                line = line.replace('None', '\'%s\'' % mailgun_api_key)
            f.write(line)


def main(personal_access_token):
    """Updates the files corresponding to LOCAL_FECONF_PATH and
    LOCAL_CONSTANTS_PATH after doing the prerequisite checks.

    Args:
        personal_access_token: str. The personal access token for the
            GitHub id of user.
    """
    # Do prerequisite checks.
    common.require_cwd_to_be_oppia()
    assert common.is_current_branch_a_release_branch(), (
        'Current branch is not a release branch_name')
    common.ensure_release_scripts_folder_exists_and_is_up_to_date()
    try:
        python_utils.url_open(TERMS_PAGE_URL)
    except Exception:
        raise Exception('Terms mainpage does not exist on Github.')

    try:
        check_updates_to_terms_of_service(personal_access_token)
        add_mailgun_api_key()

        apply_changes_based_on_config(
            LOCAL_FECONF_PATH, FECONF_CONFIG_PATH, FECONF_REGEX)
        apply_changes_based_on_config(
            LOCAL_CONSTANTS_PATH, CONSTANTS_CONFIG_PATH, CONSTANTS_REGEX)
    except Exception as e:
        common.run_cmd([
            'git', 'checkout', '--', LOCAL_FECONF_PATH, LOCAL_CONSTANTS_PATH])
        raise Exception(e)

    common.ask_user_to_confirm(
        'Done! Please check feconf.py and assets/constants.ts to ensure that '
        'the changes made are correct. Specifically verify that the '
        'MAILGUN_API_KEY is updated correctly and other config changes '
        'are corresponding to %s and %s.\n' % (
            FECONF_CONFIG_PATH, CONSTANTS_CONFIG_PATH))<|MERGE_RESOLUTION|>--- conflicted
+++ resolved
@@ -29,7 +29,6 @@
 import re
 import sys
 
-import github
 import python_utils
 import release_constants
 from scripts import common
@@ -39,11 +38,8 @@
     _PARENT_DIR, 'oppia_tools', 'PyGithub-%s' % common.PYGITHUB_VERSION)
 sys.path.insert(0, _PY_GITHUB_PATH)
 
-<<<<<<< HEAD
-=======
 import github  # isort:skip pylint: disable=wrong-import-position
 
->>>>>>> 6b2d604d
 FECONF_CONFIG_PATH = os.path.join(
     os.getcwd(), os.pardir, 'release-scripts', 'feconf_updates.config')
 CONSTANTS_CONFIG_PATH = os.path.join(
