--- conflicted
+++ resolved
@@ -44,11 +44,7 @@
 MOCK_AUTHORS_FILEPATH = os.path.join(RELEASE_TEST_DIR, 'AUTHORS')
 MOCK_CONTRIBUTORS_FILEPATH = os.path.join(RELEASE_TEST_DIR, 'CONTRIBUTORS')
 MOCK_ABOUT_PAGE_FILEPATH = os.path.join(
-<<<<<<< HEAD
-    RELEASE_TEST_DIR, 'about-page.controller.html')
-=======
     RELEASE_TEST_DIR, 'about-page.component.html')
->>>>>>> 58fd1f57
 
 MOCK_UPDATED_CHANGELOG_FILEPATH = os.path.join(
     RELEASE_TEST_DIR, 'UPDATED_CHANGELOG')
@@ -59,11 +55,7 @@
 MOCK_UPDATED_CONTRIBUTORS_FILEPATH = os.path.join(
     RELEASE_TEST_DIR, 'UPDATED_CONTRIBUTORS')
 MOCK_UPDATED_ABOUT_PAGE_FILEPATH = os.path.join(
-<<<<<<< HEAD
-    RELEASE_TEST_DIR, 'updated-about-page.controller.html')
-=======
     RELEASE_TEST_DIR, 'updated-about-page.component.html')
->>>>>>> 58fd1f57
 
 
 def read_from_file(filepath):
@@ -311,11 +303,7 @@
             '<p>Invalid</p>\n', '<ul>\n', '  <li>line</li>\n', '</ul>\n']
         with self.assertRaisesRegexp(
             Exception, (
-<<<<<<< HEAD
-                'Expected about-page.controller.html to have <span>A</span>.')):
-=======
                 'Expected about-page.component.html to have <span>A</span>.')):
->>>>>>> 58fd1f57
             update_changelog_and_credits.find_indentation(about_page_lines)
 
     def test_missing_li_in_about_page(self):
@@ -324,11 +312,7 @@
         with self.assertRaisesRegexp(
             Exception, (
                 'Expected <span>A</span> text to be followed by an unordered '
-<<<<<<< HEAD
-                'list in about-page.controller.html')):
-=======
                 'list in about-page.component.html')):
->>>>>>> 58fd1f57
             update_changelog_and_credits.find_indentation(about_page_lines)
 
     def test_removal_of_updates_with_no_exception(self):
