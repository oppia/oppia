# Copyright 2014 The Oppia Authors. All Rights Reserved.
#
# Licensed under the Apache License, Version 2.0 (the "License");
# you may not use this file except in compliance with the License.
# You may obtain a copy of the License at
#
#      http://www.apache.org/licenses/LICENSE-2.0
#
# Unless required by applicable law or agreed to in writing, software
# distributed under the License is distributed on an "AS-IS" BASIS,
# WITHOUT WARRANTIES OR CONDITIONS OF ANY KIND, either express or implied.
# See the License for the specific language governing permissions and
# limitations under the License.

"""This is a deployment script for Oppia that should only be used by release
coordinators.

The script creates a build with unnecessary files removed, and saves a copy of
the uploaded files to a deployment folder in the parent directory of the oppia/
folder. It then pushes this build to the production server.

IMPORTANT NOTES:
1.  Before running this script, you must install third-party dependencies by
    running

        python -m scripts.install_third_party_libs

    at least once.

2.  This script should be run from the oppia root folder:

        python -m scripts.release_scripts.deploy --app_name=[app_name]

    where [app_name] is the name of your app. Note that the root folder MUST be
    named 'oppia'.

3.  If you want to start the production server in the maintenance mode (the site
    will only work for super admins) add a --maintenance_mode flag.
"""

from __future__ import absolute_import  # pylint: disable=import-only-modules
from __future__ import unicode_literals  # pylint: disable=import-only-modules

import argparse
import datetime
import os
import shutil
import subprocess
import sys

import github
import python_utils
import release_constants
from scripts import common
from scripts import install_third_party_libs
from scripts.release_scripts import gcloud_adapter
from scripts.release_scripts import update_configs

_PARENT_DIR = os.path.abspath(os.path.join(os.getcwd(), os.pardir))
_PY_GITHUB_PATH = os.path.join(
    _PARENT_DIR, 'oppia_tools', 'PyGithub-%s' % common.PYGITHUB_VERSION)
sys.path.insert(0, _PY_GITHUB_PATH)

<<<<<<< HEAD
=======
import github  # isort:skip pylint: disable=wrong-import-position

>>>>>>> 6b2d604d
_PARSER = argparse.ArgumentParser()
_PARSER.add_argument(
    '--app_name', help='name of the app to deploy to', type=str)
_PARSER.add_argument(
    '--version', help='version to deploy', type=str)
_PARSER.add_argument(
    '--maintenance_mode', action='store_true', default=False)

APP_NAME_OPPIASERVER = 'oppiaserver'
APP_NAME_OPPIATESTSERVER = 'oppiatestserver'
BUCKET_NAME_SUFFIX = '-resources'

CURRENT_DATETIME = datetime.datetime.utcnow()

LOG_FILE_PATH = os.path.join('..', 'deploy.log')
INDEX_YAML_PATH = os.path.join('.', 'index.yaml')
THIRD_PARTY_DIR = os.path.join('.', 'third_party')

FILES_AT_ROOT = ['favicon.ico', 'robots.txt']
IMAGE_DIRS = ['avatar', 'general', 'sidebar', 'logo']

# Denotes length for cache slug used in production mode. It consists of
# lowercase alphanumeric characters.
CACHE_SLUG_PROD_LENGTH = 6

DOT_CHAR = '.'
HYPHEN_CHAR = '-'


def preprocess_release(app_name, deploy_data_path):
    """Pre-processes release files.

    This function should be called from within release_dir_name defined
    in execute_deployment function. Currently it does the following:

    (1) Substitutes files from the per-app deployment data.
    (2) Change GCS_RESOURCE_BUCKET in assets/constants.ts.

    Args:
        app_name: str. Name of the app to deploy.
        deploy_data_path: str. Path for deploy data directory.

    Raises:
        Exception: Could not find deploy data directory.
        Exception: Could not find source path.
        Exception: Could not find destination path.
    """
    if not os.path.exists(deploy_data_path):
        raise Exception(
            'Could not find deploy_data directory at %s' % deploy_data_path)

    # Copies files in root folder to assets/.
    for filename in FILES_AT_ROOT:
        src = os.path.join(deploy_data_path, filename)
        dst = os.path.join(os.getcwd(), 'assets', filename)
        if not os.path.exists(src):
            raise Exception(
                'Could not find source path %s. Please check your deploy_data '
                'folder.' % src)
        if not os.path.exists(dst):
            raise Exception(
                'Could not find destination path %s. Has the code been '
                'updated in the meantime?' % dst)
        shutil.copyfile(src, dst)

    # Copies files in images to /assets/images.
    for dir_name in IMAGE_DIRS:
        src_dir = os.path.join(deploy_data_path, 'images', dir_name)
        dst_dir = os.path.join(os.getcwd(), 'assets', 'images', dir_name)

        if not os.path.exists(src_dir):
            raise Exception(
                'Could not find source dir %s. Please check your deploy_data '
                'folder.' % src_dir)
        common.ensure_directory_exists(dst_dir)

        for filename in os.listdir(src_dir):
            src = os.path.join(src_dir, filename)
            dst = os.path.join(dst_dir, filename)
            shutil.copyfile(src, dst)

    with python_utils.open_file(
        os.path.join(common.CONSTANTS_FILE_PATH), 'r') as assets_file:
        content = assets_file.read()

    assert '"DEV_MODE": true' in content, 'Invalid DEV_MODE'
    assert '"GCS_RESOURCE_BUCKET_NAME": "None-resources",' in content, (
        'Invalid value for GCS_RESOURCE_BUCKET_NAME in %s' % (
            common.CONSTANTS_FILE_PATH))
    bucket_name = app_name + BUCKET_NAME_SUFFIX
    common.inplace_replace_file(
        common.CONSTANTS_FILE_PATH,
        r'"GCS_RESOURCE_BUCKET_NAME": "None-resources",',
        '"GCS_RESOURCE_BUCKET_NAME": "%s",' % bucket_name)


def check_errors_in_a_page(url_to_check, msg_to_confirm):
    """Prompts user to check errors in a page.

    Args:
        url_to_check: str. The url of the page to be tested.
        msg_to_confirm: str. The message displayed asking user for confirmation.

    Returns:
        bool. Whether the page has errors or not.
    """
    common.open_new_tab_in_browser_if_possible(url_to_check)
    while True:
        python_utils.PRINT(
            '******************************************************')
        python_utils.PRINT(
            'PLEASE CONFIRM: %s See %s '
            '(y/n)' % (msg_to_confirm, url_to_check))
        answer = python_utils.INPUT().lower()
        if answer in release_constants.AFFIRMATIVE_CONFIRMATIONS:
            return True
        elif answer:
            return False


def update_and_check_indexes(app_name):
    """Updates indexes and checks if all indexes are serving.

    Args:
        app_name: str. The name of the app to deploy.

    Raises:
        Exception: All indexes are not serving on the indexes page.
    """
    # Update indexes, then prompt for a check that they are all serving
    # before continuing with the deployment.
    # NOTE: This assumes that the build process does not modify the
    # index.yaml file or create a different version of it to use in
    # production.
    indexes_page_url = (
        'https://console.cloud.google.com/datastore/indexes'
        '?project=%s') % app_name
    gcloud_adapter.update_indexes(INDEX_YAML_PATH, app_name)
    if not gcloud_adapter.check_all_indexes_are_serving(app_name):
        common.open_new_tab_in_browser_if_possible(indexes_page_url)
        raise Exception(
            'Please wait for all indexes to serve, then run this '
            'script again to complete the deployment. For details, '
            'visit the indexes page. Exiting.')


def build_scripts(maintenance_mode):
    """Builds and minifies all the scripts.

    Args:
        maintenance_mode: bool. Whether to enable the maintenance mode.

    Raises:
        Exception: The build process fails.
    """
    # Do a build, while outputting to the terminal.
    python_utils.PRINT('Building and minifying scripts...')
    build_command = [
        'python', '-m', 'scripts.build', '--prod_env', '--deploy_mode']
    if maintenance_mode:
        build_command.append('--maintenance_mode')
    build_process = subprocess.Popen(build_command, stdout=subprocess.PIPE)
    while True:
        line = build_process.stdout.readline().strip()
        if not line:
            break
        python_utils.PRINT(line)
    # Wait for process to terminate, then check return code.
    build_process.communicate()
    if build_process.returncode > 0:
        raise Exception('Build failed.')


def deploy_application_and_write_log_entry(
        app_name, version_to_deploy_to, current_git_revision):
    """Deploys the app and writes the log entry.

    Args:
        app_name: str. The name of the app to deploy.
        version_to_deploy_to: str. The version to deploy to.
        current_git_revision: str. The current git revision.
    """
    # Deploy export service to GAE.
    gcloud_adapter.deploy_application('export/app.yaml', app_name)
    # Deploy app to GAE.
    gcloud_adapter.deploy_application(
        './app.yaml', app_name, version=version_to_deploy_to)
    # Writing log entry.
    common.ensure_directory_exists(os.path.dirname(LOG_FILE_PATH))
    with python_utils.open_file(LOG_FILE_PATH, 'a') as log_file:
        log_file.write(
            'Successfully deployed to %s at %s (version %s)\n' % (
                app_name, CURRENT_DATETIME.strftime('%Y-%m-%d %H:%M:%S'),
                current_git_revision))


def flush_memcache(app_name):
    """Flushes the memcache.

    Args:
        app_name: str. The name of the app to deploy.
    """
    memcache_url = (
        'https://console.cloud.google.com/appengine/memcache?'
        'src=ac&project=%s') % app_name
    common.open_new_tab_in_browser_if_possible(memcache_url)
    common.ask_user_to_confirm('Please flush the memcache.')


def switch_version(app_name, current_release_version):
    """Switches version if library page loads correctly.

    Args:
        app_name: str. The name of the app to deploy.
        current_release_version: str. The version of the current release.

    Raises:
        Exception. The library page does not load correctly.
    """
    release_version_library_url = (
        'https://%s-dot-%s.appspot.com/community-library' % (
            current_release_version, app_name))
    library_page_loads_correctly = check_errors_in_a_page(
        release_version_library_url, 'Library page is loading correctly?')

    if not library_page_loads_correctly:
        raise Exception(
            'Aborting version switch due to issues in library page '
            'loading.')

    version_switch = release_constants.AFFIRMATIVE_CONFIRMATIONS[0]
    if common.is_current_branch_a_hotfix_branch():
        python_utils.PRINT('Do you want to switch version?')
        version_switch = python_utils.INPUT()

    if version_switch in release_constants.AFFIRMATIVE_CONFIRMATIONS:
        gcloud_adapter.switch_version(
            app_name, current_release_version)
        python_utils.PRINT(
            'Successfully migrated traffic to release version!')


def check_breakage(app_name, current_release_version):
    """Checks if there is any major breakage for test server deployment
    and asks the user to file an issue if that is the case.

    Args:
        app_name: str. The name of the app to deploy.
        current_release_version: str. The version of the current release.

    Raises:
        Exception. There is major breakage found through test server logs.
    """
    # If this is a test server deployment and the current release version is
    # already serving, open the GAE error logs.

    test_server_error_logs_url = (
        'https://console.cloud.google.com/logs/viewer?'
        'project=%s&key1=default&minLogLevel=500') % app_name

    currently_served_version = (
        gcloud_adapter.get_currently_served_version(app_name))
    if (app_name == APP_NAME_OPPIATESTSERVER or 'migration' in app_name) and (
            currently_served_version == current_release_version):
        major_breakage = check_errors_in_a_page(
            test_server_error_logs_url, 'Is anything major broken?')
        if major_breakage:
            common.open_new_tab_in_browser_if_possible(
                release_constants.RELEASE_DRIVE_URL)
            common.open_new_tab_in_browser_if_possible(
                release_constants.ISSUE_FILING_URL)
            raise Exception(
                'Please note the issue in the release journal for this month, '
                'file a blocking bug and switch to the last known good '
                'version.')


def check_travis_and_circleci_tests(current_branch_name):
    """Checks if all travis and circleci tests are passing on release/test
    branch.

    Args:
        current_branch_name: str. The name of current branch.

    Raises:
        Exception: The latest commit on release/test branch locally does not
            match the latest commit on local fork or upstream.
        Exception: The travis or circleci tests are failing on release/test
            branch.
    """
    local_sha = subprocess.check_output([
        'git', 'rev-parse', current_branch_name])
    origin_sha = subprocess.check_output([
        'git', 'rev-parse', 'origin/%s' % current_branch_name])
    upstream_sha = subprocess.check_output([
        'git', 'rev-parse', '%s/%s' % (
            common.get_remote_alias(release_constants.REMOTE_URL),
            current_branch_name)])
    if local_sha != origin_sha:
        raise Exception(
            'The latest commit on release branch locally does '
            'not match the latest commit on your local fork.')
    if local_sha != upstream_sha:
        raise Exception(
            'The latest commit on release branch locally does '
            'not match the latest commit on Oppia repo.')

    python_utils.PRINT('\nEnter your GitHub username.\n')
    github_username = python_utils.INPUT().lower().strip()

    travis_url = 'https://travis-ci.org/%s/oppia/branches' % github_username
    circleci_url = 'https://circleci.com/gh/%s/workflows/oppia' % (
        github_username)

    try:
        python_utils.url_open(travis_url)
    except Exception:
        travis_url = 'https://travis-ci.com/oppia/oppia/branches'

    try:
        python_utils.url_open(circleci_url)
    except Exception:
        circleci_url = 'https://circleci.com/gh/oppia/workflows/oppia'

    common.open_new_tab_in_browser_if_possible(travis_url)
    python_utils.PRINT(
        'Are all travis tests passing on branch %s?\n' % current_branch_name)
    travis_tests_passing = python_utils.INPUT().lower()
    if travis_tests_passing not in release_constants.AFFIRMATIVE_CONFIRMATIONS:
        raise Exception(
            'Please fix the travis tests before deploying.')

    common.open_new_tab_in_browser_if_possible(circleci_url)
    python_utils.PRINT(
        'Are all circleci tests passing on branch %s?\n' % current_branch_name)
    circleci_tests_passing = python_utils.INPUT().lower()
    if circleci_tests_passing not in (
            release_constants.AFFIRMATIVE_CONFIRMATIONS):
        raise Exception(
            'Please fix the circleci tests before deploying.')


def check_release_doc():
    """Asks the co-ordinator to create a doc for the current release.
    or update the doc for the hotfix.
    """
    message = (
        'Please create a dedicated section for this release in the '
        'release tracking document created by the QA Lead.\n'
        'The three tabs in your browser point to: '
        'Release drive url, template for the release notes, example of '
        'release notes from previous release.')
    if common.is_current_branch_a_hotfix_branch():
        message = (
            'Please ensure you note down the notes for the hotfix in the '
            'release tracking document created by the QA Lead for the release '
            'corresponding to the hotfix.\n'
            'The three tabs in your browser point to: '
            'Release drive url, template for the release notes, example of '
            'release notes from previous release.')

    common.open_new_tab_in_browser_if_possible(
        release_constants.RELEASE_DRIVE_URL)
    common.open_new_tab_in_browser_if_possible(
        release_constants.RELEASE_NOTES_TEMPLATE_URL)
    common.open_new_tab_in_browser_if_possible(
        release_constants.RELEASE_NOTES_EXAMPLE_URL)
    common.ask_user_to_confirm(message)


def execute_deployment():
    """Executes the deployment process after doing the prerequisite checks.

    Raises:
        Exception: App name is invalid.
        Exception: Custom version is used with production app.
        Exception: App name is not specified.
        Exception: The deployment script is not run from a release or test
            branch.
        Exception: The deployment script is run for prod server from a test
            branch.
        Exception: Current release version has '.' character.
        Exception: Last commit message is invalid.
        Exception: The mailgun API key is not added before deployment.
        Exception: Could not find third party directory.
        Exception: Invalid directory accessed during deployment.
    """
    parsed_args = _PARSER.parse_args()
    custom_version = None
    if parsed_args.app_name:
        app_name = parsed_args.app_name
        if app_name not in [
                APP_NAME_OPPIASERVER, APP_NAME_OPPIATESTSERVER] and (
                    'migration' not in app_name):
            raise Exception('Invalid app name: %s' % app_name)
        if parsed_args.version and app_name == APP_NAME_OPPIASERVER:
            raise Exception('Cannot use custom version with production app.')
        # Note that custom_version may be None.
        custom_version = parsed_args.version
    else:
        raise Exception('No app name specified.')

    current_branch_name = common.get_current_branch_name()

    release_dir_name = 'deploy-%s-%s-%s' % (
        '-'.join('-'.join(app_name.split('.')).split(':')),
        current_branch_name,
        CURRENT_DATETIME.strftime('%Y%m%d-%H%M%S'))
    release_dir_path = os.path.join(os.getcwd(), '..', release_dir_name)

    deploy_data_path = os.path.join(
        os.getcwd(), os.pardir, 'release-scripts', 'deploy_data', app_name)

    install_third_party_libs.main()

    if not (common.is_current_branch_a_release_branch() or (
            common.is_current_branch_a_test_branch())):
        raise Exception(
            'The deployment script must be run from a release or test branch.')
    if common.is_current_branch_a_test_branch() and (
            app_name in [APP_NAME_OPPIASERVER, APP_NAME_OPPIATESTSERVER]):
        raise Exception('Test branch can only be deployed to backup server.')
    if custom_version is not None:
        current_release_version = custom_version.replace(
            DOT_CHAR, HYPHEN_CHAR)
    else:
        current_release_version = current_branch_name[
            len(common.RELEASE_BRANCH_NAME_PREFIX):].replace(
                DOT_CHAR, HYPHEN_CHAR)

    # This is required to compose the release_version_library_url
    # (defined in switch_version function) correctly.
    if '.' in current_release_version:
        raise Exception('Current release version has \'.\' character.')

    assert len(current_release_version) <= 25, (
        'The length of the "version" arg should be less than or '
        'equal to 25 characters.')

    # Do prerequisite checks.
    common.require_cwd_to_be_oppia()
    common.ensure_release_scripts_folder_exists_and_is_up_to_date()
    gcloud_adapter.require_gcloud_to_be_available()
    try:
        if app_name == APP_NAME_OPPIASERVER:
            check_release_doc()
            release_version_number = common.get_current_release_version_number(
                current_branch_name)
            last_commit_message = subprocess.check_output(
                'git log -1 --pretty=%B'.split())
            personal_access_token = common.get_personal_access_token()
            if not common.is_current_branch_a_hotfix_branch():
                if not last_commit_message.startswith(
                        'Update authors and changelog for v%s' % (
                            release_version_number)):
                    raise Exception(
                        'Invalid last commit message: %s.' % (
                            last_commit_message))
                g = github.Github(personal_access_token)
                repo = g.get_organization('oppia').get_repo('oppia')
                common.check_blocking_bug_issue_count(repo)
                common.check_prs_for_current_release_are_released(repo)

            check_travis_and_circleci_tests(current_branch_name)
            update_configs.main(personal_access_token)
            with python_utils.open_file(common.FECONF_PATH, 'r') as f:
                feconf_contents = f.read()
                if ('MAILGUN_API_KEY' not in feconf_contents or
                        'MAILGUN_API_KEY = None' in feconf_contents):
                    raise Exception(
                        'The mailgun API key must be added before deployment.')
        if not os.path.exists(THIRD_PARTY_DIR):
            raise Exception(
                'Could not find third_party directory at %s. Please run '
                'install_third_party_libs.py prior to running this script.'
                % THIRD_PARTY_DIR)

        current_git_revision = subprocess.check_output(
            ['git', 'rev-parse', 'HEAD']).strip()

        # Create a folder in which to save the release candidate.
        python_utils.PRINT('Ensuring that the release directory parent exists')
        common.ensure_directory_exists(os.path.dirname(release_dir_path))

        # Copy files to the release directory. Omits the .git subfolder.
        python_utils.PRINT('Copying files to the release directory')
        shutil.copytree(
            os.getcwd(), release_dir_path,
            ignore=shutil.ignore_patterns('.git'))

        # Change the current directory to the release candidate folder.
        with common.CD(release_dir_path):
            if not os.getcwd().endswith(release_dir_name):
                raise Exception(
                    'Invalid directory accessed during deployment: %s'
                    % os.getcwd())

            python_utils.PRINT('Changing directory to %s' % os.getcwd())

            python_utils.PRINT('Preprocessing release...')
            preprocess_release(app_name, deploy_data_path)

            update_and_check_indexes(app_name)
            build_scripts(parsed_args.maintenance_mode)
            deploy_application_and_write_log_entry(
                app_name, current_release_version,
                current_git_revision)

            python_utils.PRINT('Returning to oppia/ root directory.')

        switch_version(app_name, current_release_version)
        flush_memcache(app_name)
        check_breakage(app_name, current_release_version)

        python_utils.PRINT('Done!')
    finally:
        common.run_cmd([
            'git', 'checkout', '--',
            update_configs.LOCAL_FECONF_PATH,
            update_configs.LOCAL_CONSTANTS_PATH])


# The 'no coverage' pragma is used as this line is un-testable. This is because
# it will only be called when deploy.py is used as a script.
if __name__ == '__main__':  # pragma: no cover
    execute_deployment()<|MERGE_RESOLUTION|>--- conflicted
+++ resolved
@@ -48,7 +48,6 @@
 import subprocess
 import sys
 
-import github
 import python_utils
 import release_constants
 from scripts import common
@@ -61,11 +60,8 @@
     _PARENT_DIR, 'oppia_tools', 'PyGithub-%s' % common.PYGITHUB_VERSION)
 sys.path.insert(0, _PY_GITHUB_PATH)
 
-<<<<<<< HEAD
-=======
 import github  # isort:skip pylint: disable=wrong-import-position
 
->>>>>>> 6b2d604d
 _PARSER = argparse.ArgumentParser()
 _PARSER.add_argument(
     '--app_name', help='name of the app to deploy to', type=str)
