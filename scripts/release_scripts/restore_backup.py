# Copyright 2019 The Oppia Authors. All Rights Reserved.
#
# Licensed under the Apache License, Version 2.0 (the "License");
# you may not use this file except in compliance with the License.
# You may obtain a copy of the License at
#
#      http://www.apache.org/licenses/LICENSE-2.0
#
# Unless required by applicable law or agreed to in writing, software
# distributed under the License is distributed on an "AS-IS" BASIS,
# WITHOUT WARRANTIES OR CONDITIONS OF ANY KIND, either express or implied.
# See the License for the specific language governing permissions and
# limitations under the License.

"""Script for backup restoration on backup migration server.

This script should be run from the oppia root folder:

    python -m scripts.release_scripts.restore_backup
    --project_name={{name_of_project}}

The name of the project should match the project name on App Engine.

If the status of a backup restoration is to be checked, run the script as:

    python -m scripts.release_scripts.restore_backup --check_status

If you want to cancel a backup restoration operation, run the script as:

    python -m scripts.release_scripts.restore_backup --cancel_operation
"""

from __future__ import absolute_import  # pylint: disable=import-only-modules
from __future__ import unicode_literals  # pylint: disable=import-only-modules

import argparse
import os
import re
import sys

import python_utils
import release_constants
from scripts import common

<<<<<<< HEAD
GCLOUD_PATH = os.path.join(
    '..', 'oppia_tools', 'google-cloud-sdk-304.0.0', 'google-cloud-sdk',
    'bin', 'gcloud')
=======
>>>>>>> 8f3b3ef9

CURR_DIR = os.path.abspath(os.getcwd())
OPPIA_TOOLS_DIR = os.path.join(CURR_DIR, '..', 'oppia_tools')
LIST_OF_BUCKETS_URL = (
    'https://console.cloud.google.com/storage/browser/'
    'oppia-export-backups?project=oppiaserver')

_PARSER = argparse.ArgumentParser()
_PARSER.add_argument(
    '--project_name', help='name of the project to set for backup', type=str)
_PARSER.add_argument(
    '--cancel_operation', action='store_true', default=False)
_PARSER.add_argument(
    '--check_status', action='store_true', default=False)


def set_project(project_name):
    """Sets the project to the given project name.

    Args:
        project_name: str. The name of the project.
    """
    common.run_cmd([
        common.GCLOUD_PATH, 'config', 'set', 'project',
        project_name])


def initiate_backup_restoration_process():
    """Initiate the backup restoration process on backup migration server."""
    common.open_new_tab_in_browser_if_possible(LIST_OF_BUCKETS_URL)
    python_utils.PRINT(
        'Navigate into the newest backup folder. \n'
        'There should be a file here of the form '
        '<date_time>.overall_export_metadata. \n'
        'For example, "<folder-name>/20200213-090001/'
        '20200213-090001.overall_export_metadata". '
        'This is the file you want to import.\n'
        'Please copy and enter the full path of this file\n')
    export_metadata_filepath = python_utils.INPUT().strip()
    if not re.match(
            r'^oppia-export-backups/(\d{8}-\d{6})/\1\.overall_export_metadata$',
            export_metadata_filepath):
        raise Exception('Invalid export metadata filepath: %s' % (
            export_metadata_filepath))
    common.run_cmd([
        common.GCLOUD_PATH, 'datastore', 'import',
        'gs://%s' % export_metadata_filepath, '--async'])


def check_backup_restoration_status():
    """Checks the status of backup restoration process."""
    python_utils.PRINT(
        common.run_cmd([
            common.GCLOUD_PATH, 'datastore', 'operations', 'list']))


def cancel_operation():
    """Cancels a datastore operation."""
    python_utils.PRINT(
        'Cancellation of operation may corrupt the datastore. '
        'Refer: https://cloud.google.com/datastore/docs/'
        'export-import-entities#cancel_an_operation\n'
        'Do you want to continue?\n')
    execute_cancellation = python_utils.INPUT().lower()
    if execute_cancellation not in release_constants.AFFIRMATIVE_CONFIRMATIONS:
        python_utils.PRINT('Aborting Cancellation.')
        return

    python_utils.PRINT('List of operations in progress:\n')
    check_backup_restoration_status()
    python_utils.PRINT(
        'Enter the name of the operation to cancel from the above list. '
        'The name of an operation is listed in the field called "name". '
        'Check the example here: https://stackoverflow.com/a/53630367 for '
        'details.\n')
    operation_name = python_utils.INPUT().strip()
    common.run_cmd([
        common.GCLOUD_PATH, 'datastore', 'operations', 'cancel',
        operation_name])


def main(args=None):
    """Performs task to restore backup or check the status of
    backup restoration.
    """
    common.require_cwd_to_be_oppia()
    if not os.path.exists(os.path.dirname(common.GOOGLE_APP_ENGINE_SDK_HOME)):
        raise Exception(
            'Directory %s does not exist.' % common.GOOGLE_APP_ENGINE_SDK_HOME)
    sys.path.insert(0, common.GOOGLE_APP_ENGINE_SDK_HOME)

    options = _PARSER.parse_args(args=args)

    if options.check_status or options.cancel_operation:
        if options.check_status:
            check_backup_restoration_status()
        if options.cancel_operation:
            cancel_operation()
    else:
        if options.project_name is None:
            raise Exception(
                'Please provide project name for backup restoration.')
        set_project(options.project_name)
        initiate_backup_restoration_process()
        python_utils.PRINT(
            'Backup restoration process initiated!\n'
            'To check the status of the project please run: '
            'python -m scripts.release_scripts.restore_backup '
            '--check_status')


# The 'no coverage' pragma is used as this line is un-testable. This is because
# it will only be called when restore_backup.py is used as a script.
if __name__ == '__main__': # pragma: no cover
    main()<|MERGE_RESOLUTION|>--- conflicted
+++ resolved
@@ -42,12 +42,6 @@
 import release_constants
 from scripts import common
 
-<<<<<<< HEAD
-GCLOUD_PATH = os.path.join(
-    '..', 'oppia_tools', 'google-cloud-sdk-304.0.0', 'google-cloud-sdk',
-    'bin', 'gcloud')
-=======
->>>>>>> 8f3b3ef9
 
 CURR_DIR = os.path.abspath(os.getcwd())
 OPPIA_TOOLS_DIR = os.path.join(CURR_DIR, '..', 'oppia_tools')
