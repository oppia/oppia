--- conflicted
+++ resolved
@@ -409,26 +409,7 @@
             'The redis command line interface will not be installed because '
             'your machine is on the Windows operating system.')
     unused_parsed_args = _PARSER.parse_args(args=args)
-<<<<<<< HEAD
-    #Install third party libraries to third_party/
-    command = [
-        sys.executable, '-m', 'pip', 'install', '-r'
-        'requirements.txt', '--target', THIRD_PARTY_DIR, '--upgrade']
-    process = subprocess.Popen(
-        command, stdout=subprocess.PIPE, stderr=subprocess.PIPE)
-    stdout, stderr = process.communicate()
-    if process.returncode == 0:
-        python_utils.PRINT(stdout)
-    else:
-        python_utils.PRINT(stderr)
-        python_utils.PRINT(
-            'Refer to https://github.com/oppia/oppia/wiki/Troubleshooting')
-        raise Exception('Error installing python third party packages.')
-
-    # Install static frontend libraries to third_party/static
-=======
     install_backend_python_libs.main()
->>>>>>> d15a1388
     download_manifest_files(MANIFEST_FILE_PATH)
     install_redis_cli()
 
