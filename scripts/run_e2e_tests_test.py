--- conflicted
+++ resolved
@@ -29,36 +29,18 @@
 import time
 
 from core.tests import test_utils
-<<<<<<< HEAD
-import python_utils
-=======
 import feconf
 import python_utils
 
->>>>>>> 39cbaa45
 from scripts import build
 from scripts import common
 from scripts import flake_checker
 from scripts import install_third_party_libs
 from scripts import run_e2e_tests
 
-<<<<<<< HEAD
 CHROME_DRIVER_VERSION = '77.0.3865.40'
-=======
-import contextlib2
-
->>>>>>> 39cbaa45
-
-CHROME_DRIVER_VERSION = '77.0.3865.40'
-
-
-<<<<<<< HEAD
-    Returns:
-        Context manager. A context manager that always yields a mock
-        process.
-    """
-    return python_utils.nullcontext(enter_result=scripts_test_utils.PopenStub())
-=======
+
+
 class MockProcessClass(python_utils.OBJECT):
 
     def __init__(
@@ -142,7 +124,6 @@
         Mocks the process waiting for completion before it continues execution.
         """
         return
->>>>>>> 39cbaa45
 
 
 class RunE2ETestsTests(test_utils.GenericTestBase):
@@ -150,15 +131,6 @@
 
     def setUp(self):
         super(RunE2ETestsTests, self).setUp()
-<<<<<<< HEAD
-        self.exit_stack = python_utils.ExitStack()
-
-    def tearDown(self):
-        try:
-            self.exit_stack.close()
-        finally:
-            super(RunE2ETestsTests, self).tearDown()
-=======
         def mock_print(unused_msg):
             return
 
@@ -391,7 +363,6 @@
             with swap_set_constants_to_default:
                 with swap_wait_for_port_to_not_be_in_use:
                     run_e2e_tests.cleanup()
->>>>>>> 39cbaa45
 
     def test_is_oppia_server_already_running_when_ports_closed(self):
         def mock_is_port_in_use(unused_port):
@@ -952,13 +923,13 @@
                 expected_args=[(CHROME_DRIVER_VERSION,)]),
             self.swap_to_always_return(
                 common, 'managed_elasticsearch_dev_server',
-                value=contextlib2.nullcontext()),
+                value=python_utils.nullcontext()),
             self.swap_to_always_return(
                 common, 'managed_firebase_auth_emulator',
-                value=contextlib2.nullcontext()),
+                value=python_utils.nullcontext()),
             self.swap_to_always_return(
                 common, 'managed_dev_appserver',
-                value=contextlib2.nullcontext()),
+                value=python_utils.nullcontext()),
             self.swap_with_checks(
                 common, 'wait_for_port_to_be_in_use',
                 mock_wait_for_port_to_be_in_use,
@@ -998,50 +969,13 @@
                 sys, 'exit', mock_exit, expected_args=[(0,)]),
         ]
 
-        with contextlib2.ExitStack() as stack:
+        with python_utils.ExitStack() as stack:
             for context in swap_contexts:
                 stack.enter_context(context)
 
             run_e2e_tests.main(args=[])
 
     def test_work_with_non_ascii_chars(self):
-<<<<<<< HEAD
-        def mock_managed_protractor_server(**unused_kwargs): # pylint: disable=unused-argument
-            return python_utils.nullcontext(
-                enter_result=scripts_test_utils.PopenStub(
-                    stdout='sample\n✓\noutput\n'))
-
-        self.exit_stack.enter_context(self.swap_with_checks(
-            run_e2e_tests, 'is_oppia_server_already_running', lambda *_: False))
-        self.exit_stack.enter_context(self.swap_with_checks(
-            run_e2e_tests, 'install_third_party_libraries', lambda _: None,
-            expected_args=[(False,)]))
-        self.exit_stack.enter_context(self.swap_with_checks(
-            run_e2e_tests, 'build_js_files', lambda *_, **__: None,
-            expected_args=[(True,)]))
-        self.exit_stack.enter_context(self.swap_with_checks(
-            servers, 'managed_elasticsearch_dev_server', mock_managed_process))
-        self.exit_stack.enter_context(self.swap_with_checks(
-            servers, 'managed_firebase_auth_emulator', mock_managed_process))
-        self.exit_stack.enter_context(self.swap_with_checks(
-            servers, 'managed_dev_appserver', mock_managed_process))
-        self.exit_stack.enter_context(self.swap_with_checks(
-            servers, 'managed_redis_server', mock_managed_process))
-        self.exit_stack.enter_context(self.swap_with_checks(
-            servers, 'managed_webdriver_server', mock_managed_process))
-        self.exit_stack.enter_context(self.swap_with_checks(
-            servers, 'managed_protractor_server',
-            mock_managed_protractor_server,
-            expected_kwargs=[
-                {
-                    'dev_mode': True,
-                    'suite_name': 'full',
-                    'sharding_instances': 3,
-                    'debug_mode': False,
-                    'stdout': subprocess.PIPE,
-                },
-            ]))
-=======
 
         mock_process = MockProcessClass()
 
@@ -1108,13 +1042,13 @@
                 expected_args=[(CHROME_DRIVER_VERSION,)]),
             self.swap_to_always_return(
                 common, 'managed_elasticsearch_dev_server',
-                value=contextlib2.nullcontext()),
+                value=python_utils.nullcontext()),
             self.swap_to_always_return(
                 common, 'managed_firebase_auth_emulator',
-                value=contextlib2.nullcontext()),
+                value=python_utils.nullcontext()),
             self.swap_to_always_return(
                 common, 'managed_dev_appserver',
-                value=contextlib2.nullcontext()),
+                value=python_utils.nullcontext()),
             self.swap_with_checks(
                 common, 'wait_for_port_to_be_in_use',
                 mock_wait_for_port_to_be_in_use,
@@ -1142,10 +1076,9 @@
                 ],
             ),
         ]
->>>>>>> 39cbaa45
         args = run_e2e_tests._PARSER.parse_args(args=[])  # pylint: disable=protected-access
 
-        with contextlib2.ExitStack() as stack:
+        with python_utils.ExitStack() as stack:
             for context in swap_contexts:
                 stack.enter_context(context)
 
@@ -1509,13 +1442,13 @@
                 expected_args=[(CHROME_DRIVER_VERSION,)]),
             self.swap_to_always_return(
                 common, 'managed_elasticsearch_dev_server',
-                value=contextlib2.nullcontext()),
+                value=python_utils.nullcontext()),
             self.swap_to_always_return(
                 common, 'managed_firebase_auth_emulator',
-                value=contextlib2.nullcontext()),
+                value=python_utils.nullcontext()),
             self.swap_to_always_return(
                 common, 'managed_dev_appserver',
-                value=contextlib2.nullcontext()),
+                value=python_utils.nullcontext()),
             self.swap_with_checks(
                 common, 'wait_for_port_to_be_in_use',
                 mock_wait_for_port_to_be_in_use,
@@ -1556,7 +1489,7 @@
                 sys, 'exit', mock_exit, expected_args=[(0,)]),
         ]
 
-        with contextlib2.ExitStack() as stack:
+        with python_utils.ExitStack() as stack:
             for context in swap_contexts:
                 stack.enter_context(context)
 
@@ -1683,13 +1616,13 @@
                 expected_args=[(CHROME_DRIVER_VERSION,)]),
             self.swap_to_always_return(
                 common, 'managed_elasticsearch_dev_server',
-                value=contextlib2.nullcontext()),
+                value=python_utils.nullcontext()),
             self.swap_to_always_return(
                 common, 'managed_firebase_auth_emulator',
-                value=contextlib2.nullcontext()),
+                value=python_utils.nullcontext()),
             self.swap_to_always_return(
                 common, 'managed_dev_appserver',
-                value=contextlib2.nullcontext()),
+                value=python_utils.nullcontext()),
             self.swap_with_checks(
                 common, 'wait_for_port_to_be_in_use',
                 mock_wait_for_port_to_be_in_use,
@@ -1730,7 +1663,7 @@
                 sys, 'exit', mock_exit, expected_args=[(0,)]),
         ]
 
-        with contextlib2.ExitStack() as stack:
+        with python_utils.ExitStack() as stack:
             for context in swap_contexts:
                 stack.enter_context(context)
 
@@ -1808,13 +1741,13 @@
                 expected_args=[(CHROME_DRIVER_VERSION,)]),
             self.swap_to_always_return(
                 common, 'managed_elasticsearch_dev_server',
-                value=contextlib2.nullcontext()),
+                value=python_utils.nullcontext()),
             self.swap_to_always_return(
                 common, 'managed_firebase_auth_emulator',
-                value=contextlib2.nullcontext()),
+                value=python_utils.nullcontext()),
             self.swap_to_always_return(
                 common, 'managed_dev_appserver',
-                value=contextlib2.nullcontext()),
+                value=python_utils.nullcontext()),
             self.swap_with_checks(
                 common, 'wait_for_port_to_be_in_use',
                 mock_wait_for_port_to_be_in_use,
@@ -1854,7 +1787,7 @@
                 sys, 'exit', mock_exit, expected_args=[(0,)]),
         ]
 
-        with contextlib2.ExitStack() as stack:
+        with python_utils.ExitStack() as stack:
             for context in swap_contexts:
                 stack.enter_context(context)
 
