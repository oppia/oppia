--- conflicted
+++ resolved
@@ -835,11 +835,10 @@
                 mock_start_webdriver_manager,
                 expected_args=[(CHROME_DRIVER_VERSION,)]),
             self.swap_to_always_return(
-<<<<<<< HEAD
                 common, 'managed_elasticsearch_dev_server',
-=======
+                value=contextlib2.nullcontext()),
+            self.swap_to_always_return(
                 common, 'managed_firebase_auth_emulator',
->>>>>>> 75b0ef81
                 value=contextlib2.nullcontext()),
             self.swap_to_always_return(
                 common, 'managed_dev_appserver',
@@ -955,11 +954,10 @@
                 mock_start_webdriver_manager,
                 expected_args=[(CHROME_DRIVER_VERSION,)]),
             self.swap_to_always_return(
-<<<<<<< HEAD
                 common, 'managed_elasticsearch_dev_server',
-=======
+                value=contextlib2.nullcontext()),
+            self.swap_to_always_return(
                 common, 'managed_firebase_auth_emulator',
->>>>>>> 75b0ef81
                 value=contextlib2.nullcontext()),
             self.swap_to_always_return(
                 common, 'managed_dev_appserver',
@@ -1304,11 +1302,10 @@
                 mock_start_webdriver_manager,
                 expected_args=[(CHROME_DRIVER_VERSION,)]),
             self.swap_to_always_return(
-<<<<<<< HEAD
                 common, 'managed_elasticsearch_dev_server',
-=======
+                value=contextlib2.nullcontext()),
+            self.swap_to_always_return(
                 common, 'managed_firebase_auth_emulator',
->>>>>>> 75b0ef81
                 value=contextlib2.nullcontext()),
             self.swap_to_always_return(
                 common, 'managed_dev_appserver',
@@ -1479,11 +1476,10 @@
                 mock_start_webdriver_manager,
                 expected_args=[(CHROME_DRIVER_VERSION,)]),
             self.swap_to_always_return(
-<<<<<<< HEAD
                 common, 'managed_elasticsearch_dev_server',
-=======
+                value=contextlib2.nullcontext()),
+            self.swap_to_always_return(
                 common, 'managed_firebase_auth_emulator',
->>>>>>> 75b0ef81
                 value=contextlib2.nullcontext()),
             self.swap_to_always_return(
                 common, 'managed_dev_appserver',
@@ -1605,11 +1601,10 @@
                 mock_start_webdriver_manager,
                 expected_args=[(CHROME_DRIVER_VERSION,)]),
             self.swap_to_always_return(
-<<<<<<< HEAD
                 common, 'managed_elasticsearch_dev_server',
-=======
+                value=contextlib2.nullcontext()),
+            self.swap_to_always_return(
                 common, 'managed_firebase_auth_emulator',
->>>>>>> 75b0ef81
                 value=contextlib2.nullcontext()),
             self.swap_to_always_return(
                 common, 'managed_dev_appserver',
