--- conflicted
+++ resolved
@@ -229,154 +229,12 @@
         run_e2e_tests.build_js_files(True, source_maps=True)
 
     def test_start_tests_when_other_instances_not_stopped(self):
-<<<<<<< HEAD
-        def mock_exit(unused_exit_code):
-            raise Exception('sys.exit(1)')
-        def mock_is_oppia_server_already_running(*unused_args):
-            return True
-
-        check_swap = self.swap_with_checks(
-            run_e2e_tests, 'is_oppia_server_already_running',
-            mock_is_oppia_server_already_running)
-        exit_swap = self.swap(sys, 'exit', mock_exit)
-        with check_swap, exit_swap:
-            with self.assertRaisesRegexp(Exception, r'sys\.exit\(1\)'):
-                run_e2e_tests.main(args=[])
-
-    def test_start_tests_when_no_other_instance_running(self):
-
-        mock_process = MockProcessClass()
-
-        def mock_is_oppia_server_already_running(*unused_args):
-            return False
-
-        def mock_setup_and_install_dependencies(unused_arg):
-            return
-
-        def mock_register(unused_func, unused_arg=None):
-            return
-
-        def mock_cleanup():
-            return
-
-        def mock_exit(unused_exit_code):
-            return
-
-        def mock_build_js_files(
-                unused_arg, deparallelize_terser=False, source_maps=False): # pylint: disable=unused-argument
-            return
-
-        def mock_start_webdriver_manager(unused_arg):
-            return
-
-        def mock_wait_for_port_to_be_in_use(unused_port):
-            return
-
-        def mock_get_e2e_test_parameters(
-                unused_sharding_instances, unused_suite, unused_dev_mode):
-            return ['commands']
-
-        def mock_popen(unused_commands, stdout=None): # pylint: disable=unused-argument
-            def mock_communicate():
-                return
-            result = mock_process
-            result.communicate = mock_communicate # pylint: disable=attribute-defined-outside-init
-            result.returncode = 0 # pylint: disable=attribute-defined-outside-init
-            result.stdout = python_utils.string_io(
-                buffer_value='sample output\n')
-            return result
-
-        def mock_get_chrome_driver_version():
-            return CHROME_DRIVER_VERSION
-
-        def mock_report_pass(unused_suite_name):
-            return
-
-        def mock_check_if_on_ci():
-            return True
-
-        swap_contexts = [
-            self.swap(
-                run_e2e_tests, 'get_chrome_driver_version',
-                mock_get_chrome_driver_version),
-            self.swap_with_checks(
-                run_e2e_tests, 'is_oppia_server_already_running',
-                mock_is_oppia_server_already_running),
-            self.swap_with_checks(
-                run_e2e_tests, 'setup_and_install_dependencies',
-                mock_setup_and_install_dependencies, expected_args=[(False,)]),
-            self.swap_with_checks(
-                atexit, 'register', mock_register, expected_args=[
-                    (run_e2e_tests.cleanup_portserver, mock_process),
-                    (mock_cleanup,),
-                ]),
-            self.swap(run_e2e_tests, 'cleanup', mock_cleanup),
-            self.swap_with_checks(
-                run_e2e_tests, 'build_js_files', mock_build_js_files,
-                expected_args=[(True,)]),
-            self.swap_with_checks(
-                run_e2e_tests, 'start_webdriver_manager',
-                mock_start_webdriver_manager,
-                expected_args=[(CHROME_DRIVER_VERSION,)]),
-            self.swap_to_always_return(
-                common, 'managed_elasticsearch_dev_server',
-                value=contextlib2.nullcontext()),
-            self.swap_to_always_return(
-                common, 'managed_firebase_auth_emulator',
-                value=contextlib2.nullcontext()),
-            self.swap_to_always_return(
-                common, 'managed_dev_appserver',
-                value=contextlib2.nullcontext()),
-            self.swap_with_checks(
-                common, 'wait_for_port_to_be_in_use',
-                mock_wait_for_port_to_be_in_use,
-                expected_args=[
-                    (feconf.REDISPORT,),
-                    (feconf.ES_LOCALHOST_PORT,),
-                    (run_e2e_tests.WEB_DRIVER_PORT,),
-                    (run_e2e_tests.GOOGLE_APP_ENGINE_PORT,),
-                ]),
-            self.swap_with_checks(
-                run_e2e_tests, 'get_e2e_test_parameters',
-                mock_get_e2e_test_parameters,
-                expected_args=[(3, 'full', True)]),
-            self.swap_with_checks(
-                subprocess, 'Popen', mock_popen, expected_args=[
-                    ([
-                        'python', '-m',
-                        'scripts.run_portserver',
-                        '--portserver_unix_socket_address',
-                        run_e2e_tests.PORTSERVER_SOCKET_FILEPATH,
-                    ],),
-                    ([
-                        common.REDIS_SERVER_PATH, common.REDIS_CONF_PATH,
-                        '--daemonize', 'yes'
-                    ],),
-                    ([
-                        common.NODE_BIN_PATH,
-                        '--unhandled-rejections=strict',
-                        run_e2e_tests.PROTRACTOR_BIN_PATH,
-                        'commands',
-                    ],),
-                ]),
-            self.swap_with_checks(
-                flake_checker, 'check_if_on_ci', mock_check_if_on_ci),
-            self.swap_with_checks(
-                flake_checker, 'report_pass', mock_report_pass,
-                expected_args=[('full',)]),
-            self.swap_with_checks(
-                sys, 'exit', mock_exit, expected_args=[(0,)]),
-        ]
-
-        with contextlib2.ExitStack() as stack:
-            for context in swap_contexts:
-                stack.enter_context(context)
-=======
         self.exit_stack.enter_context(self.swap_with_checks(
             run_e2e_tests, 'is_oppia_server_already_running', lambda *_: True))
         self.exit_stack.enter_context(self.swap_with_checks(
             servers, 'managed_portserver', mock_managed_process))
->>>>>>> 76075a04
+        self.exit_stack.enter_context(self.swap_with_checks(
+            flake_checker, 'check_if_on_ci', lambda: True))
 
         with self.assertRaisesRegexp(SystemExit, '1'):
             run_e2e_tests.main(args=[])
@@ -465,20 +323,7 @@
 
         self.assertEqual(lines, ['sample', u'✓', 'output'])
 
-<<<<<<< HEAD
     def test_rerun_when_tests_fail_with_always_policy(self):
-
-        mock_portserver = MockProcessClass()
-
-        def mock_check_if_on_ci():
-            return True
-
-        def mock_exit(unused_exit_code):
-            return
-
-=======
-    def test_rerun_when_tests_fail(self):
->>>>>>> 76075a04
         def mock_run_tests(unused_args):
             return 'sample\noutput', 1
 
@@ -489,351 +334,129 @@
         self.exit_stack.enter_context(self.swap_with_checks(
             flake_checker, 'is_test_output_flaky', lambda *_: False,
             expected_args=[
-<<<<<<< HEAD
                 ('sample\noutput', 'always'),
                 ('sample\noutput', 'always'),
                 ('sample\noutput', 'always'),
             ])
-        on_ci_swap = self.swap(
-            flake_checker, 'check_if_on_ci', mock_check_if_on_ci)
-        cleanup_swap = self.swap_with_checks(
-            run_e2e_tests, 'cleanup', mock_cleanup, expected_args=[
-                tuple(), tuple(), tuple()])
-        exit_swap = self.swap_with_checks(
-            sys, 'exit', mock_exit, expected_args=[(1,)])
-        policy_swap = self.swap(
-            run_e2e_tests, 'RERUN_POLICIES', MOCK_RERUN_POLICIES)
-        with register_swap, run_swap, is_test_output_flaky_swap:
-            with start_portserver_swap, cleanup_portserver_swap:
-                with on_ci_swap, cleanup_swap, exit_swap, policy_swap:
-                    run_e2e_tests.main(args=['--suite', 'always'])
+        self.exit_stack.enter_context(self.swap(
+            flake_checker, 'check_if_on_ci', lambda: True))
+        self.exit_stack.enter_context(self.swap_with_checks(
+            sys, 'exit', lambda _: None, expected_args=[(1,)]))
+        self.exit_stack.enter_context(self.swap(
+            run_e2e_tests, 'RERUN_POLICIES', MOCK_RERUN_POLICIES))
+
+        run_e2e_tests.main(args=['--suite', 'always'])
 
     def test_do_not_rerun_when_tests_fail_with_known_flakes_policy(self):
-
-        mock_portserver = MockProcessClass()
-
-        def mock_check_if_on_ci():
-            return True
-
-        def mock_exit(unused_exit_code):
-            return
-=======
-                ('sample\noutput', 'mySuite'),
-                ('sample\noutput', 'mySuite'),
-                ('sample\noutput', 'mySuite'),
-            ]))
-        self.exit_stack.enter_context(self.swap(
-            flake_checker, 'check_if_on_ci', lambda: True))
-        self.exit_stack.enter_context(self.swap_with_checks(
-            sys, 'exit', lambda _: None, expected_args=[(1,)]))
-
-        run_e2e_tests.main(args=['--suite', 'mySuite'])
->>>>>>> 76075a04
-
-    def test_do_not_rerun_when_tests_fail(self):
         def mock_run_tests(unused_args):
             return 'sample\noutput', 1
 
-<<<<<<< HEAD
-        def mock_is_test_output_flaky(
-                unused_output, unused_suite_name):
-            return False
-
-        def mock_register(unused_func, unused_arg=None):
-            return
-
-        def mock_cleanup_portserver():
-            return
-
-        def mock_cleanup():
-            return
-
-        def mock_start_portserver():
-            return mock_portserver
-
-        start_portserver_swap = self.swap_with_checks(
-            run_e2e_tests, 'start_portserver', mock_start_portserver,
-            expected_args=[tuple()])
-        cleanup_portserver_swap = self.swap(
-            run_e2e_tests, 'cleanup_portserver',
-            mock_cleanup_portserver)
-        register_swap = self.swap_with_checks(
-            atexit, 'register', mock_register, expected_args=[
-                (mock_cleanup_portserver, mock_portserver)])
-        run_swap = self.swap(
-            run_e2e_tests, 'run_tests', mock_run_tests)
-        is_test_output_flaky_swap = self.swap_with_checks(
-            flake_checker, 'is_test_output_flaky',
-            mock_is_test_output_flaky,
+        self.exit_stack.enter_context(self.swap_with_checks(
+            servers, 'managed_portserver', mock_managed_process))
+        self.exit_stack.enter_context(self.swap(
+            run_e2e_tests, 'run_tests', mock_run_tests))
+        self.exit_stack.enter_context(self.swap_with_checks(
+            flake_checker, 'is_test_output_flaky', lambda *_: False,
             expected_args=[
                 ('sample\noutput', 'known_flakes'),
             ])
-        on_ci_swap = self.swap(
-            flake_checker, 'check_if_on_ci', mock_check_if_on_ci)
-        cleanup_swap = self.swap(
-            run_e2e_tests, 'cleanup', mock_cleanup)
-        exit_swap = self.swap_with_checks(
-            sys, 'exit', mock_exit, expected_args=[(1,)])
-        policy_swap = self.swap(
-            run_e2e_tests, 'RERUN_POLICIES', MOCK_RERUN_POLICIES)
-        with register_swap, run_swap, is_test_output_flaky_swap:
-            with start_portserver_swap, cleanup_portserver_swap:
-                with on_ci_swap, cleanup_swap, exit_swap, policy_swap:
-                    run_e2e_tests.main(args=['--suite', 'known_flakes'])
+        self.exit_stack.enter_context(self.swap(
+            flake_checker, 'check_if_on_ci', lambda: True))
+        self.exit_stack.enter_context(self.swap_with_checks(
+            sys, 'exit', lambda _: None, expected_args=[(1,)]))
+        self.exit_stack.enter_context(self.swap(
+            run_e2e_tests, 'RERUN_POLICIES', MOCK_RERUN_POLICIES))
+
+        run_e2e_tests.main(args=['--suite', 'known_flakes'])
 
     def test_do_not_rerun_when_tests_fail_with_never_policy(self):
-
-        mock_portserver = MockProcessClass()
-
-        def mock_check_if_on_ci():
-            return True
-
-        def mock_exit(unused_exit_code):
-            return
-
         def mock_run_tests(unused_args):
             return 'sample\noutput', 1
 
-        def mock_is_test_output_flaky(
-                unused_output, unused_suite_name):
-            return False
-
-        def mock_register(unused_func, unused_arg=None):
-            return
-
-        def mock_cleanup_portserver():
-            return
-
-        def mock_cleanup():
-            return
-
-        def mock_start_portserver():
-            return mock_portserver
-
-        start_portserver_swap = self.swap_with_checks(
-            run_e2e_tests, 'start_portserver', mock_start_portserver,
-            expected_args=[tuple()])
-        cleanup_portserver_swap = self.swap(
-            run_e2e_tests, 'cleanup_portserver',
-            mock_cleanup_portserver)
-        register_swap = self.swap_with_checks(
-            atexit, 'register', mock_register, expected_args=[
-                (mock_cleanup_portserver, mock_portserver)])
-        run_swap = self.swap(
-            run_e2e_tests, 'run_tests', mock_run_tests)
-        is_test_output_flaky_swap = self.swap_with_checks(
-            flake_checker, 'is_test_output_flaky',
-            mock_is_test_output_flaky,
+        self.exit_stack.enter_context(self.swap_with_checks(
+            servers, 'managed_portserver', mock_managed_process))
+        self.exit_stack.enter_context(self.swap(
+            run_e2e_tests, 'run_tests', mock_run_tests))
+        self.exit_stack.enter_context(self.swap_with_checks(
+            flake_checker, 'is_test_output_flaky', lambda *_: False,
             expected_args=[
                 ('sample\noutput', 'never'),
             ])
-        on_ci_swap = self.swap(
-            flake_checker, 'check_if_on_ci', mock_check_if_on_ci)
-        cleanup_swap = self.swap(
-            run_e2e_tests, 'cleanup', mock_cleanup)
-        exit_swap = self.swap_with_checks(
-            sys, 'exit', mock_exit, expected_args=[(1,)])
-        policy_swap = self.swap(
-            run_e2e_tests, 'RERUN_POLICIES', MOCK_RERUN_POLICIES)
-        with register_swap, run_swap, is_test_output_flaky_swap:
-            with start_portserver_swap, cleanup_portserver_swap:
-                with on_ci_swap, cleanup_swap, exit_swap, policy_swap:
-                    run_e2e_tests.main(args=['--suite', 'never'])
+        self.exit_stack.enter_context(self.swap(
+            flake_checker, 'check_if_on_ci', lambda: True))
+        self.exit_stack.enter_context(self.swap_with_checks(
+            sys, 'exit', lambda _: None, expected_args=[(1,)]))
+        self.exit_stack.enter_context(self.swap(
+            run_e2e_tests, 'RERUN_POLICIES', MOCK_RERUN_POLICIES))
+
+        run_e2e_tests.main(args=['--suite', 'never'])
 
     def test_rerun_when_tests_flake_with_always_policy(self):
-
-        mock_portserver = MockProcessClass()
-
-        def mock_check_if_on_ci():
-            return True
-
-        def mock_exit(unused_exit_code):
-            return
-
-=======
         self.exit_stack.enter_context(self.swap(
             run_e2e_tests, 'run_tests', mock_run_tests))
         self.exit_stack.enter_context(self.swap_with_checks(
             flake_checker, 'is_test_output_flaky', lambda *_: False,
-            expected_args=[('sample\noutput', 'mySuite')]))
-        self.exit_stack.enter_context(self.swap(
-            flake_checker, 'check_if_on_ci', lambda: True))
-        self.exit_stack.enter_context(self.swap_with_checks(
-            sys, 'exit', lambda _: None, expected_args=[(1,)]))
-        self.exit_stack.enter_context(self.swap(
-            run_e2e_tests, 'RERUN_NON_FLAKY', False))
-        self.exit_stack.enter_context(self.swap_with_checks(
-            servers, 'managed_portserver', mock_managed_process))
-
-        run_e2e_tests.main(args=['--suite', 'mySuite'])
-
-    def test_rerun_when_tests_flake(self):
->>>>>>> 76075a04
-        def mock_run_tests(unused_args):
-            return 'sample\noutput', 1
-
-        self.exit_stack.enter_context(self.swap_with_checks(
-            servers, 'managed_portserver', mock_managed_process))
-        self.exit_stack.enter_context(self.swap(
-            run_e2e_tests, 'run_tests', mock_run_tests))
-        self.exit_stack.enter_context(self.swap_with_checks(
-            flake_checker, 'is_test_output_flaky', lambda *_: True,
             expected_args=[
-<<<<<<< HEAD
                 ('sample\noutput', 'always'),
                 ('sample\noutput', 'always'),
                 ('sample\noutput', 'always'),
             ])
-        on_ci_swap = self.swap(
-            flake_checker, 'check_if_on_ci', mock_check_if_on_ci)
-        cleanup_swap = self.swap_with_checks(
-            run_e2e_tests, 'cleanup', mock_cleanup, expected_args=[
-                tuple(), tuple(), tuple()])
-        exit_swap = self.swap_with_checks(
-            sys, 'exit', mock_exit, expected_args=[(1,)])
-        policy_swap = self.swap(
-            run_e2e_tests, 'RERUN_POLICIES', MOCK_RERUN_POLICIES)
-        with register_swap, run_swap, is_test_output_flaky_swap:
-            with start_portserver_swap, cleanup_portserver_swap:
-                with on_ci_swap, cleanup_swap, exit_swap, policy_swap:
-                    run_e2e_tests.main(args=['--suite', 'always'])
+        self.exit_stack.enter_context(self.swap(
+            flake_checker, 'check_if_on_ci', lambda: True))
+        self.exit_stack.enter_context(self.swap_with_checks(
+            sys, 'exit', lambda _: None, expected_args=[(1,)]))
+        self.exit_stack.enter_context(self.swap(
+            run_e2e_tests, 'RERUN_NON_FLAKY', False))
+        self.exit_stack.enter_context(self.swap_with_checks(
+            servers, 'managed_portserver', mock_managed_process))
+        self.exit_stack.enter_context(self.swap(
+            run_e2e_tests, 'RERUN_POLICIES', MOCK_RERUN_POLICIES))
+
+        run_e2e_tests.main(args=['--suite', 'always'])
 
     def test_rerun_when_tests_flake_with_known_flakes_policy(self):
-
-        mock_portserver = MockProcessClass()
-
-        def mock_check_if_on_ci():
-            return True
-
-        def mock_exit(unused_exit_code):
-            return
-
-        def mock_run_tests(unused_args):
-            return 'sample\noutput', 1
-
-        def mock_is_test_output_flaky(
-                unused_output, unused_suite_name):
-            return True
-
-        def mock_register(unused_func, unused_arg=None):
-            return
-
-        def mock_cleanup_portserver():
-            return
-
-        def mock_cleanup():
-            return
-
-        def mock_start_portserver():
-            return mock_portserver
-
-        start_portserver_swap = self.swap_with_checks(
-            run_e2e_tests, 'start_portserver', mock_start_portserver,
-            expected_args=[tuple()])
-        cleanup_portserver_swap = self.swap(
-            run_e2e_tests, 'cleanup_portserver',
-            mock_cleanup_portserver)
-        register_swap = self.swap_with_checks(
-            atexit, 'register', mock_register, expected_args=[
-                (mock_cleanup_portserver, mock_portserver)])
-        run_swap = self.swap(
-            run_e2e_tests, 'run_tests', mock_run_tests)
-        is_test_output_flaky_swap = self.swap_with_checks(
-            flake_checker, 'is_test_output_flaky',
-            mock_is_test_output_flaky,
+        self.exit_stack.enter_context(self.swap(
+            run_e2e_tests, 'run_tests', mock_run_tests))
+        self.exit_stack.enter_context(self.swap_with_checks(
+            flake_checker, 'is_test_output_flaky', lambda *_: False,
             expected_args=[
                 ('sample\noutput', 'known_flakes'),
                 ('sample\noutput', 'known_flakes'),
                 ('sample\noutput', 'known_flakes'),
             ])
-        on_ci_swap = self.swap(
-            flake_checker, 'check_if_on_ci', mock_check_if_on_ci)
-        cleanup_swap = self.swap_with_checks(
-            run_e2e_tests, 'cleanup', mock_cleanup, expected_args=[
-                tuple(), tuple(), tuple()])
-        exit_swap = self.swap_with_checks(
-            sys, 'exit', mock_exit, expected_args=[(1,)])
-        policy_swap = self.swap(
-            run_e2e_tests, 'RERUN_POLICIES', MOCK_RERUN_POLICIES)
-        with register_swap, run_swap, is_test_output_flaky_swap:
-            with start_portserver_swap, cleanup_portserver_swap:
-                with on_ci_swap, cleanup_swap, exit_swap, policy_swap:
-                    run_e2e_tests.main(args=['--suite', 'known_flakes'])
+        self.exit_stack.enter_context(self.swap(
+            flake_checker, 'check_if_on_ci', lambda: True))
+        self.exit_stack.enter_context(self.swap_with_checks(
+            sys, 'exit', lambda _: None, expected_args=[(1,)]))
+        self.exit_stack.enter_context(self.swap(
+            run_e2e_tests, 'RERUN_NON_FLAKY', False))
+        self.exit_stack.enter_context(self.swap_with_checks(
+            servers, 'managed_portserver', mock_managed_process))
+        self.exit_stack.enter_context(self.swap(
+            run_e2e_tests, 'RERUN_POLICIES', MOCK_RERUN_POLICIES))
+
+        run_e2e_tests.main(args=['--suite', 'known_flakes'])
 
     def test_do_not_rerun_when_tests_flake_with_never_policy(self):
-
-        mock_portserver = MockProcessClass()
-
-        def mock_check_if_on_ci():
-            return True
-
-        def mock_exit(unused_exit_code):
-            return
-
-        def mock_run_tests(unused_args):
-            return 'sample\noutput', 1
-
-        def mock_is_test_output_flaky(
-                unused_output, unused_suite_name):
-            return True
-
-        def mock_register(unused_func, unused_arg=None):
-            return
-
-        def mock_cleanup_portserver():
-            return
-
-        def mock_cleanup():
-            return
-
-        def mock_start_portserver():
-            return mock_portserver
-
-        start_portserver_swap = self.swap_with_checks(
-            run_e2e_tests, 'start_portserver', mock_start_portserver,
-            expected_args=[tuple()])
-        cleanup_portserver_swap = self.swap(
-            run_e2e_tests, 'cleanup_portserver',
-            mock_cleanup_portserver)
-        register_swap = self.swap_with_checks(
-            atexit, 'register', mock_register, expected_args=[
-                (mock_cleanup_portserver, mock_portserver)])
-        run_swap = self.swap(
-            run_e2e_tests, 'run_tests', mock_run_tests)
-        is_test_output_flaky_swap = self.swap_with_checks(
-            flake_checker, 'is_test_output_flaky',
-            mock_is_test_output_flaky,
+        self.exit_stack.enter_context(self.swap(
+            run_e2e_tests, 'run_tests', mock_run_tests))
+        self.exit_stack.enter_context(self.swap_with_checks(
+            flake_checker, 'is_test_output_flaky', lambda *_: False,
             expected_args=[
                 ('sample\noutput', 'never'),
             ])
-        on_ci_swap = self.swap(
-            flake_checker, 'check_if_on_ci', mock_check_if_on_ci)
-        cleanup_swap = self.swap(
-            run_e2e_tests, 'cleanup', mock_cleanup)
-        exit_swap = self.swap_with_checks(
-            sys, 'exit', mock_exit, expected_args=[(1,)])
-        policy_swap = self.swap(
-            run_e2e_tests, 'RERUN_POLICIES', MOCK_RERUN_POLICIES)
-        with register_swap, run_swap, is_test_output_flaky_swap:
-            with start_portserver_swap, cleanup_portserver_swap:
-                with on_ci_swap, cleanup_swap, exit_swap, policy_swap:
-                    run_e2e_tests.main(args=['--suite', 'never'])
-
-    def test_no_reruns_off_ci_fail(self):
-
-        mock_portserver = MockProcessClass()
-=======
-                ('sample\noutput', 'mySuite'),
-                ('sample\noutput', 'mySuite'),
-                ('sample\noutput', 'mySuite'),
-            ]))
-        self.exit_stack.enter_context(self.swap(
-            flake_checker, 'check_if_on_ci', lambda: True))
-        self.exit_stack.enter_context(self.swap_with_checks(
-            sys, 'exit', lambda _: None, expected_args=[(1,)]))
->>>>>>> 76075a04
-
-        run_e2e_tests.main(args=['--suite', 'mySuite'])
+        self.exit_stack.enter_context(self.swap(
+            flake_checker, 'check_if_on_ci', lambda: True))
+        self.exit_stack.enter_context(self.swap_with_checks(
+            sys, 'exit', lambda _: None, expected_args=[(1,)]))
+        self.exit_stack.enter_context(self.swap(
+            run_e2e_tests, 'RERUN_NON_FLAKY', False))
+        self.exit_stack.enter_context(self.swap_with_checks(
+            servers, 'managed_portserver', mock_managed_process))
+        self.exit_stack.enter_context(self.swap(
+            run_e2e_tests, 'RERUN_POLICIES', MOCK_RERUN_POLICIES))
+
+        run_e2e_tests.main(args=['--suite', 'never'])
 
     def test_no_reruns_off_ci_fail(self):
         def mock_run_tests(unused_args):
@@ -875,439 +498,6 @@
 
         run_e2e_tests.main(args=['--suite', 'mySuite'])
 
-<<<<<<< HEAD
-        def mock_report_pass(unused_suite_name):
-            return
-
-        def mock_check_if_on_ci():
-            return True
-
-        swap_contexts = [
-            self.swap(
-                run_e2e_tests, 'get_chrome_driver_version',
-                mock_get_chrome_driver_version),
-            self.swap_with_checks(
-                run_e2e_tests, 'is_oppia_server_already_running',
-                mock_is_oppia_server_already_running),
-            self.swap_with_checks(
-                run_e2e_tests, 'setup_and_install_dependencies',
-                mock_setup_and_install_dependencies, expected_args=[(True,)]),
-            self.swap_with_checks(
-                atexit, 'register', mock_register, expected_args=[
-                    (run_e2e_tests.cleanup_portserver, mock_process),
-                    (mock_cleanup,),
-                ]),
-            self.swap(run_e2e_tests, 'cleanup', mock_cleanup),
-            self.swap_with_checks(
-                build, 'modify_constants', mock_modify_constants,
-                expected_kwargs=[{'prod_env': False}]),
-            self.swap_with_checks(
-                run_e2e_tests, 'start_webdriver_manager',
-                mock_start_webdriver_manager,
-                expected_args=[(CHROME_DRIVER_VERSION,)]),
-            self.swap_to_always_return(
-                common, 'managed_elasticsearch_dev_server',
-                value=contextlib2.nullcontext()),
-            self.swap_to_always_return(
-                common, 'managed_firebase_auth_emulator',
-                value=contextlib2.nullcontext()),
-            self.swap_to_always_return(
-                common, 'managed_dev_appserver',
-                value=contextlib2.nullcontext()),
-            self.swap_with_checks(
-                common, 'wait_for_port_to_be_in_use',
-                mock_wait_for_port_to_be_in_use,
-                expected_args=[
-                    (feconf.REDISPORT,),
-                    (feconf.ES_LOCALHOST_PORT,),
-                    (run_e2e_tests.WEB_DRIVER_PORT,),
-                    (run_e2e_tests.GOOGLE_APP_ENGINE_PORT,),
-                ]),
-            self.swap_with_checks(
-                run_e2e_tests, 'get_e2e_test_parameters',
-                mock_get_e2e_test_parameters,
-                expected_args=[(3, 'full', True)]),
-            self.swap_with_checks(
-                subprocess, 'Popen', mock_popen, expected_args=[
-                    ([
-                        'python', '-m',
-                        'scripts.run_portserver',
-                        '--portserver_unix_socket_address',
-                        run_e2e_tests.PORTSERVER_SOCKET_FILEPATH,
-                    ],),
-                    ([
-                        common.REDIS_SERVER_PATH, common.REDIS_CONF_PATH,
-                        '--daemonize', 'yes'
-                    ],),
-                    ([
-                        common.NODE_BIN_PATH,
-                        '--unhandled-rejections=strict',
-                        run_e2e_tests.PROTRACTOR_BIN_PATH,
-                        'commands'
-                    ],),
-                ],
-            ),
-            self.swap_with_checks(
-                flake_checker, 'check_if_on_ci', mock_check_if_on_ci),
-            self.swap_with_checks(
-                flake_checker, 'report_pass', mock_report_pass,
-                expected_args=[('full',)]),
-            self.swap_with_checks(
-                sys, 'exit', mock_exit, expected_args=[(0,)]),
-        ]
-
-        with contextlib2.ExitStack() as stack:
-            for context in swap_contexts:
-                stack.enter_context(context)
-
-            run_e2e_tests.main(args=['--skip-install', '--skip-build'])
-
-    def test_linux_chrome_version_command_not_found_failure(self):
-        os_name_swap = self.swap(common, 'OS_NAME', 'Linux')
-
-        def mock_popen(unused_commands, stdout):
-            self.assertEqual(stdout, -1)
-            raise OSError('google-chrome not found')
-
-        popen_swap = self.swap_with_checks(
-            subprocess, 'Popen', mock_popen, expected_args=[([
-                'google-chrome', '--version'],)])
-        expected_message = (
-            'Failed to execute "google-chrome --version" command. This is '
-            'used to determine the chromedriver version to use. Please set '
-            'the chromedriver version manually using --chrome_driver_version '
-            'flag. To determine the chromedriver version to be used, please '
-            'follow the instructions mentioned in the following URL:\n'
-            'https://chromedriver.chromium.org/downloads/version-selection')
-
-        with os_name_swap, popen_swap, self.assertRaisesRegexp(
-            Exception, expected_message):
-            run_e2e_tests.get_chrome_driver_version()
-
-    def test_mac_chrome_version_command_not_found_failure(self):
-        os_name_swap = self.swap(common, 'OS_NAME', 'Darwin')
-
-        def mock_popen(unused_commands, stdout):
-            self.assertEqual(stdout, -1)
-            raise OSError(
-                r'/Applications/Google\ Chrome.app/Contents/MacOS/Google\ '
-                'Chrome not found')
-
-        popen_swap = self.swap_with_checks(
-            subprocess, 'Popen', mock_popen, expected_args=[([
-                '/Applications/Google Chrome.app/Contents/MacOS/Google '
-                'Chrome', '--version'],)])
-        expected_message = (
-            r'Failed to execute "/Applications/Google\\ '
-            r'Chrome.app/Contents/MacOS/Google\\ Chrome --version" command. '
-            'This is used to determine the chromedriver version to use. '
-            'Please set the chromedriver version manually using '
-            '--chrome_driver_version flag. To determine the chromedriver '
-            'version to be used, please follow the instructions mentioned '
-            'in the following URL:\n'
-            'https://chromedriver.chromium.org/downloads/version-selection')
-
-        with os_name_swap, popen_swap, self.assertRaisesRegexp(
-            Exception, expected_message):
-            run_e2e_tests.get_chrome_driver_version()
-
-    def test_start_tests_in_debug_mode(self):
-
-        mock_process = MockProcessClass()
-
-        def mock_is_oppia_server_already_running(*unused_args):
-            return False
-
-        def mock_setup_and_install_dependencies(unused_arg):
-            return
-
-        def mock_register(unused_func, unused_arg=None):
-            return
-
-        def mock_cleanup():
-            return
-
-        def mock_exit(unused_exit_code):
-            return
-
-        def mock_build_js_files(
-                unused_arg, deparallelize_terser=False, source_maps=False): # pylint: disable=unused-argument
-            return
-
-        def mock_start_webdriver_manager(unused_arg):
-            return
-
-        def mock_wait_for_port_to_be_in_use(unused_port):
-            return
-
-        def mock_get_e2e_test_parameters(
-                unused_sharding_instances, unused_suite, unused_dev_mode):
-            return ['commands']
-
-        def mock_popen(unused_commands, stdout=None):  # pylint: disable=unused-argument
-            def mock_communicate():
-                return
-            result = mock_process
-            result.communicate = mock_communicate # pylint: disable=attribute-defined-outside-init
-            result.returncode = 0 # pylint: disable=attribute-defined-outside-init
-            return result
-
-        def mock_get_chrome_driver_version():
-            return CHROME_DRIVER_VERSION
-
-        def mock_report_pass(unused_suite_name):
-            return
-
-        def mock_check_if_on_ci():
-            return True
-
-        swap_contexts = [
-            self.swap(
-                run_e2e_tests, 'get_chrome_driver_version',
-                mock_get_chrome_driver_version),
-            self.swap_with_checks(
-                run_e2e_tests, 'is_oppia_server_already_running',
-                mock_is_oppia_server_already_running),
-            self.swap_with_checks(
-                run_e2e_tests, 'setup_and_install_dependencies',
-                mock_setup_and_install_dependencies, expected_args=[(False,)]),
-            self.swap_with_checks(
-                atexit, 'register', mock_register, expected_args=[
-                    (run_e2e_tests.cleanup_portserver, mock_process),
-                    (mock_cleanup,),
-                ]),
-            self.swap(run_e2e_tests, 'cleanup', mock_cleanup),
-            self.swap_with_checks(
-                run_e2e_tests, 'build_js_files', mock_build_js_files,
-                expected_args=[(True,)]),
-            self.swap_with_checks(
-                run_e2e_tests, 'start_webdriver_manager',
-                mock_start_webdriver_manager,
-                expected_args=[(CHROME_DRIVER_VERSION,)]),
-            self.swap_to_always_return(
-                common, 'managed_elasticsearch_dev_server',
-                value=contextlib2.nullcontext()),
-            self.swap_to_always_return(
-                common, 'managed_firebase_auth_emulator',
-                value=contextlib2.nullcontext()),
-            self.swap_to_always_return(
-                common, 'managed_dev_appserver',
-                value=contextlib2.nullcontext()),
-            self.swap_with_checks(
-                common, 'wait_for_port_to_be_in_use',
-                mock_wait_for_port_to_be_in_use,
-                expected_args=[
-                    (feconf.REDISPORT,),
-                    (feconf.ES_LOCALHOST_PORT,),
-                    (run_e2e_tests.WEB_DRIVER_PORT,),
-                    (run_e2e_tests.GOOGLE_APP_ENGINE_PORT,)]),
-            self.swap_with_checks(
-                run_e2e_tests, 'get_e2e_test_parameters',
-                mock_get_e2e_test_parameters,
-                expected_args=[(3, 'full', True)]),
-            self.swap_with_checks(
-                subprocess, 'Popen', mock_popen, expected_args=[
-                    ([
-                        'python', '-m',
-                        'scripts.run_portserver',
-                        '--portserver_unix_socket_address',
-                        run_e2e_tests.PORTSERVER_SOCKET_FILEPATH,
-                    ],),
-                    ([
-                        common.REDIS_SERVER_PATH, common.REDIS_CONF_PATH,
-                        '--daemonize', 'yes'
-                    ],),
-                    ([
-                        common.NODE_BIN_PATH,
-                        '--inspect-brk',
-                        '--unhandled-rejections=strict',
-                        run_e2e_tests.PROTRACTOR_BIN_PATH,
-                        'commands',
-                    ],),
-                ],
-            ),
-            self.swap_with_checks(
-                flake_checker, 'check_if_on_ci', mock_check_if_on_ci),
-            self.swap_with_checks(
-                flake_checker, 'report_pass', mock_report_pass,
-                expected_args=[('full',)]),
-            self.swap_with_checks(
-                sys, 'exit', mock_exit, expected_args=[(0,)]),
-        ]
-
-        with contextlib2.ExitStack() as stack:
-            for context in swap_contexts:
-                stack.enter_context(context)
-
-            run_e2e_tests.main(args=['--debug_mode'])
-
-    def test_start_tests_in_with_chromedriver_flag(self):
-
-        mock_process = MockProcessClass()
-
-        def mock_is_oppia_server_already_running(*unused_args):
-            return False
-
-        def mock_setup_and_install_dependencies(unused_arg):
-            return
-
-        def mock_register(unused_func, unused_arg=None):
-            return
-
-        def mock_cleanup():
-            return
-
-        def mock_exit(unused_exit_code):
-            return
-
-        def mock_build_js_files(
-                unused_arg, deparallelize_terser=False, source_maps=False): # pylint: disable=unused-argument
-            return
-
-        def mock_start_webdriver_manager(unused_arg):
-            return
-
-        def mock_wait_for_port_to_be_in_use(unused_port):
-            return
-
-        def mock_get_e2e_test_parameters(
-                unused_sharding_instances, unused_suite, unused_dev_mode):
-            return ['commands']
-
-        def mock_popen(unused_commands, stdout=None):  # pylint: disable=unused-argument
-            def mock_communicate():
-                return
-            result = mock_process
-            result.communicate = mock_communicate # pylint: disable=attribute-defined-outside-init
-            result.returncode = 0 # pylint: disable=attribute-defined-outside-init
-            return result
-
-        def mock_get_chrome_driver_version():
-            return CHROME_DRIVER_VERSION
-
-        def mock_report_pass(unused_suite_name):
-            return
-
-        def mock_check_if_on_ci():
-            return True
-
-        swap_contexts = [
-            self.swap(
-                run_e2e_tests, 'get_chrome_driver_version',
-                mock_get_chrome_driver_version),
-            self.swap_with_checks(
-                run_e2e_tests, 'is_oppia_server_already_running',
-                mock_is_oppia_server_already_running),
-            self.swap_with_checks(
-                run_e2e_tests, 'setup_and_install_dependencies',
-                mock_setup_and_install_dependencies, expected_args=[(False,)]),
-            self.swap_with_checks(
-                atexit, 'register', mock_register, expected_args=[
-                    (run_e2e_tests.cleanup_portserver, mock_process),
-                    (mock_cleanup,),
-                ]),
-            self.swap(run_e2e_tests, 'cleanup', mock_cleanup),
-            self.swap_with_checks(
-                run_e2e_tests, 'build_js_files', mock_build_js_files,
-                expected_args=[(True,)]),
-            self.swap_with_checks(
-                run_e2e_tests, 'start_webdriver_manager',
-                mock_start_webdriver_manager,
-                expected_args=[(CHROME_DRIVER_VERSION,)]),
-            self.swap_to_always_return(
-                common, 'managed_elasticsearch_dev_server',
-                value=contextlib2.nullcontext()),
-            self.swap_to_always_return(
-                common, 'managed_firebase_auth_emulator',
-                value=contextlib2.nullcontext()),
-            self.swap_to_always_return(
-                common, 'managed_dev_appserver',
-                value=contextlib2.nullcontext()),
-            self.swap_with_checks(
-                common, 'wait_for_port_to_be_in_use',
-                mock_wait_for_port_to_be_in_use,
-                expected_args=[
-                    (feconf.REDISPORT,),
-                    (feconf.ES_LOCALHOST_PORT,),
-                    (run_e2e_tests.WEB_DRIVER_PORT,),
-                    (run_e2e_tests.GOOGLE_APP_ENGINE_PORT,)]),
-            self.swap_with_checks(
-                run_e2e_tests, 'get_e2e_test_parameters',
-                mock_get_e2e_test_parameters,
-                expected_args=[(3, 'full', True)]),
-            self.swap_with_checks(
-                subprocess, 'Popen', mock_popen, expected_args=[
-                    ([
-                        'python', '-m',
-                        'scripts.run_portserver',
-                        '--portserver_unix_socket_address',
-                        run_e2e_tests.PORTSERVER_SOCKET_FILEPATH,
-                    ],),
-                    ([
-                        common.REDIS_SERVER_PATH, common.REDIS_CONF_PATH,
-                        '--daemonize', 'yes'
-                    ],),
-                    ([
-                        common.NODE_BIN_PATH,
-                        '--unhandled-rejections=strict',
-                        run_e2e_tests.PROTRACTOR_BIN_PATH,
-                        'commands',
-                    ],),
-                ],
-            ),
-            self.swap_with_checks(
-                flake_checker, 'check_if_on_ci', mock_check_if_on_ci),
-            self.swap_with_checks(
-                flake_checker, 'report_pass', mock_report_pass,
-                expected_args=[('full',)]),
-            self.swap_with_checks(
-                sys, 'exit', mock_exit, expected_args=[(0,)]),
-        ]
-
-        with contextlib2.ExitStack() as stack:
-            for context in swap_contexts:
-                stack.enter_context(context)
-
-            run_e2e_tests.main(
-                args=['--chrome_driver_version', CHROME_DRIVER_VERSION])
-
-    def test_cleanup_portserver_when_server_shuts_down_cleanly(self):
-        process = MockProcessClass(clean_shutdown=True)
-        run_e2e_tests.cleanup_portserver(process)
-        self.assertEqual(process.kill_count, 0)
-        # Server gets polled twice. Once to break out of wait loop and
-        # again to check that the process shut down and does not need to
-        # be killed.
-        self.assertEqual(process.poll_count, 1)
-        self.assertEqual(process.signals_received, [signal.SIGINT])
-
-    def test_cleanup_portserver_when_server_shutdown_fails(self):
-        process = MockProcessClass(clean_shutdown=False)
-        run_e2e_tests.cleanup_portserver(process)
-        self.assertEqual(process.kill_count, 1)
-        # Server gets polled 11 times. 1 for each second of the wait
-        # loop and again to see that the process did not shut down and
-        # therefore needs to be killed.
-        self.assertEqual(
-            process.poll_count, run_e2e_tests.KILL_TIMEOUT_SECS)
-        self.assertEqual(process.signals_received, [signal.SIGINT])
-
-    def test_cleanup_portserver_when_server_already_shutdown(self):
-        process = MockProcessClass(accept_signal=False)
-        run_e2e_tests.cleanup_portserver(process)
-        self.assertEqual(process.kill_count, 0)
-        self.assertEqual(process.poll_count, 0)
-        self.assertEqual(process.signals_received, [signal.SIGINT])
-
-    def test_cleanup_portserver_when_server_kill_fails(self):
-        process = MockProcessClass(
-            accept_kill=False, clean_shutdown=False)
-        run_e2e_tests.cleanup_portserver(process)
-        self.assertEqual(process.kill_count, 1)
-        self.assertEqual(
-            process.poll_count, run_e2e_tests.KILL_TIMEOUT_SECS)
-        self.assertEqual(process.signals_received, [signal.SIGINT])
-=======
     def test_start_tests_skip_build(self):
         self.exit_stack.enter_context(self.swap_with_checks(
             run_e2e_tests, 'is_oppia_server_already_running', lambda *_: False))
@@ -1439,5 +629,4 @@
             sys, 'exit', lambda _: None, expected_args=[(0,)]))
 
         run_e2e_tests.main(
-            args=['--chrome_driver_version', CHROME_DRIVER_VERSION])
->>>>>>> 76075a04
+            args=['--chrome_driver_version', CHROME_DRIVER_VERSION])