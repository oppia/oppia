# -*- coding: UTF-8 -*-
# Copyright 2019 The Oppia Authors. All Rights Reserved.
#
# Licensed under the Apache License, Version 2.0 (the "License");
# you may not use this file except in compliance with the License.
# You may obtain a copy of the License at
#
#      http://www.apache.org/licenses/LICENSE-2.0
#
# Unless required by applicable law or agreed to in writing, software
# distributed under the License is distributed on an "AS-IS" BASIS,
# WITHOUT WARRANTIES OR CONDITIONS OF ANY KIND, either express or implied.
# See the License for the specific language governing permissions and
# limitations under the License.

"""Unit tests for scripts/run_e2e_tests.py."""

from __future__ import absolute_import  # pylint: disable=import-only-modules
from __future__ import unicode_literals  # pylint: disable=import-only-modules

import atexit
import contextlib
import functools
import os
import re
import signal
import subprocess
import sys
import time

from core.tests import test_utils
import feconf
import python_utils

from scripts import build
from scripts import common
from scripts import flake_checker
from scripts import install_third_party_libs
from scripts import run_e2e_tests

import contextlib2


CHROME_DRIVER_VERSION = '77.0.3865.40'


class MockProcessClass(python_utils.OBJECT):

    def __init__(
            self, clean_shutdown=True, stdout='',
            accept_signal=True, accept_kill=True):
        """Create a mock process object.
        Attributes:
            poll_count: int. The number of times poll() has been called.
            signals_received: list(int). List of received signals (as
                ints) in order of receipt.
            kill_count: int. Number of times kill() has been called.
            poll_return: bool. The return value for poll().
            clean_shutdown: bool. Whether to shut down when signal.SIGINT
                signal is received.
            stdout: str. The text written to standard output by the
                process.
            accept_signal: bool. Whether to raise OSError in
                send_signal.
            accept_kill: bool. Whether to raise OSError in
                kill().

        Args:
            clean_shutdown: bool. Whether to shut down when SIGINT received.
            stdout: str. The text written to standard output by the
                process.
            accept_signal: bool. Whether to raise OSError in
                send_signal.
            accept_kill: bool. Whether to raise OSError in
                kill().
        """
        self.poll_count = 0
        self.signals_received = []
        self.kill_count = 0
        self.poll_return = True
        self.clean_shutdown = clean_shutdown
        self.accept_signal = accept_signal
        self.accept_kill = accept_kill

        self.stdout = python_utils.string_io(buffer_value=stdout)

    def kill(self):
        """Increment kill_count.

        Mocks the process being killed.
        """
        self.kill_count += 1
        if not self.accept_kill:
            raise OSError()

    def poll(self):
        """Increment poll_count.

        Mocks checking whether the process is still alive.

        Returns:
            bool. The value of self.poll_return, which mocks whether the
            process is still alive.
        """
        self.poll_count += 1
        return self.poll_return

    def send_signal(self, signal_number):
        """Append signal to self.signals_received.

        Mocks receiving a process signal. If a SIGINT signal is received
        (e.g. from ctrl-C) and self.clean_shutdown is True, then we set
        self.poll_return to False to mimic the process shutting down.

        Args:
            signal_number: int. The number of the received signal.
        """
        self.signals_received.append(signal_number)
        if not self.accept_signal:
            raise OSError()
        if signal_number == signal.SIGINT and self.clean_shutdown:
            self.poll_return = False

    def wait(self):
        """Wait for the process completion.

        Mocks the process waiting for completion before it continues execution.
        """
        return


class RunE2ETestsTests(test_utils.GenericTestBase):
    """Test the run_e2e_tests methods."""

    def setUp(self):
        super(RunE2ETestsTests, self).setUp()
        def mock_print(unused_msg):
            return

        def mock_run_cmd(unused_commands):
            pass

        def mock_check_call(unused_commands):
            pass

        def mock_build_main(args):  # pylint: disable=unused-argument
            pass

        def mock_popen(args, env, shell):  # pylint: disable=unused-argument
            return

        def mock_remove(unused_path):
            pass

        def mock_inplace_replace(
                unused_filename, unused_pattern, unused_replace):
            return

        self.popen_swap = functools.partial(
            self.swap_with_checks, subprocess, 'Popen', mock_popen)
        self.inplace_replace_swap = functools.partial(
            self.swap_with_checks, common, 'inplace_replace_file',
            mock_inplace_replace)
        self.mock_run_cmd = mock_run_cmd
        self.mock_check_call = mock_check_call
        self.mock_build_main = mock_build_main
        self.mock_remove = mock_remove
        self.print_swap = functools.partial(
            self.swap_with_checks, python_utils, 'PRINT', mock_print)

        self.mock_node_bin_path = 'node'
        self.node_bin_path_swap = self.swap(
            common, 'NODE_BIN_PATH', self.mock_node_bin_path)

        self.mock_webpack_bin_path = 'webpack'
        self.webpack_bin_path_swap = self.swap(
            run_e2e_tests, 'WEBPACK_BIN_PATH', self.mock_webpack_bin_path)

        self.mock_constant_file_path = 'constant.ts'
        self.constant_file_path_swap = self.swap(
            run_e2e_tests, 'CONSTANT_FILE_PATH', self.mock_constant_file_path)

    def test_cleanup_when_no_subprocess(self):

        def mock_kill_process_based_on_regex(unused_regex):
            return

        def mock_is_windows_os():
            return False

        def mock_set_constants_to_default():
            return

        subprocess_swap = self.swap(run_e2e_tests, 'SUBPROCESSES', [])

        google_app_engine_path = '%s/' % (
            common.GOOGLE_APP_ENGINE_SDK_HOME)
        webdriver_download_path = '%s/selenium' % (
            run_e2e_tests.WEBDRIVER_HOME_PATH)
        process_pattern = [
            ('.*%s.*' % re.escape(google_app_engine_path),),
            ('.*%s.*' % re.escape(webdriver_download_path),)
        ]

        swap_kill_process = self.swap_with_checks(
            common, 'kill_processes_based_on_regex',
            mock_kill_process_based_on_regex,
            expected_args=process_pattern)
        swap_is_windows = self.swap_with_checks(
            common, 'is_windows_os', mock_is_windows_os)
        swap_set_constants_to_default = self.swap_with_checks(
            build, 'set_constants_to_default', mock_set_constants_to_default)
        with swap_kill_process, subprocess_swap, swap_is_windows:
            with swap_set_constants_to_default:
                run_e2e_tests.cleanup()

    def test_cleanup_when_subprocesses_exist(self):

        def mock_kill_process_based_on_regex(unused_regex):
            mock_kill_process_based_on_regex.called_times += 1
            return True
        mock_kill_process_based_on_regex.called_times = 0

        def mock_set_constants_to_default():
            return

        mock_processes = [MockProcessClass(), MockProcessClass()]
        subprocess_swap = self.swap(
            run_e2e_tests, 'SUBPROCESSES', mock_processes)
        swap_kill_process = self.swap_with_checks(
            common, 'kill_processes_based_on_regex',
            mock_kill_process_based_on_regex)
        swap_set_constants_to_default = self.swap_with_checks(
            build, 'set_constants_to_default', mock_set_constants_to_default)
        with subprocess_swap, swap_kill_process, swap_set_constants_to_default:
            run_e2e_tests.cleanup()
        self.assertEqual(
            mock_kill_process_based_on_regex.called_times, len(mock_processes))

    def test_cleanup_on_windows(self):

        def mock_is_windows_os():
            return True

        def mock_set_constants_to_default():
            return

        subprocess_swap = self.swap(run_e2e_tests, 'SUBPROCESSES', [])

        google_app_engine_path = '%s/' % common.GOOGLE_APP_ENGINE_SDK_HOME
        webdriver_download_path = '%s/selenium' % (
            run_e2e_tests.WEBDRIVER_HOME_PATH)
        process_pattern = [
            ('.*%s.*' % re.escape(google_app_engine_path),),
            ('.*%s.*' % re.escape(webdriver_download_path),)
        ]
        expected_pattern = process_pattern[:]
        expected_pattern[1] = ('.*%s.*' % re.escape(
            os.path.abspath(webdriver_download_path)),)
        def mock_kill_process_based_on_regex(unused_regex):
            return

        swap_kill_process = self.swap_with_checks(
            common, 'kill_processes_based_on_regex',
            mock_kill_process_based_on_regex,
            expected_args=expected_pattern)
        swap_is_windows = self.swap_with_checks(
            common, 'is_windows_os', mock_is_windows_os)
        swap_set_constants_to_default = self.swap_with_checks(
            build, 'set_constants_to_default', mock_set_constants_to_default)
        windows_exception = self.assertRaisesRegexp(
            Exception, 'The redis command line interface is not installed '
            'because your machine is on the Windows operating system. There is '
            'no redis server to shutdown.'
        )
        with swap_kill_process, subprocess_swap, swap_is_windows, (
            windows_exception):
            with swap_set_constants_to_default:
                run_e2e_tests.cleanup()

    def test_is_oppia_server_already_running_when_ports_closed(self):
        def mock_is_port_open(unused_port):
            return False

        is_port_open_swap = self.swap_with_checks(
            common, 'is_port_open', mock_is_port_open)
        with is_port_open_swap:
            result = run_e2e_tests.is_oppia_server_already_running()
            self.assertFalse(result)

    def test_is_oppia_server_already_running_when_one_of_the_ports_is_open(
            self):
        running_port = run_e2e_tests.GOOGLE_APP_ENGINE_PORT
        def mock_is_port_open(port):
            if port == running_port:
                return True
            return False

        is_port_open_swap = self.swap_with_checks(
            common, 'is_port_open', mock_is_port_open)
        with is_port_open_swap:
            result = run_e2e_tests.is_oppia_server_already_running()
            self.assertTrue(result)

    def test_wait_for_port_to_be_open_when_port_successfully_opened(self):
        def mock_is_port_open(unused_port):
            mock_is_port_open.wait_time += 1
            if mock_is_port_open.wait_time > 10:
                return True
            return False
        mock_is_port_open.wait_time = 0

        def mock_sleep(unused_time):
            mock_sleep.called_times += 1
            return
        mock_sleep.called_times = 0

        is_port_open_swap = self.swap_with_checks(
            common, 'is_port_open', mock_is_port_open)
        sleep_swap = self.swap_with_checks(time, 'sleep', mock_sleep)

        with is_port_open_swap, sleep_swap:
            common.wait_for_port_to_be_open(1)
        self.assertEqual(mock_is_port_open.wait_time, 11)
        self.assertEqual(mock_sleep.called_times, 10)

    def test_wait_for_port_to_be_open_when_port_failed_to_open(self):
        def mock_is_port_open(unused_port):
            return False

        def mock_sleep(unused_time):
            mock_sleep.sleep_time += 1

        def mock_exit(unused_exit_code):
            return

        mock_sleep.sleep_time = 0

        is_port_open_swap = self.swap(common, 'is_port_open', mock_is_port_open)
        sleep_swap = self.swap_with_checks(time, 'sleep', mock_sleep)
        exit_swap = self.swap_with_checks(sys, 'exit', mock_exit)
        with is_port_open_swap, sleep_swap, exit_swap:
            common.wait_for_port_to_be_open(1)
        self.assertEqual(
            mock_sleep.sleep_time,
            common.MAX_WAIT_TIME_FOR_PORT_TO_OPEN_SECS)

    def test_run_webpack_compilation_success(self):
        def mock_isdir(unused_dirname):
            mock_isdir.run_times += 1
            if mock_isdir.run_times > 3:
                return True
            return False
        mock_isdir.run_times = 0

        expected_commands = [
            self.mock_node_bin_path, self.mock_webpack_bin_path, '--config',
            'webpack.dev.config.ts']

        isdir_swap = self.swap_with_checks(os.path, 'isdir', mock_isdir)
        # The webpack compilation processes will be called 4 times as mock_isdir
        # will return true after 4 calls.
        check_call_swap = self.swap_with_checks(
            subprocess, 'check_call', self.mock_check_call,
            expected_args=[(expected_commands,)] * 4)
        with self.node_bin_path_swap, self.webpack_bin_path_swap, (
            check_call_swap):
            with isdir_swap:
                run_e2e_tests.run_webpack_compilation()

    def test_get_chrome_driver_version(self):
        def mock_popen(unused_arg):
            class Ret(python_utils.OBJECT):
                """Return object with required attributes."""

                def read(self):
                    """Return required method."""
                    return '77.0.3865'
            return Ret()

        popen_swap = self.swap(os, 'popen', mock_popen)
        def mock_url_open(unused_arg):
            class Ret(python_utils.OBJECT):
                """Return object with required attributes."""

                def read(self):
                    """Return required method."""
                    return CHROME_DRIVER_VERSION
            return Ret()

        url_open_swap = self.swap(python_utils, 'url_open', mock_url_open)
        with popen_swap, url_open_swap:
            version = run_e2e_tests.get_chrome_driver_version()
            self.assertEqual(version, CHROME_DRIVER_VERSION)

    def test_run_webpack_compilation_failed(self):
        def mock_isdir(unused_port):
            return False

        def mock_exit(unused_exit_code):
            return

        expected_commands = [
            self.mock_node_bin_path, self.mock_webpack_bin_path, '--config',
            'webpack.dev.config.ts']
        # The webpack compilation processes will be called five times.
        check_call_swap = self.swap_with_checks(
            subprocess, 'check_call', self.mock_check_call,
            expected_args=[(expected_commands,)] * 5)

        isdir_swap = self.swap(os.path, 'isdir', mock_isdir)
        exit_swap = self.swap_with_checks(
            sys, 'exit', mock_exit, expected_args=[(1,)])
        with self.node_bin_path_swap, self.webpack_bin_path_swap:
            with check_call_swap, isdir_swap, exit_swap:
                run_e2e_tests.run_webpack_compilation()

    def test_run_webdriver_manager(self):
        expected_commands = [
            common.NODE_BIN_PATH, run_e2e_tests.WEBDRIVER_MANAGER_BIN_PATH,
            'start', '--detach']

        def mock_popen(unused_command):
            class Ret(python_utils.OBJECT):
                """Return object with required attributes."""

                def __init__(self):
                    self.returncode = 0
                def communicate(self):
                    """Return required method."""
                    return '', ''
            return Ret()

        popen_swap = self.swap_with_checks(
            subprocess, 'Popen', mock_popen, expected_args=[
                (expected_commands,)], expected_kwargs=[{}])
        with popen_swap:
            run_e2e_tests.run_webdriver_manager(['start', '--detach'])

    def test_setup_and_install_dependencies_without_skip(self):

        def mock_install_third_party_libs_main():
            return

        install_swap = self.swap_with_checks(
            install_third_party_libs, 'main',
            mock_install_third_party_libs_main)

        with install_swap:
            run_e2e_tests.setup_and_install_dependencies(False)

    def test_setup_and_install_dependencies_with_skip(self):

        def mock_install_third_party_libs_main(unused_args):
            return

        install_swap = self.swap_with_checks(
            install_third_party_libs, 'main',
            mock_install_third_party_libs_main, called=False)

        with install_swap:
            run_e2e_tests.setup_and_install_dependencies(True)

    def test_build_js_files_in_dev_mode_with_hash_file_exists(self):
        def mock_isdir(unused_path):
            return True

        expected_commands = [
            self.mock_node_bin_path, self.mock_webpack_bin_path, '--config',
            'webpack.dev.config.ts']

        isdir_swap = self.swap_with_checks(os.path, 'isdir', mock_isdir)
        check_call_swap = self.swap_with_checks(
            subprocess, 'check_call', self.mock_check_call,
            expected_args=[(expected_commands,)])
        build_main_swap = self.swap_with_checks(
            build, 'main', self.mock_build_main, expected_kwargs=[{'args': []}])
        print_swap = self.print_swap(called=False)
        with print_swap, self.constant_file_path_swap, check_call_swap:
            with self.node_bin_path_swap, self.webpack_bin_path_swap:
                with build_main_swap, isdir_swap:
                    run_e2e_tests.build_js_files(True)

    def test_build_js_files_in_dev_mode_with_exception_raised(self):

        def mock_check_call(commands):
            raise subprocess.CalledProcessError(
                returncode=2, cmd=commands, output='ERROR')

        def mock_exit(unused_code):
            pass

        expected_commands = [
            self.mock_node_bin_path, self.mock_webpack_bin_path, '--config',
            'webpack.dev.config.ts']

        check_call_swap = self.swap_with_checks(
            subprocess, 'check_call', mock_check_call,
            expected_args=[(expected_commands,)])
        build_main_swap = self.swap_with_checks(
            build, 'main', self.mock_build_main, expected_kwargs=[{'args': []}])
        exit_swap = self.swap_with_checks(
            sys, 'exit', mock_exit, expected_args=[(2,)])
        print_swap = self.print_swap(expected_args=[('ERROR',)])
        with print_swap, self.constant_file_path_swap:
            with self.node_bin_path_swap, self.webpack_bin_path_swap:
                with check_call_swap, exit_swap, build_main_swap:
                    run_e2e_tests.build_js_files(True)

    def test_build_js_files_in_prod_mode(self):
        run_cmd_swap = self.swap_with_checks(
            common, 'run_cmd', self.mock_run_cmd, called=False)

        build_main_swap = self.swap_with_checks(
            build, 'main', self.mock_build_main,
            expected_kwargs=[{'args': ['--prod_env']}])

        with self.constant_file_path_swap:
            with self.node_bin_path_swap, self.webpack_bin_path_swap:
                with run_cmd_swap, build_main_swap:
                    run_e2e_tests.build_js_files(False)

    def test_build_js_files_in_prod_mode_with_deparallelize_terser(self):
        run_cmd_swap = self.swap_with_checks(
            common, 'run_cmd', self.mock_run_cmd, called=False)

        build_main_swap = self.swap_with_checks(
            build, 'main', self.mock_build_main,
            expected_kwargs=[{'args': [
                '--prod_env', '--deparallelize_terser']}])

        with self.constant_file_path_swap:
            with self.node_bin_path_swap, self.webpack_bin_path_swap:
                with build_main_swap, run_cmd_swap:
                    run_e2e_tests.build_js_files(
                        False, deparallelize_terser=True)

    def test_build_js_files_in_prod_mode_with_source_maps(self):
        run_cmd_swap = self.swap_with_checks(
            common, 'run_cmd', self.mock_run_cmd, called=False)

        build_main_swap = self.swap_with_checks(
            build, 'main', self.mock_build_main,
            expected_kwargs=[{'args': [
                '--prod_env', '--source_maps']}])

        with self.constant_file_path_swap:
            with self.node_bin_path_swap, self.webpack_bin_path_swap:
                with build_main_swap, run_cmd_swap:
                    run_e2e_tests.build_js_files(
                        False, source_maps=True)

    def test_webpack_compilation_in_dev_mode_with_source_maps(self):
        run_cmd_swap = self.swap_with_checks(
            common, 'run_cmd', self.mock_run_cmd, called=False)

        build_main_swap = self.swap_with_checks(
            build, 'main', self.mock_build_main,
            expected_kwargs=[{'args': []}])

        def mock_run_webpack_compilation(source_maps=False):
            self.assertEqual(source_maps, True)

        run_webpack_compilation_swap = self.swap(
            run_e2e_tests, 'run_webpack_compilation',
            mock_run_webpack_compilation)

        with self.constant_file_path_swap:
            with self.node_bin_path_swap, self.webpack_bin_path_swap:
                with build_main_swap, run_cmd_swap:
                    with run_webpack_compilation_swap:
                        run_e2e_tests.build_js_files(
                            True, source_maps=True)

    def test_tweak_webdriver_manager_on_x64_machine(self):

        def mock_is_windows():
            return True
        def mock_inplace_replace(
                unused_filepath, unused_regex_pattern, unused_replace):
            return
        def mock_undo_tweak():
            return

        expected_replace = 'this.osArch = "x64";'
        inplace_replace_swap = self.swap_with_checks(
            common, 'inplace_replace_file', mock_inplace_replace,
            expected_args=[
                (
                    run_e2e_tests.CHROME_PROVIDER_FILE_PATH,
                    run_e2e_tests.PATTERN_FOR_REPLACE_WEBDRIVER_CODE,
                    expected_replace),
                (
                    run_e2e_tests.GECKO_PROVIDER_FILE_PATH,
                    run_e2e_tests.PATTERN_FOR_REPLACE_WEBDRIVER_CODE,
                    expected_replace)
            ])
        def mock_is_x64():
            return True

        architecture_swap = self.swap_with_checks(
            common, 'is_x64_architecture', mock_is_x64)
        is_windows_swap = self.swap_with_checks(
            common, 'is_windows_os', mock_is_windows)
        undo_swap = self.swap_with_checks(
            run_e2e_tests, 'undo_webdriver_tweak', mock_undo_tweak)

        with inplace_replace_swap, architecture_swap, is_windows_swap:
            with undo_swap:
                with run_e2e_tests.tweak_webdriver_manager():
                    pass

    def test_tweak_webdriver_manager_on_x86_windows(self):
        def mock_is_windows():
            return True
        def mock_inplace_replace(
                unused_filepath, unused_regex_pattern, unused_replace):
            return
        def mock_undo_tweak():
            return

        expected_replace = 'this.osArch = "x86";'
        inplace_replace_swap = self.swap_with_checks(
            common, 'inplace_replace_file', mock_inplace_replace,
            expected_args=[
                (
                    run_e2e_tests.CHROME_PROVIDER_FILE_PATH,
                    run_e2e_tests.PATTERN_FOR_REPLACE_WEBDRIVER_CODE,
                    expected_replace),
                (
                    run_e2e_tests.GECKO_PROVIDER_FILE_PATH,
                    run_e2e_tests.PATTERN_FOR_REPLACE_WEBDRIVER_CODE,
                    expected_replace)
            ])
        def mock_is_x64():
            return False

        architecture_swap = self.swap_with_checks(
            common, 'is_x64_architecture', mock_is_x64)
        is_windows_swap = self.swap_with_checks(
            common, 'is_windows_os', mock_is_windows)
        undo_swap = self.swap_with_checks(
            run_e2e_tests, 'undo_webdriver_tweak', mock_undo_tweak)

        with inplace_replace_swap, architecture_swap, is_windows_swap:
            with undo_swap:
                with run_e2e_tests.tweak_webdriver_manager():
                    pass

    def test_undo_webdriver_tweak(self):
        files_to_check = [
            run_e2e_tests.CHROME_PROVIDER_BAK_FILE_PATH,
            run_e2e_tests.GECKO_PROVIDER_BAK_FILE_PATH]

        files_to_remove = [
            run_e2e_tests.CHROME_PROVIDER_FILE_PATH,
            run_e2e_tests.GECKO_PROVIDER_FILE_PATH
        ]
        files_to_rename = files_to_check[:]

        def mock_isfile(unused_path):
            return True

        def mock_rename(unused_origin, unused_new):
            return

        def mock_remove(unused_path):
            return

        isfile_swap = self.swap_with_checks(
            os.path, 'isfile', mock_isfile, expected_args=[
                (filepath,) for filepath in files_to_check
            ])
        rename_swap = self.swap_with_checks(
            os, 'rename', mock_rename, expected_args=[
                (filepath, filepath.replace('.bak', '')) for
                filepath in files_to_rename
            ])
        remove_swap = self.swap_with_checks(
            os, 'remove', mock_remove, expected_args=[
                (filepath,) for filepath in files_to_remove
            ])
        with isfile_swap, rename_swap, remove_swap:
            run_e2e_tests.undo_webdriver_tweak()

    def test_start_webdriver_manager(self):
        @contextlib.contextmanager
        def mock_tweak_webdriver():
            yield

        def mock_run_webdriver_manager(unused_commands):
            return

        tweak_swap = self.swap_with_checks(
            run_e2e_tests, 'tweak_webdriver_manager', mock_tweak_webdriver)

        expected_commands = [
            ([
                'update', '--versions.chrome',
                CHROME_DRIVER_VERSION],),
            ([
                'start', '--versions.chrome',
                CHROME_DRIVER_VERSION, '--detach', '--quiet'],)
        ]

        run_swap = self.swap_with_checks(
            run_e2e_tests, 'run_webdriver_manager', mock_run_webdriver_manager,
            expected_args=expected_commands)
        with tweak_swap, run_swap:
            run_e2e_tests.start_webdriver_manager(
                CHROME_DRIVER_VERSION)

    def test_get_parameter_for_one_sharding_instance(self):
        result = run_e2e_tests.get_parameter_for_sharding(1)
        self.assertEqual([], result)

    def test_get_parameter_for_three_sharding_instances(self):
        result = run_e2e_tests.get_parameter_for_sharding(3)
        self.assertEqual(
            ['--capabilities.shardTestFiles=True',
             '--capabilities.maxInstances=3'], result)

    def test_get_parameter_for_negative_sharding_instances(self):
        with self.assertRaisesRegexp(
            ValueError, 'Sharding instance should be larger than 0'):
            run_e2e_tests.get_parameter_for_sharding(-3)

    def test_get_parameter_for_dev_mode(self):
        result = run_e2e_tests.get_parameter_for_dev_mode(True)
        self.assertEqual(result, '--params.devMode=True')

    def test_get_parameter_for_prod_mode(self):
        result = run_e2e_tests.get_parameter_for_dev_mode(False)
        self.assertEqual(result, '--params.devMode=False')

    def test_get_parameter_for_suite(self):
        result = run_e2e_tests.get_parameter_for_suite('Full')
        self.assertEqual(result, ['--suite', 'Full'])

    def test_get_e2e_test_parameters(self):
        result = run_e2e_tests.get_e2e_test_parameters(3, 'Full', False)
        self.assertEqual(
            result, [
                run_e2e_tests.PROTRACTOR_CONFIG_FILE_PATH,
                '--capabilities.shardTestFiles=True',
                '--capabilities.maxInstances=3',
                '--suite', 'Full', '--params.devMode=False'
            ]
        )

    def test_start_tests_when_other_instances_not_stopped(self):
        def mock_exit(unused_exit_code):
            raise Exception('sys.exit(1)')
        def mock_is_oppia_server_already_running(*unused_args):
            return True

        check_swap = self.swap_with_checks(
            run_e2e_tests, 'is_oppia_server_already_running',
            mock_is_oppia_server_already_running)
        exit_swap = self.swap(sys, 'exit', mock_exit)
        with check_swap, exit_swap:
            with self.assertRaisesRegexp(Exception, r'sys\.exit\(1\)'):
                run_e2e_tests.main(args=[])

    def test_start_tests_when_no_other_instance_running(self):

        mock_process = MockProcessClass()

        def mock_is_oppia_server_already_running(*unused_args):
            return False

        def mock_setup_and_install_dependencies(unused_arg):
            return

        def mock_register(unused_func, unused_arg=None):
            return

        def mock_cleanup():
            return

        def mock_exit(unused_exit_code):
            return

        def mock_build_js_files(
                unused_arg, deparallelize_terser=False, source_maps=False): # pylint: disable=unused-argument
            return

        def mock_start_webdriver_manager(unused_arg):
            return

        def mock_wait_for_port_to_be_open(unused_port):
            return

        def mock_get_e2e_test_parameters(
                unused_sharding_instances, unused_suite, unused_dev_mode):
            return ['commands']

        def mock_popen(unused_commands, stdout=None): # pylint: disable=unused-argument
            def mock_communicate():
                return
            result = mock_process
            result.communicate = mock_communicate # pylint: disable=attribute-defined-outside-init
            result.returncode = 0 # pylint: disable=attribute-defined-outside-init
            result.stdout = python_utils.string_io(
                buffer_value='sample output\n')
            return result

        def mock_get_chrome_driver_version():
            return CHROME_DRIVER_VERSION

        def mock_report_pass(unused_suite_name):
            return

<<<<<<< HEAD
        get_chrome_driver_version_swap = self.swap(
            run_e2e_tests, 'get_chrome_driver_version',
            mock_get_chrome_driver_version)

        check_swap = self.swap_with_checks(
            run_e2e_tests, 'is_oppia_server_already_running',
            mock_is_oppia_server_already_running)

        setup_and_install_swap = self.swap_with_checks(
            run_e2e_tests, 'setup_and_install_dependencies',
            mock_setup_and_install_dependencies, expected_args=[(False,)])

        register_swap = self.swap_with_checks(
            atexit, 'register', mock_register, expected_args=[
                (run_e2e_tests.cleanup_portserver, mock_process),
                (mock_cleanup,),
            ])

        cleanup_swap = self.swap(run_e2e_tests, 'cleanup', mock_cleanup)
        build_swap = self.swap_with_checks(
            run_e2e_tests, 'build_js_files', mock_build_js_files,
            expected_args=[(True,)])
        start_webdriver_swap = self.swap_with_checks(
            run_e2e_tests, 'start_webdriver_manager',
            mock_start_webdriver_manager,
            expected_args=[(CHROME_DRIVER_VERSION,)])
        firebase_emulator_swap = self.swap_to_always_return(
            common, 'managed_firebase_emulator',
            value=contextlib2.nullcontext())
        dev_appserver_swap = self.swap_to_always_return(
            common, 'managed_dev_appserver', value=contextlib2.nullcontext())
        wait_swap = self.swap_with_checks(
            common, 'wait_for_port_to_be_open',
            mock_wait_for_port_to_be_open,
            expected_args=[
                (feconf.REDISPORT,),
                (run_e2e_tests.WEB_DRIVER_PORT,),
                (run_e2e_tests.GOOGLE_APP_ENGINE_PORT,)])
        get_parameters_swap = self.swap_with_checks(
            run_e2e_tests, 'get_e2e_test_parameters',
            mock_get_e2e_test_parameters, expected_args=[(3, 'full', True)])
        popen_swap = self.swap_with_checks(
            subprocess, 'Popen', mock_popen, expected_args=[
                ([
                    'python', '-m',
                    'scripts.run_portserver',
                    '--portserver_unix_socket_address',
                    run_e2e_tests.PORTSERVER_SOCKET_FILEPATH,
                ],),
                ([
                    common.REDIS_SERVER_PATH, common.REDIS_CONF_PATH,
                    '--daemonize', 'yes'
                ],),
                ([
                    common.NODE_BIN_PATH,
                    '--unhandled-rejections=strict',
                    run_e2e_tests.PROTRACTOR_BIN_PATH,
                    'commands',
                ],),
            ],
        )
        report_flake_swap = self.swap_with_checks(
            flake_checker, 'report_pass', mock_report_pass,
            expected_args=[('full',)])
        exit_swap = self.swap_with_checks(
            sys, 'exit', mock_exit, expected_args=[(0,)])

        with contextlib2.ExitStack() as stack:
            stack.enter_context(check_swap)
            stack.enter_context(setup_and_install_swap)
            stack.enter_context(register_swap)
            stack.enter_context(cleanup_swap)
            stack.enter_context(build_swap)
            stack.enter_context(start_webdriver_swap)
            stack.enter_context(firebase_emulator_swap)
            stack.enter_context(dev_appserver_swap)
            stack.enter_context(wait_swap)
            stack.enter_context(report_flake_swap)
            stack.enter_context(get_parameters_swap)
            stack.enter_context(popen_swap)
            stack.enter_context(exit_swap)
            stack.enter_context(get_chrome_driver_version_swap)
=======
        swap_contexts = [
            self.swap(
                run_e2e_tests, 'get_chrome_driver_version',
                mock_get_chrome_driver_version),
            self.swap_with_checks(
                run_e2e_tests, 'is_oppia_server_already_running',
                mock_is_oppia_server_already_running),
            self.swap_with_checks(
                run_e2e_tests, 'setup_and_install_dependencies',
                mock_setup_and_install_dependencies, expected_args=[(False,)]),
            self.swap_with_checks(
                atexit, 'register', mock_register, expected_args=[
                    (run_e2e_tests.cleanup_portserver, mock_process),
                    (mock_cleanup,),
                ]),
            self.swap(run_e2e_tests, 'cleanup', mock_cleanup),
            self.swap_with_checks(
                run_e2e_tests, 'build_js_files', mock_build_js_files,
                expected_args=[(True,)]),
            self.swap_with_checks(
                run_e2e_tests, 'start_webdriver_manager',
                mock_start_webdriver_manager,
                expected_args=[(CHROME_DRIVER_VERSION,)]),
            self.swap_to_always_return(
                common, 'managed_dev_appserver',
                value=contextlib2.nullcontext()),
            self.swap_with_checks(
                common, 'wait_for_port_to_be_open',
                mock_wait_for_port_to_be_open,
                expected_args=[
                    (feconf.REDISPORT,),
                    (run_e2e_tests.WEB_DRIVER_PORT,),
                    (run_e2e_tests.GOOGLE_APP_ENGINE_PORT,),
                ]),
            self.swap_with_checks(
                run_e2e_tests, 'get_e2e_test_parameters',
                mock_get_e2e_test_parameters,
                expected_args=[(3, 'full', True)]),
            self.swap_with_checks(
                subprocess, 'Popen', mock_popen, expected_args=[
                    ([
                        'python', '-m',
                        'scripts.run_portserver',
                        '--portserver_unix_socket_address',
                        run_e2e_tests.PORTSERVER_SOCKET_FILEPATH,
                    ],),
                    ([
                        common.REDIS_SERVER_PATH, common.REDIS_CONF_PATH,
                        '--daemonize', 'yes'
                    ],),
                    ([
                        common.NODE_BIN_PATH,
                        '--unhandled-rejections=strict',
                        run_e2e_tests.PROTRACTOR_BIN_PATH,
                        'commands',
                    ],),
                ]),
            self.swap_with_checks(
                flake_checker, 'report_pass', mock_report_pass,
                expected_args=[('full',)]),
            self.swap_with_checks(
                sys, 'exit', mock_exit, expected_args=[(0,)]),
        ]

        with contextlib2.ExitStack() as stack:
            for context in swap_contexts:
                stack.enter_context(context)
>>>>>>> 232a63ce

            run_e2e_tests.main(args=[])

    def test_work_with_non_ascii_chars(self):

        mock_process = MockProcessClass()

        def mock_is_oppia_server_already_running(*unused_args):
            return False

        def mock_setup_and_install_dependencies(unused_arg):
            return

        def mock_register(unused_func, unused_arg=None):
            return

        def mock_cleanup():
            return

        def mock_build_js_files(
                unused_arg, deparallelize_terser=False, source_maps=False): # pylint: disable=unused-argument
            return

        def mock_start_webdriver_manager(unused_arg):
            return

        def mock_wait_for_port_to_be_open(unused_port):
            return

        def mock_get_e2e_test_parameters(
                unused_sharding_instances, unused_suite, unused_dev_mode):
            return ['commands']

        def mock_popen(unused_commands, stdout=None): # pylint: disable=unused-argument
            def mock_communicate():
                return
            result = mock_process
            result.communicate = mock_communicate # pylint: disable=attribute-defined-outside-init
            result.returncode = 0 # pylint: disable=attribute-defined-outside-init
            result.stdout = python_utils.string_io(
                buffer_value='sample\n✓\noutput\n')
            return result

        def mock_get_chrome_driver_version():
            return CHROME_DRIVER_VERSION

<<<<<<< HEAD
        get_chrome_driver_version_swap = self.swap(
            run_e2e_tests, 'get_chrome_driver_version',
            mock_get_chrome_driver_version)

        check_swap = self.swap_with_checks(
            run_e2e_tests, 'is_oppia_server_already_running',
            mock_is_oppia_server_already_running)

        setup_and_install_swap = self.swap_with_checks(
            run_e2e_tests, 'setup_and_install_dependencies',
            mock_setup_and_install_dependencies, expected_args=[(False,)])

        register_swap = self.swap_with_checks(
            atexit, 'register', mock_register, expected_args=[
                (mock_cleanup,),
            ])

        cleanup_swap = self.swap(run_e2e_tests, 'cleanup', mock_cleanup)
        build_swap = self.swap_with_checks(
            run_e2e_tests, 'build_js_files', mock_build_js_files,
            expected_args=[(True,)])
        start_webdriver_swap = self.swap_with_checks(
            run_e2e_tests, 'start_webdriver_manager',
            mock_start_webdriver_manager,
            expected_args=[(CHROME_DRIVER_VERSION,)])
        firebase_emulator_swap = self.swap_to_always_return(
            common, 'managed_firebase_emulator',
            value=contextlib2.nullcontext())
        dev_appserver_swap = self.swap_to_always_return(
            common, 'managed_dev_appserver', value=contextlib2.nullcontext())
        wait_swap = self.swap_with_checks(
            common, 'wait_for_port_to_be_open',
            mock_wait_for_port_to_be_open,
            expected_args=[
                (feconf.REDISPORT,),
                (run_e2e_tests.WEB_DRIVER_PORT,),
                (run_e2e_tests.GOOGLE_APP_ENGINE_PORT,)])
        get_parameters_swap = self.swap_with_checks(
            run_e2e_tests, 'get_e2e_test_parameters',
            mock_get_e2e_test_parameters, expected_args=[(3, 'full', True)])
        popen_swap = self.swap_with_checks(
            subprocess, 'Popen', mock_popen, expected_args=[
                ([
                    common.REDIS_SERVER_PATH, common.REDIS_CONF_PATH,
                    '--daemonize', 'yes'
                ],),
                ([
                    common.NODE_BIN_PATH,
                    '--unhandled-rejections=strict',
                    run_e2e_tests.PROTRACTOR_BIN_PATH,
                    'commands',
                ],),
            ],
        )
        args = run_e2e_tests._PARSER.parse_args(args=[])  # pylint: disable=protected-access

        with contextlib2.ExitStack() as stack:
            stack.enter_context(check_swap)
            stack.enter_context(setup_and_install_swap)
            stack.enter_context(register_swap)
            stack.enter_context(cleanup_swap)
            stack.enter_context(build_swap)
            stack.enter_context(start_webdriver_swap)
            stack.enter_context(firebase_emulator_swap)
            stack.enter_context(dev_appserver_swap)
            stack.enter_context(wait_swap)
            stack.enter_context(get_parameters_swap)
            stack.enter_context(popen_swap)
            stack.enter_context(get_chrome_driver_version_swap)
=======
        swap_contexts = [
            self.swap(
                run_e2e_tests, 'get_chrome_driver_version',
                mock_get_chrome_driver_version),
            self.swap_with_checks(
                run_e2e_tests, 'is_oppia_server_already_running',
                mock_is_oppia_server_already_running),
            self.swap_with_checks(
                run_e2e_tests, 'setup_and_install_dependencies',
                mock_setup_and_install_dependencies, expected_args=[(False,)]),
            self.swap_with_checks(
                atexit, 'register', mock_register, expected_args=[
                    (mock_cleanup,),
                ]),
            self.swap(run_e2e_tests, 'cleanup', mock_cleanup),
            self.swap_with_checks(
                run_e2e_tests, 'build_js_files', mock_build_js_files,
                expected_args=[(True,)]),
            self.swap_with_checks(
                run_e2e_tests, 'start_webdriver_manager',
                mock_start_webdriver_manager,
                expected_args=[(CHROME_DRIVER_VERSION,)]),
            self.swap_to_always_return(
                common, 'managed_dev_appserver',
                value=contextlib2.nullcontext()),
            self.swap_with_checks(
                common, 'wait_for_port_to_be_open',
                mock_wait_for_port_to_be_open,
                expected_args=[
                    (feconf.REDISPORT,),
                    (run_e2e_tests.WEB_DRIVER_PORT,),
                    (run_e2e_tests.GOOGLE_APP_ENGINE_PORT,)]),
            self.swap_with_checks(
                run_e2e_tests, 'get_e2e_test_parameters',
                mock_get_e2e_test_parameters,
                expected_args=[(3, 'full', True)]),
            self.swap_with_checks(
                subprocess, 'Popen', mock_popen, expected_args=[
                    ([
                        common.REDIS_SERVER_PATH, common.REDIS_CONF_PATH,
                        '--daemonize', 'yes'
                    ],),
                    ([
                        common.NODE_BIN_PATH,
                        '--unhandled-rejections=strict',
                        run_e2e_tests.PROTRACTOR_BIN_PATH,
                        'commands',
                    ],),
                ],
            ),
        ]
        args = run_e2e_tests._PARSER.parse_args(args=[])  # pylint: disable=protected-access

        with contextlib2.ExitStack() as stack:
            for context in swap_contexts:
                stack.enter_context(context)
>>>>>>> 232a63ce

            lines, _ = run_e2e_tests.run_tests(args)

        self.assertEqual(lines, ['sample', u'✓', 'output'])

    def test_rerun_when_tests_fail(self):

        mock_portserver = MockProcessClass()

        def mock_check_if_on_ci():
            return True

        def mock_exit(unused_exit_code):
            return

        def mock_run_tests(unused_args):
            return 'sample\noutput', 1

        def mock_is_test_output_flaky(
                unused_output, unused_suite_name):
            return False

        def mock_register(unused_func, unused_arg=None):
            return

        def mock_cleanup_portserver():
            return

        def mock_cleanup():
            return

        def mock_start_portserver():
            return mock_portserver

        start_portserver_swap = self.swap_with_checks(
            run_e2e_tests, 'start_portserver', mock_start_portserver,
            expected_args=[tuple()])
        cleanup_portserver_swap = self.swap(
            run_e2e_tests, 'cleanup_portserver',
            mock_cleanup_portserver)
        register_swap = self.swap_with_checks(
            atexit, 'register', mock_register, expected_args=[
                (mock_cleanup_portserver, mock_portserver)])
        run_swap = self.swap(
            run_e2e_tests, 'run_tests', mock_run_tests)
        is_test_output_flaky_swap = self.swap_with_checks(
            flake_checker, 'is_test_output_flaky',
            mock_is_test_output_flaky,
            expected_args=[
                ('sample\noutput', 'mySuite'),
                ('sample\noutput', 'mySuite'),
                ('sample\noutput', 'mySuite'),
            ])
        on_ci_swap = self.swap(
            flake_checker, 'check_if_on_ci', mock_check_if_on_ci)
        cleanup_swap = self.swap_with_checks(
            run_e2e_tests, 'cleanup', mock_cleanup, expected_args=[
                tuple(), tuple(), tuple()])
        exit_swap = self.swap_with_checks(
            sys, 'exit', mock_exit, expected_args=[(1,)])
        with register_swap, run_swap, is_test_output_flaky_swap:
            with start_portserver_swap, cleanup_portserver_swap:
                with on_ci_swap, cleanup_swap, exit_swap:
                    run_e2e_tests.main(args=['--suite', 'mySuite'])

    def test_do_not_rerun_when_tests_fail(self):

        mock_portserver = MockProcessClass()

        def mock_check_if_on_ci():
            return True

        def mock_exit(unused_exit_code):
            return

        def mock_run_tests(unused_args):
            return 'sample\noutput', 1

        def mock_is_test_output_flaky(
                unused_output, unused_suite_name):
            return False

        def mock_register(unused_func, unused_arg=None):
            return

        def mock_cleanup_portserver():
            return

        def mock_cleanup():
            return

        def mock_start_portserver():
            return mock_portserver

        start_portserver_swap = self.swap_with_checks(
            run_e2e_tests, 'start_portserver', mock_start_portserver,
            expected_args=[tuple()])
        cleanup_portserver_swap = self.swap(
            run_e2e_tests, 'cleanup_portserver',
            mock_cleanup_portserver)
        register_swap = self.swap_with_checks(
            atexit, 'register', mock_register, expected_args=[
                (mock_cleanup_portserver, mock_portserver)])
        run_swap = self.swap(
            run_e2e_tests, 'run_tests', mock_run_tests)
        is_test_output_flaky_swap = self.swap_with_checks(
            flake_checker, 'is_test_output_flaky',
            mock_is_test_output_flaky,
            expected_args=[
                ('sample\noutput', 'mySuite')])
        on_ci_swap = self.swap(
            flake_checker, 'check_if_on_ci', mock_check_if_on_ci)
        cleanup_swap = self.swap(
            run_e2e_tests, 'cleanup', mock_cleanup)
        exit_swap = self.swap_with_checks(
            sys, 'exit', mock_exit, expected_args=[(1,)])
        rerun_non_flaky_swap = self.swap(
            run_e2e_tests, 'RERUN_NON_FLAKY', False)
        with register_swap, run_swap, is_test_output_flaky_swap:
            with start_portserver_swap, cleanup_portserver_swap:
                with on_ci_swap, cleanup_swap, exit_swap:
                    with rerun_non_flaky_swap:
                        run_e2e_tests.main(args=['--suite', 'mySuite'])

    def test_rerun_when_tests_flake(self):

        mock_portserver = MockProcessClass()

        def mock_check_if_on_ci():
            return True

        def mock_exit(unused_exit_code):
            return

        def mock_run_tests(unused_args):
            return 'sample\noutput', 1

        def mock_is_test_output_flaky(
                unused_output, unused_suite_name):
            return True

        def mock_register(unused_func, unused_arg=None):
            return

        def mock_cleanup_portserver():
            return

        def mock_cleanup():
            return

        def mock_start_portserver():
            return mock_portserver

        start_portserver_swap = self.swap_with_checks(
            run_e2e_tests, 'start_portserver', mock_start_portserver,
            expected_args=[tuple()])
        cleanup_portserver_swap = self.swap(
            run_e2e_tests, 'cleanup_portserver',
            mock_cleanup_portserver)
        register_swap = self.swap_with_checks(
            atexit, 'register', mock_register, expected_args=[
                (mock_cleanup_portserver, mock_portserver)])
        run_swap = self.swap(
            run_e2e_tests, 'run_tests', mock_run_tests)
        is_test_output_flaky_swap = self.swap_with_checks(
            flake_checker, 'is_test_output_flaky',
            mock_is_test_output_flaky,
            expected_args=[
                ('sample\noutput', 'mySuite'),
                ('sample\noutput', 'mySuite'),
                ('sample\noutput', 'mySuite'),
            ])
        on_ci_swap = self.swap(
            flake_checker, 'check_if_on_ci', mock_check_if_on_ci)
        cleanup_swap = self.swap_with_checks(
            run_e2e_tests, 'cleanup', mock_cleanup, expected_args=[
                tuple(), tuple(), tuple()])
        exit_swap = self.swap_with_checks(
            sys, 'exit', mock_exit, expected_args=[(1,)])
        with register_swap, run_swap, is_test_output_flaky_swap:
            with start_portserver_swap, cleanup_portserver_swap:
                with on_ci_swap, cleanup_swap, exit_swap:
                    run_e2e_tests.main(args=['--suite', 'mySuite'])

    def test_no_reruns_off_ci(self):

        mock_portserver = MockProcessClass()

        def mock_check_if_on_ci():
            return False

        def mock_exit(unused_exit_code):
            return

        def mock_run_tests(unused_args):
            return 'sample\noutput', 1

        def mock_is_test_output_flaky(
                unused_output, unused_suite_name):
            raise AssertionError('Tried to Check Flakiness.')

        def mock_register(unused_func, unused_arg=None):
            return

        def mock_cleanup_portserver():
            return

        def mock_cleanup():
            return

        def mock_start_portserver():
            return mock_portserver

        start_portserver_swap = self.swap_with_checks(
            run_e2e_tests, 'start_portserver', mock_start_portserver,
            expected_args=[tuple()])
        cleanup_portserver_swap = self.swap(
            run_e2e_tests, 'cleanup_portserver',
            mock_cleanup_portserver)
        register_swap = self.swap_with_checks(
            atexit, 'register', mock_register, expected_args=[
                (mock_cleanup_portserver, mock_portserver)])
        run_swap = self.swap(
            run_e2e_tests, 'run_tests', mock_run_tests)
        is_test_output_flaky_swap = self.swap(
            flake_checker, 'is_test_output_flaky',
            mock_is_test_output_flaky)
        on_ci_swap = self.swap(
            flake_checker, 'check_if_on_ci', mock_check_if_on_ci)
        cleanup_swap = self.swap(
            run_e2e_tests, 'cleanup', mock_cleanup)
        exit_swap = self.swap_with_checks(
            sys, 'exit', mock_exit, expected_args=[(1,)])
        with register_swap, run_swap, is_test_output_flaky_swap:
            with start_portserver_swap, cleanup_portserver_swap:
                with on_ci_swap, cleanup_swap, exit_swap:
                    run_e2e_tests.main(args=['--suite', 'mySuite'])

    def test_start_tests_skip_build(self):

        mock_process = MockProcessClass()

        def mock_is_oppia_server_already_running(*unused_args):
            return False

        def mock_setup_and_install_dependencies(unused_arg):
            return

        def mock_register(unused_func, unused_arg=None):
            return

        def mock_cleanup():
            return

        def mock_exit(unused_exit_code):
            return

        def mock_modify_constants(prod_env, maintenance_mode=False):  # pylint: disable=unused-argument
            return

        def mock_start_webdriver_manager(unused_arg):
            return

        def mock_wait_for_port_to_be_open(unused_port):
            return

        def mock_get_e2e_test_parameters(
                unused_sharding_instances, unused_suite, unused_dev_mode):
            return ['commands']

        def mock_popen(unused_commands, stdout=None):  #pylint: disable=unused-argument
            def mock_communicate():
                return
            result = mock_process
            result.communicate = mock_communicate # pylint: disable=attribute-defined-outside-init
            result.returncode = 0 # pylint: disable=attribute-defined-outside-init
            return result

        def mock_get_chrome_driver_version():
            return CHROME_DRIVER_VERSION

        def mock_report_pass(unused_suite_name):
            return

<<<<<<< HEAD
        get_chrome_driver_version_swap = self.swap(
            run_e2e_tests, 'get_chrome_driver_version',
            mock_get_chrome_driver_version)

        check_swap = self.swap_with_checks(
            run_e2e_tests, 'is_oppia_server_already_running',
            mock_is_oppia_server_already_running)
        setup_and_install_swap = self.swap_with_checks(
            run_e2e_tests, 'setup_and_install_dependencies',
            mock_setup_and_install_dependencies, expected_args=[(True,)])
        register_swap = self.swap_with_checks(
            atexit, 'register', mock_register, expected_args=[
                (run_e2e_tests.cleanup_portserver, mock_process),
                (mock_cleanup,),
            ])
        cleanup_swap = self.swap(run_e2e_tests, 'cleanup', mock_cleanup)
        modify_constants_swap = self.swap_with_checks(
            build, 'modify_constants', mock_modify_constants,
            expected_kwargs=[{'prod_env': False}])
        start_webdriver_swap = self.swap_with_checks(
            run_e2e_tests, 'start_webdriver_manager',
            mock_start_webdriver_manager,
            expected_args=[(CHROME_DRIVER_VERSION,)])
        firebase_emulator_swap = self.swap_to_always_return(
            common, 'managed_firebase_emulator',
            value=contextlib2.nullcontext())
        dev_appserver_swap = self.swap_to_always_return(
            common, 'managed_dev_appserver', value=contextlib2.nullcontext())
        wait_swap = self.swap_with_checks(
            common, 'wait_for_port_to_be_open',
            mock_wait_for_port_to_be_open,
            expected_args=[
                (feconf.REDISPORT,),
                (run_e2e_tests.WEB_DRIVER_PORT,),
                (run_e2e_tests.GOOGLE_APP_ENGINE_PORT,)])
        get_parameters_swap = self.swap_with_checks(
            run_e2e_tests, 'get_e2e_test_parameters',
            mock_get_e2e_test_parameters, expected_args=[(3, 'full', True)])
        popen_swap = self.swap_with_checks(
            subprocess, 'Popen', mock_popen, expected_args=[
                ([
                    'python', '-m',
                    'scripts.run_portserver',
                    '--portserver_unix_socket_address',
                    run_e2e_tests.PORTSERVER_SOCKET_FILEPATH,
                ],),
                ([
                    common.REDIS_SERVER_PATH, common.REDIS_CONF_PATH,
                    '--daemonize', 'yes'
                ],),
                ([
                    common.NODE_BIN_PATH,
                    '--unhandled-rejections=strict',
                    run_e2e_tests.PROTRACTOR_BIN_PATH,
                    'commands'
                ],),
            ],
        )
        report_flake_swap = self.swap_with_checks(
            flake_checker, 'report_pass', mock_report_pass,
            expected_args=[('full',)])
        exit_swap = self.swap_with_checks(
            sys, 'exit', mock_exit, expected_args=[(0,)])

        with contextlib2.ExitStack() as stack:
            stack.enter_context(check_swap)
            stack.enter_context(setup_and_install_swap)
            stack.enter_context(register_swap)
            stack.enter_context(cleanup_swap)
            stack.enter_context(modify_constants_swap)
            stack.enter_context(start_webdriver_swap)
            stack.enter_context(firebase_emulator_swap)
            stack.enter_context(dev_appserver_swap)
            stack.enter_context(wait_swap)
            stack.enter_context(report_flake_swap)
            stack.enter_context(get_parameters_swap)
            stack.enter_context(popen_swap)
            stack.enter_context(exit_swap)
            stack.enter_context(get_chrome_driver_version_swap)
=======
        swap_contexts = [
            self.swap(
                run_e2e_tests, 'get_chrome_driver_version',
                mock_get_chrome_driver_version),
            self.swap_with_checks(
                run_e2e_tests, 'is_oppia_server_already_running',
                mock_is_oppia_server_already_running),
            self.swap_with_checks(
                run_e2e_tests, 'setup_and_install_dependencies',
                mock_setup_and_install_dependencies, expected_args=[(True,)]),
            self.swap_with_checks(
                atexit, 'register', mock_register, expected_args=[
                    (run_e2e_tests.cleanup_portserver, mock_process),
                    (mock_cleanup,),
                ]),
            self.swap(run_e2e_tests, 'cleanup', mock_cleanup),
            self.swap_with_checks(
                build, 'modify_constants', mock_modify_constants,
                expected_kwargs=[{'prod_env': False}]),
            self.swap_with_checks(
                run_e2e_tests, 'start_webdriver_manager',
                mock_start_webdriver_manager,
                expected_args=[(CHROME_DRIVER_VERSION,)]),
            self.swap_to_always_return(
                common, 'managed_dev_appserver',
                value=contextlib2.nullcontext()),
            self.swap_with_checks(
                common, 'wait_for_port_to_be_open',
                mock_wait_for_port_to_be_open,
                expected_args=[
                    (feconf.REDISPORT,),
                    (run_e2e_tests.WEB_DRIVER_PORT,),
                    (run_e2e_tests.GOOGLE_APP_ENGINE_PORT,),
                ]),
            self.swap_with_checks(
                run_e2e_tests, 'get_e2e_test_parameters',
                mock_get_e2e_test_parameters,
                expected_args=[(3, 'full', True)]),
            self.swap_with_checks(
                subprocess, 'Popen', mock_popen, expected_args=[
                    ([
                        'python', '-m',
                        'scripts.run_portserver',
                        '--portserver_unix_socket_address',
                        run_e2e_tests.PORTSERVER_SOCKET_FILEPATH,
                    ],),
                    ([
                        common.REDIS_SERVER_PATH, common.REDIS_CONF_PATH,
                        '--daemonize', 'yes'
                    ],),
                    ([
                        common.NODE_BIN_PATH,
                        '--unhandled-rejections=strict',
                        run_e2e_tests.PROTRACTOR_BIN_PATH,
                        'commands'
                    ],),
                ],
            ),
            self.swap_with_checks(
                flake_checker, 'report_pass', mock_report_pass,
                expected_args=[('full',)]),
            self.swap_with_checks(
                sys, 'exit', mock_exit, expected_args=[(0,)]),
        ]

        with contextlib2.ExitStack() as stack:
            for context in swap_contexts:
                stack.enter_context(context)
>>>>>>> 232a63ce

            run_e2e_tests.main(args=['--skip-install', '--skip-build'])

    def test_linux_chrome_version_command_not_found_failure(self):
        os_name_swap = self.swap(common, 'OS_NAME', 'Linux')

        def mock_popen(unused_commands, stdout):
            self.assertEqual(stdout, -1)
            raise OSError('google-chrome not found')

        popen_swap = self.swap_with_checks(
            subprocess, 'Popen', mock_popen, expected_args=[([
                'google-chrome', '--version'],)])
        expected_message = (
            'Failed to execute "google-chrome --version" command. This is '
            'used to determine the chromedriver version to use. Please set '
            'the chromedriver version manually using --chrome_driver_version '
            'flag. To determine the chromedriver version to be used, please '
            'follow the instructions mentioned in the following URL:\n'
            'https://chromedriver.chromium.org/downloads/version-selection')

        with os_name_swap, popen_swap, self.assertRaisesRegexp(
            Exception, expected_message):
            run_e2e_tests.get_chrome_driver_version()

    def test_mac_chrome_version_command_not_found_failure(self):
        os_name_swap = self.swap(common, 'OS_NAME', 'Darwin')

        def mock_popen(unused_commands, stdout):
            self.assertEqual(stdout, -1)
            raise OSError(
                r'/Applications/Google\ Chrome.app/Contents/MacOS/Google\ '
                'Chrome not found')

        popen_swap = self.swap_with_checks(
            subprocess, 'Popen', mock_popen, expected_args=[([
                '/Applications/Google Chrome.app/Contents/MacOS/Google '
                'Chrome', '--version'],)])
        expected_message = (
            r'Failed to execute "/Applications/Google\\ '
            r'Chrome.app/Contents/MacOS/Google\\ Chrome --version" command. '
            'This is used to determine the chromedriver version to use. '
            'Please set the chromedriver version manually using '
            '--chrome_driver_version flag. To determine the chromedriver '
            'version to be used, please follow the instructions mentioned '
            'in the following URL:\n'
            'https://chromedriver.chromium.org/downloads/version-selection')

        with os_name_swap, popen_swap, self.assertRaisesRegexp(
            Exception, expected_message):
            run_e2e_tests.get_chrome_driver_version()

    def test_start_tests_in_debug_mode(self):

        mock_process = MockProcessClass()

        def mock_is_oppia_server_already_running(*unused_args):
            return False

        def mock_setup_and_install_dependencies(unused_arg):
            return

        def mock_register(unused_func, unused_arg=None):
            return

        def mock_cleanup():
            return

        def mock_exit(unused_exit_code):
            return

        def mock_build_js_files(
                unused_arg, deparallelize_terser=False, source_maps=False): # pylint: disable=unused-argument
            return

        def mock_start_webdriver_manager(unused_arg):
            return

        def mock_wait_for_port_to_be_open(unused_port):
            return

        def mock_get_e2e_test_parameters(
                unused_sharding_instances, unused_suite, unused_dev_mode):
            return ['commands']

        def mock_popen(unused_commands, stdout=None):  # pylint: disable=unused-argument
            def mock_communicate():
                return
            result = mock_process
            result.communicate = mock_communicate # pylint: disable=attribute-defined-outside-init
            result.returncode = 0 # pylint: disable=attribute-defined-outside-init
            return result

        def mock_get_chrome_driver_version():
            return CHROME_DRIVER_VERSION

        def mock_report_pass(unused_suite_name):
            return

        swap_contexts = [
            self.swap(
                run_e2e_tests, 'get_chrome_driver_version',
                mock_get_chrome_driver_version),
            self.swap_with_checks(
                run_e2e_tests, 'is_oppia_server_already_running',
                mock_is_oppia_server_already_running),
            self.swap_with_checks(
                run_e2e_tests, 'setup_and_install_dependencies',
                mock_setup_and_install_dependencies, expected_args=[(False,)]),
            self.swap_with_checks(
                atexit, 'register', mock_register, expected_args=[
                    (run_e2e_tests.cleanup_portserver, mock_process),
                    (mock_cleanup,),
                ]),
            self.swap(run_e2e_tests, 'cleanup', mock_cleanup),
            self.swap_with_checks(
                run_e2e_tests, 'build_js_files', mock_build_js_files,
                expected_args=[(True,)]),
            self.swap_with_checks(
                run_e2e_tests, 'start_webdriver_manager',
                mock_start_webdriver_manager,
                expected_args=[(CHROME_DRIVER_VERSION,)]),
            self.swap_to_always_return(
                common, 'managed_dev_appserver',
                value=contextlib2.nullcontext()),
            self.swap_with_checks(
                common, 'wait_for_port_to_be_open',
                mock_wait_for_port_to_be_open,
                expected_args=[
                    (feconf.REDISPORT,),
                    (run_e2e_tests.WEB_DRIVER_PORT,),
                    (run_e2e_tests.GOOGLE_APP_ENGINE_PORT,)]),
            self.swap_with_checks(
                run_e2e_tests, 'get_e2e_test_parameters',
                mock_get_e2e_test_parameters,
                expected_args=[(3, 'full', True)]),
            self.swap_with_checks(
                subprocess, 'Popen', mock_popen, expected_args=[
                    ([
                        'python', '-m',
                        'scripts.run_portserver',
                        '--portserver_unix_socket_address',
                        run_e2e_tests.PORTSERVER_SOCKET_FILEPATH,
                    ],),
                    ([
                        common.REDIS_SERVER_PATH, common.REDIS_CONF_PATH,
                        '--daemonize', 'yes'
                    ],),
                    ([
                        common.NODE_BIN_PATH,
                        '--inspect-brk',
                        '--unhandled-rejections=strict',
                        run_e2e_tests.PROTRACTOR_BIN_PATH,
                        'commands',
                    ],),
                ],
            ),
            self.swap_with_checks(
                flake_checker, 'report_pass', mock_report_pass,
                expected_args=[('full',)]),
            self.swap_with_checks(
                sys, 'exit', mock_exit, expected_args=[(0,)]),
        ]

<<<<<<< HEAD
        cleanup_swap = self.swap(run_e2e_tests, 'cleanup', mock_cleanup)
        build_swap = self.swap_with_checks(
            run_e2e_tests, 'build_js_files', mock_build_js_files,
            expected_args=[(True,)])
        start_webdriver_swap = self.swap_with_checks(
            run_e2e_tests, 'start_webdriver_manager',
            mock_start_webdriver_manager,
            expected_args=[(CHROME_DRIVER_VERSION,)])
        firebase_emulator_swap = self.swap_to_always_return(
            common, 'managed_firebase_emulator',
            value=contextlib2.nullcontext())
        dev_appserver_swap = self.swap_to_always_return(
            common, 'managed_dev_appserver', value=contextlib2.nullcontext())
        wait_swap = self.swap_with_checks(
            common, 'wait_for_port_to_be_open',
            mock_wait_for_port_to_be_open,
            expected_args=[
                (feconf.REDISPORT,),
                (run_e2e_tests.WEB_DRIVER_PORT,),
                (run_e2e_tests.GOOGLE_APP_ENGINE_PORT,)])
        get_parameters_swap = self.swap_with_checks(
            run_e2e_tests, 'get_e2e_test_parameters',
            mock_get_e2e_test_parameters, expected_args=[(3, 'full', True)])
        popen_swap = self.swap_with_checks(
            subprocess, 'Popen', mock_popen, expected_args=[
                ([
                    'python', '-m',
                    'scripts.run_portserver',
                    '--portserver_unix_socket_address',
                    run_e2e_tests.PORTSERVER_SOCKET_FILEPATH,
                ],),
                ([
                    common.REDIS_SERVER_PATH, common.REDIS_CONF_PATH,
                    '--daemonize', 'yes'
                ],),
                ([
                    common.NODE_BIN_PATH,
                    '--inspect-brk',
                    '--unhandled-rejections=strict',
                    run_e2e_tests.PROTRACTOR_BIN_PATH,
                    'commands',
                ],),
            ],
        )
        report_flake_swap = self.swap_with_checks(
            flake_checker, 'report_pass', mock_report_pass,
            expected_args=[('full',)])
        exit_swap = self.swap_with_checks(
            sys, 'exit', mock_exit, expected_args=[(0,)])
        with contextlib2.ExitStack() as stack:
            stack.enter_context(check_swap)
            stack.enter_context(setup_and_install_swap)
            stack.enter_context(register_swap)
            stack.enter_context(cleanup_swap)
            stack.enter_context(build_swap)
            stack.enter_context(start_webdriver_swap)
            stack.enter_context(firebase_emulator_swap)
            stack.enter_context(dev_appserver_swap)
            stack.enter_context(wait_swap)
            stack.enter_context(report_flake_swap)
            stack.enter_context(get_parameters_swap)
            stack.enter_context(popen_swap)
            stack.enter_context(exit_swap)
            stack.enter_context(get_chrome_driver_version_swap)
=======
        with contextlib2.ExitStack() as stack:
            for context in swap_contexts:
                stack.enter_context(context)
>>>>>>> 232a63ce

            run_e2e_tests.main(args=['--debug_mode'])

    def test_start_tests_in_with_chromedriver_flag(self):

        mock_process = MockProcessClass()

        def mock_is_oppia_server_already_running(*unused_args):
            return False

        def mock_setup_and_install_dependencies(unused_arg):
            return

        def mock_register(unused_func, unused_arg=None):
            return

        def mock_cleanup():
            return

        def mock_exit(unused_exit_code):
            return

        def mock_build_js_files(
                unused_arg, deparallelize_terser=False, source_maps=False): # pylint: disable=unused-argument
            return

        def mock_start_webdriver_manager(unused_arg):
            return

        def mock_wait_for_port_to_be_open(unused_port):
            return

        def mock_get_e2e_test_parameters(
                unused_sharding_instances, unused_suite, unused_dev_mode):
            return ['commands']

        def mock_popen(unused_commands, stdout=None):  # pylint: disable=unused-argument
            def mock_communicate():
                return
            result = mock_process
            result.communicate = mock_communicate # pylint: disable=attribute-defined-outside-init
            result.returncode = 0 # pylint: disable=attribute-defined-outside-init
            return result

        def mock_get_chrome_driver_version():
            return CHROME_DRIVER_VERSION

        def mock_report_pass(unused_suite_name):
            return

<<<<<<< HEAD
        get_chrome_driver_version_swap = self.swap(
            run_e2e_tests, 'get_chrome_driver_version',
            mock_get_chrome_driver_version)

        check_swap = self.swap_with_checks(
            run_e2e_tests, 'is_oppia_server_already_running',
            mock_is_oppia_server_already_running)

        setup_and_install_swap = self.swap_with_checks(
            run_e2e_tests, 'setup_and_install_dependencies',
            mock_setup_and_install_dependencies, expected_args=[(False,)])

        register_swap = self.swap_with_checks(
            atexit, 'register', mock_register, expected_args=[
                (run_e2e_tests.cleanup_portserver, mock_process),
                (mock_cleanup,),
            ])

        cleanup_swap = self.swap(run_e2e_tests, 'cleanup', mock_cleanup)
        build_swap = self.swap_with_checks(
            run_e2e_tests, 'build_js_files', mock_build_js_files,
            expected_args=[(True,)])
        start_webdriver_swap = self.swap_with_checks(
            run_e2e_tests, 'start_webdriver_manager',
            mock_start_webdriver_manager,
            expected_args=[(CHROME_DRIVER_VERSION,)])
        firebase_emulator_swap = self.swap_to_always_return(
            common, 'managed_firebase_emulator',
            value=contextlib2.nullcontext())
        dev_appserver_swap = self.swap_to_always_return(
            common, 'managed_dev_appserver', value=contextlib2.nullcontext())
        wait_swap = self.swap_with_checks(
            common, 'wait_for_port_to_be_open',
            mock_wait_for_port_to_be_open,
            expected_args=[
                (feconf.REDISPORT,),
                (run_e2e_tests.WEB_DRIVER_PORT,),
                (run_e2e_tests.GOOGLE_APP_ENGINE_PORT,)])
        get_parameters_swap = self.swap_with_checks(
            run_e2e_tests, 'get_e2e_test_parameters',
            mock_get_e2e_test_parameters, expected_args=[(3, 'full', True)])
        popen_swap = self.swap_with_checks(
            subprocess, 'Popen', mock_popen, expected_args=[
                ([
                    'python', '-m',
                    'scripts.run_portserver',
                    '--portserver_unix_socket_address',
                    run_e2e_tests.PORTSERVER_SOCKET_FILEPATH,
                ],),
                ([
                    common.REDIS_SERVER_PATH, common.REDIS_CONF_PATH,
                    '--daemonize', 'yes'
                ],),
                ([
                    common.NODE_BIN_PATH,
                    '--unhandled-rejections=strict',
                    run_e2e_tests.PROTRACTOR_BIN_PATH,
                    'commands',
                ],),
            ],
        )
        report_flake_swap = self.swap_with_checks(
            flake_checker, 'report_pass', mock_report_pass,
            expected_args=[('full',)])
        exit_swap = self.swap_with_checks(
            sys, 'exit', mock_exit, expected_args=[(0,)])

        with contextlib2.ExitStack() as stack:
            stack.enter_context(check_swap)
            stack.enter_context(setup_and_install_swap)
            stack.enter_context(register_swap)
            stack.enter_context(cleanup_swap)
            stack.enter_context(build_swap)
            stack.enter_context(start_webdriver_swap)
            stack.enter_context(firebase_emulator_swap)
            stack.enter_context(dev_appserver_swap)
            stack.enter_context(wait_swap)
            stack.enter_context(report_flake_swap)
            stack.enter_context(get_parameters_swap)
            stack.enter_context(popen_swap)
            stack.enter_context(exit_swap)
            stack.enter_context(get_chrome_driver_version_swap)
=======
        swap_contexts = [
            self.swap(
                run_e2e_tests, 'get_chrome_driver_version',
                mock_get_chrome_driver_version),
            self.swap_with_checks(
                run_e2e_tests, 'is_oppia_server_already_running',
                mock_is_oppia_server_already_running),
            self.swap_with_checks(
                run_e2e_tests, 'setup_and_install_dependencies',
                mock_setup_and_install_dependencies, expected_args=[(False,)]),
            self.swap_with_checks(
                atexit, 'register', mock_register, expected_args=[
                    (run_e2e_tests.cleanup_portserver, mock_process),
                    (mock_cleanup,),
                ]),
            self.swap(run_e2e_tests, 'cleanup', mock_cleanup),
            self.swap_with_checks(
                run_e2e_tests, 'build_js_files', mock_build_js_files,
                expected_args=[(True,)]),
            self.swap_with_checks(
                run_e2e_tests, 'start_webdriver_manager',
                mock_start_webdriver_manager,
                expected_args=[(CHROME_DRIVER_VERSION,)]),
            self.swap_to_always_return(
                common, 'managed_dev_appserver',
                value=contextlib2.nullcontext()),
            self.swap_with_checks(
                common, 'wait_for_port_to_be_open',
                mock_wait_for_port_to_be_open,
                expected_args=[
                    (feconf.REDISPORT,),
                    (run_e2e_tests.WEB_DRIVER_PORT,),
                    (run_e2e_tests.GOOGLE_APP_ENGINE_PORT,)]),
            self.swap_with_checks(
                run_e2e_tests, 'get_e2e_test_parameters',
                mock_get_e2e_test_parameters,
                expected_args=[(3, 'full', True)]),
            self.swap_with_checks(
                subprocess, 'Popen', mock_popen, expected_args=[
                    ([
                        'python', '-m',
                        'scripts.run_portserver',
                        '--portserver_unix_socket_address',
                        run_e2e_tests.PORTSERVER_SOCKET_FILEPATH,
                    ],),
                    ([
                        common.REDIS_SERVER_PATH, common.REDIS_CONF_PATH,
                        '--daemonize', 'yes'
                    ],),
                    ([
                        common.NODE_BIN_PATH,
                        '--unhandled-rejections=strict',
                        run_e2e_tests.PROTRACTOR_BIN_PATH,
                        'commands',
                    ],),
                ],
            ),
            self.swap_with_checks(
                flake_checker, 'report_pass', mock_report_pass,
                expected_args=[('full',)]),
            self.swap_with_checks(
                sys, 'exit', mock_exit, expected_args=[(0,)]),
        ]

        with contextlib2.ExitStack() as stack:
            for context in swap_contexts:
                stack.enter_context(context)
>>>>>>> 232a63ce

            run_e2e_tests.main(
                args=['--chrome_driver_version', CHROME_DRIVER_VERSION])

    def test_cleanup_portserver_when_server_shuts_down_cleanly(self):
        process = MockProcessClass(clean_shutdown=True)
        run_e2e_tests.cleanup_portserver(process)
        self.assertEqual(process.kill_count, 0)
        # Server gets polled twice. Once to break out of wait loop and
        # again to check that the process shut down and does not need to
        # be killed.
        self.assertEqual(process.poll_count, 1)
        self.assertEqual(process.signals_received, [signal.SIGINT])

    def test_cleanup_portserver_when_server_shutdown_fails(self):
        process = MockProcessClass(clean_shutdown=False)
        run_e2e_tests.cleanup_portserver(process)
        self.assertEqual(process.kill_count, 1)
        # Server gets polled 11 times. 1 for each second of the wait
        # loop and again to see that the process did not shut down and
        # therefore needs to be killed.
        self.assertEqual(
            process.poll_count, run_e2e_tests.KILL_TIMEOUT_SECS)
        self.assertEqual(process.signals_received, [signal.SIGINT])

    def test_cleanup_portserver_when_server_already_shutdown(self):
        process = MockProcessClass(accept_signal=False)
        run_e2e_tests.cleanup_portserver(process)
        self.assertEqual(process.kill_count, 0)
        self.assertEqual(process.poll_count, 0)
        self.assertEqual(process.signals_received, [signal.SIGINT])

    def test_cleanup_portserver_when_server_kill_fails(self):
        process = MockProcessClass(
            accept_kill=False, clean_shutdown=False)
        run_e2e_tests.cleanup_portserver(process)
        self.assertEqual(process.kill_count, 1)
        self.assertEqual(
            process.poll_count, run_e2e_tests.KILL_TIMEOUT_SECS)
        self.assertEqual(process.signals_received, [signal.SIGINT])<|MERGE_RESOLUTION|>--- conflicted
+++ resolved
@@ -811,90 +811,6 @@
         def mock_report_pass(unused_suite_name):
             return
 
-<<<<<<< HEAD
-        get_chrome_driver_version_swap = self.swap(
-            run_e2e_tests, 'get_chrome_driver_version',
-            mock_get_chrome_driver_version)
-
-        check_swap = self.swap_with_checks(
-            run_e2e_tests, 'is_oppia_server_already_running',
-            mock_is_oppia_server_already_running)
-
-        setup_and_install_swap = self.swap_with_checks(
-            run_e2e_tests, 'setup_and_install_dependencies',
-            mock_setup_and_install_dependencies, expected_args=[(False,)])
-
-        register_swap = self.swap_with_checks(
-            atexit, 'register', mock_register, expected_args=[
-                (run_e2e_tests.cleanup_portserver, mock_process),
-                (mock_cleanup,),
-            ])
-
-        cleanup_swap = self.swap(run_e2e_tests, 'cleanup', mock_cleanup)
-        build_swap = self.swap_with_checks(
-            run_e2e_tests, 'build_js_files', mock_build_js_files,
-            expected_args=[(True,)])
-        start_webdriver_swap = self.swap_with_checks(
-            run_e2e_tests, 'start_webdriver_manager',
-            mock_start_webdriver_manager,
-            expected_args=[(CHROME_DRIVER_VERSION,)])
-        firebase_emulator_swap = self.swap_to_always_return(
-            common, 'managed_firebase_emulator',
-            value=contextlib2.nullcontext())
-        dev_appserver_swap = self.swap_to_always_return(
-            common, 'managed_dev_appserver', value=contextlib2.nullcontext())
-        wait_swap = self.swap_with_checks(
-            common, 'wait_for_port_to_be_open',
-            mock_wait_for_port_to_be_open,
-            expected_args=[
-                (feconf.REDISPORT,),
-                (run_e2e_tests.WEB_DRIVER_PORT,),
-                (run_e2e_tests.GOOGLE_APP_ENGINE_PORT,)])
-        get_parameters_swap = self.swap_with_checks(
-            run_e2e_tests, 'get_e2e_test_parameters',
-            mock_get_e2e_test_parameters, expected_args=[(3, 'full', True)])
-        popen_swap = self.swap_with_checks(
-            subprocess, 'Popen', mock_popen, expected_args=[
-                ([
-                    'python', '-m',
-                    'scripts.run_portserver',
-                    '--portserver_unix_socket_address',
-                    run_e2e_tests.PORTSERVER_SOCKET_FILEPATH,
-                ],),
-                ([
-                    common.REDIS_SERVER_PATH, common.REDIS_CONF_PATH,
-                    '--daemonize', 'yes'
-                ],),
-                ([
-                    common.NODE_BIN_PATH,
-                    '--unhandled-rejections=strict',
-                    run_e2e_tests.PROTRACTOR_BIN_PATH,
-                    'commands',
-                ],),
-            ],
-        )
-        report_flake_swap = self.swap_with_checks(
-            flake_checker, 'report_pass', mock_report_pass,
-            expected_args=[('full',)])
-        exit_swap = self.swap_with_checks(
-            sys, 'exit', mock_exit, expected_args=[(0,)])
-
-        with contextlib2.ExitStack() as stack:
-            stack.enter_context(check_swap)
-            stack.enter_context(setup_and_install_swap)
-            stack.enter_context(register_swap)
-            stack.enter_context(cleanup_swap)
-            stack.enter_context(build_swap)
-            stack.enter_context(start_webdriver_swap)
-            stack.enter_context(firebase_emulator_swap)
-            stack.enter_context(dev_appserver_swap)
-            stack.enter_context(wait_swap)
-            stack.enter_context(report_flake_swap)
-            stack.enter_context(get_parameters_swap)
-            stack.enter_context(popen_swap)
-            stack.enter_context(exit_swap)
-            stack.enter_context(get_chrome_driver_version_swap)
-=======
         swap_contexts = [
             self.swap(
                 run_e2e_tests, 'get_chrome_driver_version',
@@ -918,6 +834,9 @@
                 run_e2e_tests, 'start_webdriver_manager',
                 mock_start_webdriver_manager,
                 expected_args=[(CHROME_DRIVER_VERSION,)]),
+            self.swap_to_always_return(
+                common, 'managed_firebase_emulator',
+                value=contextlib2.nullcontext()),
             self.swap_to_always_return(
                 common, 'managed_dev_appserver',
                 value=contextlib2.nullcontext()),
@@ -962,7 +881,6 @@
         with contextlib2.ExitStack() as stack:
             for context in swap_contexts:
                 stack.enter_context(context)
->>>>>>> 232a63ce
 
             run_e2e_tests.main(args=[])
 
@@ -1009,77 +927,6 @@
         def mock_get_chrome_driver_version():
             return CHROME_DRIVER_VERSION
 
-<<<<<<< HEAD
-        get_chrome_driver_version_swap = self.swap(
-            run_e2e_tests, 'get_chrome_driver_version',
-            mock_get_chrome_driver_version)
-
-        check_swap = self.swap_with_checks(
-            run_e2e_tests, 'is_oppia_server_already_running',
-            mock_is_oppia_server_already_running)
-
-        setup_and_install_swap = self.swap_with_checks(
-            run_e2e_tests, 'setup_and_install_dependencies',
-            mock_setup_and_install_dependencies, expected_args=[(False,)])
-
-        register_swap = self.swap_with_checks(
-            atexit, 'register', mock_register, expected_args=[
-                (mock_cleanup,),
-            ])
-
-        cleanup_swap = self.swap(run_e2e_tests, 'cleanup', mock_cleanup)
-        build_swap = self.swap_with_checks(
-            run_e2e_tests, 'build_js_files', mock_build_js_files,
-            expected_args=[(True,)])
-        start_webdriver_swap = self.swap_with_checks(
-            run_e2e_tests, 'start_webdriver_manager',
-            mock_start_webdriver_manager,
-            expected_args=[(CHROME_DRIVER_VERSION,)])
-        firebase_emulator_swap = self.swap_to_always_return(
-            common, 'managed_firebase_emulator',
-            value=contextlib2.nullcontext())
-        dev_appserver_swap = self.swap_to_always_return(
-            common, 'managed_dev_appserver', value=contextlib2.nullcontext())
-        wait_swap = self.swap_with_checks(
-            common, 'wait_for_port_to_be_open',
-            mock_wait_for_port_to_be_open,
-            expected_args=[
-                (feconf.REDISPORT,),
-                (run_e2e_tests.WEB_DRIVER_PORT,),
-                (run_e2e_tests.GOOGLE_APP_ENGINE_PORT,)])
-        get_parameters_swap = self.swap_with_checks(
-            run_e2e_tests, 'get_e2e_test_parameters',
-            mock_get_e2e_test_parameters, expected_args=[(3, 'full', True)])
-        popen_swap = self.swap_with_checks(
-            subprocess, 'Popen', mock_popen, expected_args=[
-                ([
-                    common.REDIS_SERVER_PATH, common.REDIS_CONF_PATH,
-                    '--daemonize', 'yes'
-                ],),
-                ([
-                    common.NODE_BIN_PATH,
-                    '--unhandled-rejections=strict',
-                    run_e2e_tests.PROTRACTOR_BIN_PATH,
-                    'commands',
-                ],),
-            ],
-        )
-        args = run_e2e_tests._PARSER.parse_args(args=[])  # pylint: disable=protected-access
-
-        with contextlib2.ExitStack() as stack:
-            stack.enter_context(check_swap)
-            stack.enter_context(setup_and_install_swap)
-            stack.enter_context(register_swap)
-            stack.enter_context(cleanup_swap)
-            stack.enter_context(build_swap)
-            stack.enter_context(start_webdriver_swap)
-            stack.enter_context(firebase_emulator_swap)
-            stack.enter_context(dev_appserver_swap)
-            stack.enter_context(wait_swap)
-            stack.enter_context(get_parameters_swap)
-            stack.enter_context(popen_swap)
-            stack.enter_context(get_chrome_driver_version_swap)
-=======
         swap_contexts = [
             self.swap(
                 run_e2e_tests, 'get_chrome_driver_version',
@@ -1102,6 +949,9 @@
                 run_e2e_tests, 'start_webdriver_manager',
                 mock_start_webdriver_manager,
                 expected_args=[(CHROME_DRIVER_VERSION,)]),
+            self.swap_to_always_return(
+                common, 'managed_firebase_emulator',
+                value=contextlib2.nullcontext()),
             self.swap_to_always_return(
                 common, 'managed_dev_appserver',
                 value=contextlib2.nullcontext()),
@@ -1136,7 +986,6 @@
         with contextlib2.ExitStack() as stack:
             for context in swap_contexts:
                 stack.enter_context(context)
->>>>>>> 232a63ce
 
             lines, _ = run_e2e_tests.run_tests(args)
 
@@ -1421,87 +1270,6 @@
         def mock_report_pass(unused_suite_name):
             return
 
-<<<<<<< HEAD
-        get_chrome_driver_version_swap = self.swap(
-            run_e2e_tests, 'get_chrome_driver_version',
-            mock_get_chrome_driver_version)
-
-        check_swap = self.swap_with_checks(
-            run_e2e_tests, 'is_oppia_server_already_running',
-            mock_is_oppia_server_already_running)
-        setup_and_install_swap = self.swap_with_checks(
-            run_e2e_tests, 'setup_and_install_dependencies',
-            mock_setup_and_install_dependencies, expected_args=[(True,)])
-        register_swap = self.swap_with_checks(
-            atexit, 'register', mock_register, expected_args=[
-                (run_e2e_tests.cleanup_portserver, mock_process),
-                (mock_cleanup,),
-            ])
-        cleanup_swap = self.swap(run_e2e_tests, 'cleanup', mock_cleanup)
-        modify_constants_swap = self.swap_with_checks(
-            build, 'modify_constants', mock_modify_constants,
-            expected_kwargs=[{'prod_env': False}])
-        start_webdriver_swap = self.swap_with_checks(
-            run_e2e_tests, 'start_webdriver_manager',
-            mock_start_webdriver_manager,
-            expected_args=[(CHROME_DRIVER_VERSION,)])
-        firebase_emulator_swap = self.swap_to_always_return(
-            common, 'managed_firebase_emulator',
-            value=contextlib2.nullcontext())
-        dev_appserver_swap = self.swap_to_always_return(
-            common, 'managed_dev_appserver', value=contextlib2.nullcontext())
-        wait_swap = self.swap_with_checks(
-            common, 'wait_for_port_to_be_open',
-            mock_wait_for_port_to_be_open,
-            expected_args=[
-                (feconf.REDISPORT,),
-                (run_e2e_tests.WEB_DRIVER_PORT,),
-                (run_e2e_tests.GOOGLE_APP_ENGINE_PORT,)])
-        get_parameters_swap = self.swap_with_checks(
-            run_e2e_tests, 'get_e2e_test_parameters',
-            mock_get_e2e_test_parameters, expected_args=[(3, 'full', True)])
-        popen_swap = self.swap_with_checks(
-            subprocess, 'Popen', mock_popen, expected_args=[
-                ([
-                    'python', '-m',
-                    'scripts.run_portserver',
-                    '--portserver_unix_socket_address',
-                    run_e2e_tests.PORTSERVER_SOCKET_FILEPATH,
-                ],),
-                ([
-                    common.REDIS_SERVER_PATH, common.REDIS_CONF_PATH,
-                    '--daemonize', 'yes'
-                ],),
-                ([
-                    common.NODE_BIN_PATH,
-                    '--unhandled-rejections=strict',
-                    run_e2e_tests.PROTRACTOR_BIN_PATH,
-                    'commands'
-                ],),
-            ],
-        )
-        report_flake_swap = self.swap_with_checks(
-            flake_checker, 'report_pass', mock_report_pass,
-            expected_args=[('full',)])
-        exit_swap = self.swap_with_checks(
-            sys, 'exit', mock_exit, expected_args=[(0,)])
-
-        with contextlib2.ExitStack() as stack:
-            stack.enter_context(check_swap)
-            stack.enter_context(setup_and_install_swap)
-            stack.enter_context(register_swap)
-            stack.enter_context(cleanup_swap)
-            stack.enter_context(modify_constants_swap)
-            stack.enter_context(start_webdriver_swap)
-            stack.enter_context(firebase_emulator_swap)
-            stack.enter_context(dev_appserver_swap)
-            stack.enter_context(wait_swap)
-            stack.enter_context(report_flake_swap)
-            stack.enter_context(get_parameters_swap)
-            stack.enter_context(popen_swap)
-            stack.enter_context(exit_swap)
-            stack.enter_context(get_chrome_driver_version_swap)
-=======
         swap_contexts = [
             self.swap(
                 run_e2e_tests, 'get_chrome_driver_version',
@@ -1525,6 +1293,9 @@
                 run_e2e_tests, 'start_webdriver_manager',
                 mock_start_webdriver_manager,
                 expected_args=[(CHROME_DRIVER_VERSION,)]),
+            self.swap_to_always_return(
+                common, 'managed_firebase_emulator',
+                value=contextlib2.nullcontext()),
             self.swap_to_always_return(
                 common, 'managed_dev_appserver',
                 value=contextlib2.nullcontext()),
@@ -1570,7 +1341,6 @@
         with contextlib2.ExitStack() as stack:
             for context in swap_contexts:
                 stack.enter_context(context)
->>>>>>> 232a63ce
 
             run_e2e_tests.main(args=['--skip-install', '--skip-build'])
 
@@ -1693,6 +1463,9 @@
                 run_e2e_tests, 'start_webdriver_manager',
                 mock_start_webdriver_manager,
                 expected_args=[(CHROME_DRIVER_VERSION,)]),
+            self.swap_to_always_return(
+                common, 'managed_firebase_emulator',
+                value=contextlib2.nullcontext()),
             self.swap_to_always_return(
                 common, 'managed_dev_appserver',
                 value=contextlib2.nullcontext()),
@@ -1735,76 +1508,9 @@
                 sys, 'exit', mock_exit, expected_args=[(0,)]),
         ]
 
-<<<<<<< HEAD
-        cleanup_swap = self.swap(run_e2e_tests, 'cleanup', mock_cleanup)
-        build_swap = self.swap_with_checks(
-            run_e2e_tests, 'build_js_files', mock_build_js_files,
-            expected_args=[(True,)])
-        start_webdriver_swap = self.swap_with_checks(
-            run_e2e_tests, 'start_webdriver_manager',
-            mock_start_webdriver_manager,
-            expected_args=[(CHROME_DRIVER_VERSION,)])
-        firebase_emulator_swap = self.swap_to_always_return(
-            common, 'managed_firebase_emulator',
-            value=contextlib2.nullcontext())
-        dev_appserver_swap = self.swap_to_always_return(
-            common, 'managed_dev_appserver', value=contextlib2.nullcontext())
-        wait_swap = self.swap_with_checks(
-            common, 'wait_for_port_to_be_open',
-            mock_wait_for_port_to_be_open,
-            expected_args=[
-                (feconf.REDISPORT,),
-                (run_e2e_tests.WEB_DRIVER_PORT,),
-                (run_e2e_tests.GOOGLE_APP_ENGINE_PORT,)])
-        get_parameters_swap = self.swap_with_checks(
-            run_e2e_tests, 'get_e2e_test_parameters',
-            mock_get_e2e_test_parameters, expected_args=[(3, 'full', True)])
-        popen_swap = self.swap_with_checks(
-            subprocess, 'Popen', mock_popen, expected_args=[
-                ([
-                    'python', '-m',
-                    'scripts.run_portserver',
-                    '--portserver_unix_socket_address',
-                    run_e2e_tests.PORTSERVER_SOCKET_FILEPATH,
-                ],),
-                ([
-                    common.REDIS_SERVER_PATH, common.REDIS_CONF_PATH,
-                    '--daemonize', 'yes'
-                ],),
-                ([
-                    common.NODE_BIN_PATH,
-                    '--inspect-brk',
-                    '--unhandled-rejections=strict',
-                    run_e2e_tests.PROTRACTOR_BIN_PATH,
-                    'commands',
-                ],),
-            ],
-        )
-        report_flake_swap = self.swap_with_checks(
-            flake_checker, 'report_pass', mock_report_pass,
-            expected_args=[('full',)])
-        exit_swap = self.swap_with_checks(
-            sys, 'exit', mock_exit, expected_args=[(0,)])
-        with contextlib2.ExitStack() as stack:
-            stack.enter_context(check_swap)
-            stack.enter_context(setup_and_install_swap)
-            stack.enter_context(register_swap)
-            stack.enter_context(cleanup_swap)
-            stack.enter_context(build_swap)
-            stack.enter_context(start_webdriver_swap)
-            stack.enter_context(firebase_emulator_swap)
-            stack.enter_context(dev_appserver_swap)
-            stack.enter_context(wait_swap)
-            stack.enter_context(report_flake_swap)
-            stack.enter_context(get_parameters_swap)
-            stack.enter_context(popen_swap)
-            stack.enter_context(exit_swap)
-            stack.enter_context(get_chrome_driver_version_swap)
-=======
         with contextlib2.ExitStack() as stack:
             for context in swap_contexts:
                 stack.enter_context(context)
->>>>>>> 232a63ce
 
             run_e2e_tests.main(args=['--debug_mode'])
 
@@ -1855,90 +1561,6 @@
         def mock_report_pass(unused_suite_name):
             return
 
-<<<<<<< HEAD
-        get_chrome_driver_version_swap = self.swap(
-            run_e2e_tests, 'get_chrome_driver_version',
-            mock_get_chrome_driver_version)
-
-        check_swap = self.swap_with_checks(
-            run_e2e_tests, 'is_oppia_server_already_running',
-            mock_is_oppia_server_already_running)
-
-        setup_and_install_swap = self.swap_with_checks(
-            run_e2e_tests, 'setup_and_install_dependencies',
-            mock_setup_and_install_dependencies, expected_args=[(False,)])
-
-        register_swap = self.swap_with_checks(
-            atexit, 'register', mock_register, expected_args=[
-                (run_e2e_tests.cleanup_portserver, mock_process),
-                (mock_cleanup,),
-            ])
-
-        cleanup_swap = self.swap(run_e2e_tests, 'cleanup', mock_cleanup)
-        build_swap = self.swap_with_checks(
-            run_e2e_tests, 'build_js_files', mock_build_js_files,
-            expected_args=[(True,)])
-        start_webdriver_swap = self.swap_with_checks(
-            run_e2e_tests, 'start_webdriver_manager',
-            mock_start_webdriver_manager,
-            expected_args=[(CHROME_DRIVER_VERSION,)])
-        firebase_emulator_swap = self.swap_to_always_return(
-            common, 'managed_firebase_emulator',
-            value=contextlib2.nullcontext())
-        dev_appserver_swap = self.swap_to_always_return(
-            common, 'managed_dev_appserver', value=contextlib2.nullcontext())
-        wait_swap = self.swap_with_checks(
-            common, 'wait_for_port_to_be_open',
-            mock_wait_for_port_to_be_open,
-            expected_args=[
-                (feconf.REDISPORT,),
-                (run_e2e_tests.WEB_DRIVER_PORT,),
-                (run_e2e_tests.GOOGLE_APP_ENGINE_PORT,)])
-        get_parameters_swap = self.swap_with_checks(
-            run_e2e_tests, 'get_e2e_test_parameters',
-            mock_get_e2e_test_parameters, expected_args=[(3, 'full', True)])
-        popen_swap = self.swap_with_checks(
-            subprocess, 'Popen', mock_popen, expected_args=[
-                ([
-                    'python', '-m',
-                    'scripts.run_portserver',
-                    '--portserver_unix_socket_address',
-                    run_e2e_tests.PORTSERVER_SOCKET_FILEPATH,
-                ],),
-                ([
-                    common.REDIS_SERVER_PATH, common.REDIS_CONF_PATH,
-                    '--daemonize', 'yes'
-                ],),
-                ([
-                    common.NODE_BIN_PATH,
-                    '--unhandled-rejections=strict',
-                    run_e2e_tests.PROTRACTOR_BIN_PATH,
-                    'commands',
-                ],),
-            ],
-        )
-        report_flake_swap = self.swap_with_checks(
-            flake_checker, 'report_pass', mock_report_pass,
-            expected_args=[('full',)])
-        exit_swap = self.swap_with_checks(
-            sys, 'exit', mock_exit, expected_args=[(0,)])
-
-        with contextlib2.ExitStack() as stack:
-            stack.enter_context(check_swap)
-            stack.enter_context(setup_and_install_swap)
-            stack.enter_context(register_swap)
-            stack.enter_context(cleanup_swap)
-            stack.enter_context(build_swap)
-            stack.enter_context(start_webdriver_swap)
-            stack.enter_context(firebase_emulator_swap)
-            stack.enter_context(dev_appserver_swap)
-            stack.enter_context(wait_swap)
-            stack.enter_context(report_flake_swap)
-            stack.enter_context(get_parameters_swap)
-            stack.enter_context(popen_swap)
-            stack.enter_context(exit_swap)
-            stack.enter_context(get_chrome_driver_version_swap)
-=======
         swap_contexts = [
             self.swap(
                 run_e2e_tests, 'get_chrome_driver_version',
@@ -1962,6 +1584,9 @@
                 run_e2e_tests, 'start_webdriver_manager',
                 mock_start_webdriver_manager,
                 expected_args=[(CHROME_DRIVER_VERSION,)]),
+            self.swap_to_always_return(
+                common, 'managed_firebase_emulator',
+                value=contextlib2.nullcontext()),
             self.swap_to_always_return(
                 common, 'managed_dev_appserver',
                 value=contextlib2.nullcontext()),
@@ -2006,7 +1631,6 @@
         with contextlib2.ExitStack() as stack:
             for context in swap_contexts:
                 stack.enter_context(context)
->>>>>>> 232a63ce
 
             run_e2e_tests.main(
                 args=['--chrome_driver_version', CHROME_DRIVER_VERSION])
