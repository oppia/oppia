--- conflicted
+++ resolved
@@ -442,33 +442,7 @@
 
         with install_swap:
             run_e2e_tests.setup_and_install_dependencies(False)
-
-<<<<<<< HEAD
-    def test_setup_and_install_dependencies_on_travis(self):
-        def mock_install_third_party_libs_main():
-            return
-
-        def mock_install_chrome_main(args):  # pylint: disable=unused-argument
-            return
-
-        def mock_getenv(unused_variable_name):
-            return True
-
-        install_swap = self.swap_with_checks(
-            install_third_party_libs, 'main',
-            mock_install_third_party_libs_main)
-        install_chrome_swap = self.swap_with_checks(
-            install_chrome_on_travis, 'main', mock_install_chrome_main,
-            expected_kwargs=[{'args': []}])
-        getenv_swap = self.swap_with_checks(
-            os, 'getenv', mock_getenv, expected_args=[('TRAVIS',)])
-
-        with install_swap, install_chrome_swap:
-            with getenv_swap:
-                run_e2e_tests.setup_and_install_dependencies(False)
-
-=======
->>>>>>> b92bbdf3
+            
     def test_setup_and_install_dependencies_with_skip(self):
         def mock_install_third_party_libs_main(unused_args):
             return
@@ -819,12 +793,7 @@
             with self.assertRaisesRegexp(Exception, r'sys\.exit\(1\)'):
                 run_e2e_tests.main(args=[])
 
-<<<<<<< HEAD
-    def test_start_tests_and_connects_to_google_sheets_api(self):
-=======
     def test_start_tests_when_no_other_instance_running(self):
-
->>>>>>> b92bbdf3
         mock_process = MockProcessClass()
 
         def mock_is_oppia_server_already_running(*unused_args):
@@ -948,12 +917,7 @@
                             with get_chrome_driver_version_swap, exit_swap:
                                 run_e2e_tests.main(args=[])
 
-<<<<<<< HEAD
-    def test_start_tests_when_no_other_instance_running(self):
-=======
     def test_work_with_non_ascii_chars(self):
-
->>>>>>> b92bbdf3
         mock_process = MockProcessClass()
 
         def mock_is_oppia_server_already_running(*unused_args):
