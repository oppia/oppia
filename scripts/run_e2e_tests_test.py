--- conflicted
+++ resolved
@@ -26,7 +26,6 @@
 import subprocess
 import sys
 import time
-import StringIO
 
 from core.tests import test_utils
 import feconf
@@ -67,11 +66,7 @@
         self.poll_return = True
         self.clean_shutdown = clean_shutdown
 
-<<<<<<< HEAD
-        self.stdout = StringIO.StringIO(stdout)
-=======
         self.stdout = python_utils.string_io(buffer_value=stdout)
->>>>>>> 0eb10af3
 
     def kill(self):
         """Increment kill_count.
@@ -882,11 +877,7 @@
                 unused_sharding_instances, unused_suite, unused_dev_mode):
             return ['commands']
 
-<<<<<<< HEAD
-        def mock_popen(unused_commands, stdout=None):
-=======
         def mock_popen(unused_commands, stdout=None): # pylint: disable=unused-argument
->>>>>>> 0eb10af3
             def mock_communicate():
                 return
             result = mock_process
@@ -1013,11 +1004,7 @@
                 unused_sharding_instances, unused_suite, unused_dev_mode):
             return ['commands']
 
-<<<<<<< HEAD
-        def mock_popen(unused_commands, stdout=None):
-=======
         def mock_popen(unused_commands, stdout=None): # pylint: disable=unused-argument
->>>>>>> 0eb10af3
             def mock_communicate():
                 return
             result = mock_process
@@ -1192,11 +1179,7 @@
                 unused_sharding_instances, unused_suite, unused_dev_mode):
             return ['commands']
 
-<<<<<<< HEAD
-        def mock_popen(unused_commands, stdout=None):
-=======
         def mock_popen(unused_commands, stdout=None): # pylint: disable=unused-argument
->>>>>>> 0eb10af3
             def mock_communicate():
                 return
             result = mock_process
@@ -1325,11 +1308,7 @@
                 unused_sharding_instances, unused_suite, unused_dev_mode):
             return ['commands']
 
-<<<<<<< HEAD
-        def mock_popen(unused_commands, stdout=None):
-=======
         def mock_popen(unused_commands, stdout=None): # pylint: disable=unused-argument
->>>>>>> 0eb10af3
             def mock_communicate():
                 return
             result = mock_process
