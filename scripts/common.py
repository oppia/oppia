--- conflicted
+++ resolved
@@ -914,28 +914,6 @@
         sys.exit(1)
 
 
-<<<<<<< HEAD
-def is_oppia_server_already_running(
-        PORTS_USED_BY_OPPIA_PROCESSES: List[int]) -> bool:
-    """Check if the ports are taken by any other processes. If any one of
-    them is taken, it may indicate there is already one Oppia instance running.
-
-    Args:
-        PORTS_USED_BY_OPPIA_PROCESSES: list(int). The list of ports used by the
-            processes.
-
-    Returns:
-        bool. Whether there is a running Oppia instance.
-    """
-    for port in PORTS_USED_BY_OPPIA_PROCESSES:
-        if is_port_in_use(port):
-            print(
-                'There is already a server running on localhost:%s. '
-                'Please terminate it before running the end-to-end tests. '
-                'Exiting.' % port)
-            return True
-    return False
-=======
 def set_constants_to_default() -> None:
     """Set variables in constants.ts and feconf.py to default values."""
     modify_constants(prod_env=False, emulator_mode=True, maintenance_mode=False)
@@ -979,4 +957,25 @@
         enable_maintenance_mode_variable,
         expected_number_of_replacements=1
     )
->>>>>>> d5692727
+
+
+def is_oppia_server_already_running(
+        PORTS_USED_BY_OPPIA_PROCESSES: List[int]) -> bool:
+    """Check if the ports are taken by any other processes. If any one of
+    them is taken, it may indicate there is already one Oppia instance running.
+
+    Args:
+        PORTS_USED_BY_OPPIA_PROCESSES: list(int). The list of ports used by the
+            processes.
+
+    Returns:
+        bool. Whether there is a running Oppia instance.
+    """
+    for port in PORTS_USED_BY_OPPIA_PROCESSES:
+        if is_port_in_use(port):
+            print(
+                'There is already a server running on localhost:%s. '
+                'Please terminate it before running the end-to-end tests. '
+                'Exiting.' % port)
+            return True
+    return False