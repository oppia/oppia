--- conflicted
+++ resolved
@@ -251,13 +251,10 @@
     'release-coordinator/edit-feature-rollout-configuration',
     'super-admin/edit-user-roles',
     'super-admin/load-dummy-data-in-dev-mode',
-<<<<<<< HEAD
+    'super-admin/edit-platform-parameters',
+    'super-admin/use-misc-tab-features',
     'topic-manager/edit-and-preview-a-subtopic',
     'topic-manager/edit-and-preview-a-topic',
-=======
-    'super-admin/edit-platform-parameters',
-    'super-admin/use-misc-tab-features',
->>>>>>> 01ef7927
     'translation-admin/add-and-remove-translation-rights',
     'topic-manager/browse-skills-on-topics-and-skills-dashboard',
     'topic-manager/browse-topics-on-topics-and-skills-dashboard',
