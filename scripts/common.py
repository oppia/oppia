--- conflicted
+++ resolved
@@ -215,16 +215,12 @@
 ACCEPTANCE_TESTS_SUITE_NAMES = [
     'blog-admin-tests/assign-roles-to-users-and-change-tag-properties.spec.js',
     'blog-editor-tests/check-blog-editor-unable-to-publish-' +
-<<<<<<< HEAD
-        'duplicate-blog-post.spec.js',
-=======
     'duplicate-blog-post.spec.js',
     'practice-question-admin-tests/add-and-remove-contribution-rights.spec.js',
->>>>>>> f2deedb6
     'translation-admin-tests/add-translation-rights.spec.js',
     'translation-admin-tests/remove-translation-rights.spec.js',
     'question-submitter-tests/suggest-medium-' +
-        'drag-and-drop-sort-question.spec.js',
+    'drag-and-drop-sort-question.spec.js',
     'question-submitter-tests/suggest-hard-fraction-input-question.spec.js'
 ]
 
