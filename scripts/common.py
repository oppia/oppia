# Copyright 2014 The Oppia Authors. All Rights Reserved.
#
# Licensed under the Apache License, Version 2.0 (the "License");
# you may not use this file except in compliance with the License.
# You may obtain a copy of the License at
#
#      http://www.apache.org/licenses/LICENSE-2.0
#
# Unless required by applicable law or agreed to in writing, software
# distributed under the License is distributed on an "AS-IS" BASIS,
# WITHOUT WARRANTIES OR CONDITIONS OF ANY KIND, either express or implied.
# See the License for the specific language governing permissions and
# limitations under the License.

"""Common utility functions and classes used by multiple Python scripts."""
from __future__ import absolute_import  # pylint: disable=import-only-modules
from __future__ import unicode_literals  # pylint: disable=import-only-modules

import contextlib
import fileinput
import getpass
import os
import platform
import re
import socket
import subprocess
import sys

import python_utils
import release_constants

NODE_VERSION = '10.15.3'
<<<<<<< HEAD
YARN_VERSION = 'v1.17.3'
PSUTIL_VERSION = '5.6.7'

CURRENT_PYTHON_BIN = sys.executable
=======

# NB: Please ensure that the version is consistent with the version in .yarnrc.
YARN_VERSION = 'v1.21.1'

>>>>>>> 9c902897
COVERAGE_VERSION = '4.5.4'

RELEASE_BRANCH_NAME_PREFIX = 'release-'
CURR_DIR = os.path.abspath(os.getcwd())
OPPIA_TOOLS_DIR = os.path.join(CURR_DIR, os.pardir, 'oppia_tools')
THIRD_PARTY_DIR = os.path.join(CURR_DIR, 'third_party')
GOOGLE_APP_ENGINE_HOME = os.path.join(
    OPPIA_TOOLS_DIR, 'google_appengine_1.9.67', 'google_appengine')
GOOGLE_CLOUD_SDK_HOME = os.path.join(
    OPPIA_TOOLS_DIR, 'google-cloud-sdk-251.0.0', 'google-cloud-sdk')
NODE_PATH = os.path.join(OPPIA_TOOLS_DIR, 'node-%s' % NODE_VERSION)
NODE_MODULES_PATH = os.path.join(CURR_DIR, 'node_modules')
FRONTEND_DIR = os.path.join(CURR_DIR, 'core', 'templates', 'dev', 'head')
YARN_PATH = os.path.join(OPPIA_TOOLS_DIR, 'yarn-%s' % YARN_VERSION)
OS_NAME = platform.system()
ARCHITECTURE = platform.machine()
PSUTIL_DIR = os.path.join(OPPIA_TOOLS_DIR, 'psutil-%s' % PSUTIL_VERSION)


def is_windows_os():
    """Check if the running system is Windows."""
    return OS_NAME == 'Windows'


def is_mac_os():
    """Check if the running system is MacOS."""
    return OS_NAME == 'Darwin'


def is_linux_os():
    """Check if the running system is Linux."""
    return OS_NAME == 'Linux'


def is_x64_architecture():
    """Check if the architecture is on X64."""
    return ARCHITECTURE.endswith('64')


NODE_BIN_PATH = os.path.join(
    NODE_PATH, '' if is_windows_os() else 'bin', 'node')

# Add path for node which is required by the node_modules.
os.environ['PATH'] = os.pathsep.join([
    os.path.dirname(NODE_BIN_PATH), os.path.join(YARN_PATH, 'bin'),
    os.environ['PATH']])


def run_cmd(cmd_tokens):
    """Runs the command and returns the output.
    Raises subprocess.CalledProcessError upon failure.

    Args:
        cmd_tokens: list(str). The list of command tokens to execute.

    Returns:
        str. The output of the command.
    """
    return subprocess.check_output(cmd_tokens).strip()


def ensure_directory_exists(d):
    """Creates the given directory if it does not already exist."""
    if not os.path.exists(d):
        os.makedirs(d)


def require_cwd_to_be_oppia(allow_deploy_dir=False):
    """Ensures that the current working directory ends in 'oppia'.

    If allow_deploy_dir is True, this also allows the cwd to be a directory
    called 'deploy-*' which is a sibling of the oppia/ directory.
    """
    is_oppia_dir = os.getcwd().endswith('oppia')

    current_dirname = os.path.basename(os.path.normpath(os.getcwd()))
    is_deploy_dir = (
        current_dirname.startswith('deploy-') and
        os.path.isdir(os.path.join(os.getcwd(), os.pardir, 'oppia')))

    if is_oppia_dir or (allow_deploy_dir and is_deploy_dir):
        return

    raise Exception('Please run this script from the oppia/ directory.')


def open_new_tab_in_browser_if_possible(url):
    """Opens the given URL in a new browser tab, if possible."""
    browser_cmds = ['chromium-browser', 'google-chrome', 'firefox']
    for cmd in browser_cmds:
        if subprocess.call(['which', cmd]) == 0:
            subprocess.check_call([cmd, url])
            return
    python_utils.PRINT(
        '******************************************************************')
    python_utils.PRINT(
        'WARNING: Unable to open browser. Please manually open the following')
    python_utils.PRINT('URL in a browser window, then press Enter to confirm.')
    python_utils.PRINT('')
    python_utils.PRINT('    %s' % url)
    python_utils.PRINT('')
    python_utils.PRINT(
        'NOTE: To get rid of this message, open scripts/common.py and fix')
    python_utils.PRINT(
        'the function open_new_tab_in_browser_if_possible() to work on your')
    python_utils.PRINT('system.')
    python_utils.INPUT()


def get_remote_alias(remote_url):
    """Finds the correct alias for the given remote repository URL."""
    git_remote_output = subprocess.check_output(
        ['git', 'remote', '-v']).split('\n')
    remote_alias = None
    for line in git_remote_output:
        if remote_url in line:
            remote_alias = line.split()[0]
    if remote_alias is None:
        raise Exception(
            'ERROR: There is no existing remote alias for the %s repo.'
            % remote_url)

    return remote_alias


def verify_local_repo_is_clean():
    """Checks that the local Git repo is clean."""
    git_status_output = subprocess.check_output(
        ['git', 'status']).strip().split('\n')

    branch_is_clean_message_1 = 'nothing to commit, working directory clean'
    branch_is_clean_message_2 = 'nothing to commit, working tree clean'
    if (
            not branch_is_clean_message_1 in git_status_output and
            not branch_is_clean_message_2 in git_status_output):
        raise Exception(
            'ERROR: This script should be run from a clean branch.')


def get_current_branch_name():
    """Get the current branch name.

    Returns:
        str. The name of current branch.
    """
    git_status_output = subprocess.check_output(
        ['git', 'status']).strip().split('\n')
    branch_message_prefix = 'On branch '
    git_status_first_line = git_status_output[0]
    assert git_status_first_line.startswith(branch_message_prefix)
    return git_status_first_line[len(branch_message_prefix):]


def get_current_release_version_number(release_branch_name):
    """Gets the release version given a release branch name.

    Args:
        release_branch_name: str. The name of release branch.

    Returns:
        str. The version of release.
    """
    release_match = re.match(r'release-(\d+\.\d+\.\d+)$', release_branch_name)
    hotfix_match = re.match(
        r'release-(\d+\.\d+\.\d+)-hotfix-[1-9]+$', release_branch_name)
    if release_match:
        return release_match.group(1)
    elif hotfix_match:
        return hotfix_match.group(1)
    else:
        raise Exception('Invalid branch name: %s.' % release_branch_name)


def is_current_branch_a_release_branch():
    """Returns whether the current branch is a release branch.

    Returns:
        bool. Whether the current branch is a release branch.
    """
    current_branch_name = get_current_branch_name()
    return (
        bool(re.match(r'release-\d+\.\d+\.\d+$', current_branch_name)) or bool(
            re.match(
                r'release-\d+\.\d+\.\d+-hotfix-[1-9]+$', current_branch_name)))


def verify_current_branch_name(expected_branch_name):
    """Checks that the user is on the expected branch."""
    if get_current_branch_name() != expected_branch_name:
        raise Exception(
            'ERROR: This script can only be run from the "%s" branch.' %
            expected_branch_name)


def ensure_release_scripts_folder_exists_and_is_up_to_date():
    """Checks that the release-scripts folder exists and is up-to-date."""
    parent_dirpath = os.path.join(os.getcwd(), os.pardir)
    release_scripts_dirpath = os.path.join(parent_dirpath, 'release-scripts')

    # If the release-scripts folder does not exist, set it up.
    if not os.path.isdir(release_scripts_dirpath):
        with CD(parent_dirpath):
            # Taken from the "Check your SSH section" at
            # https://help.github.com/articles/error-repository-not-found/
            _, stderr = subprocess.Popen(
                ['ssh', '-T', 'git@github.com'],
                stdin=subprocess.PIPE, stdout=subprocess.PIPE,
                stderr=subprocess.PIPE).communicate()
            if 'You\'ve successfully authenticated' not in stderr:
                raise Exception(
                    'You need SSH access to GitHub. See the '
                    '"Check your SSH access" section here and follow the '
                    'instructions: '
                    'https://help.github.com/articles/'
                    'error-repository-not-found/#check-your-ssh-access')
            subprocess.check_call([
                'git', 'clone',
                'git@github.com:oppia/release-scripts.git'])

    with CD(release_scripts_dirpath):
        verify_local_repo_is_clean()
        verify_current_branch_name('master')

        # Update the local repo.
        remote_alias = get_remote_alias(
            'git@github.com:oppia/release-scripts.git')
        subprocess.check_call(['git', 'pull', remote_alias])


def is_port_open(port):
    """Checks if a process is listening to the port.

    Args:
        port: int. The port number.

    Return:
        bool. True if port is open else False.
    """
    with contextlib.closing(
        socket.socket(socket.AF_INET, socket.SOCK_STREAM)) as s:
        return bool(not s.connect_ex(('localhost', port)))


def recursive_chown(path, uid, gid):
    """Changes the owner and group id of all files in a path to the numeric
    uid and gid.

    Args:
        path: str. The path for which owner id and group id need to be setup.
        uid: int. Owner ID to be set.
        gid: int. Group ID to be set.
    """
    os.chown(path, uid, gid)
    for root, directories, filenames in os.walk(path):
        for directory in directories:
            os.chown(os.path.join(root, directory), uid, gid)
        for filename in filenames:
            os.chown(os.path.join(root, filename), uid, gid)


def recursive_chmod(path, mode):
    """Changes the mode of path to the passed numeric mode.

    Args:
        path: str. The path for which mode would be set.
        mode: int. The mode to be set.
    """
    os.chmod(path, mode)
    for root, directories, filenames in os.walk(path):
        for directory in directories:
            os.chmod(os.path.join(root, directory), mode)
        for filename in filenames:
            os.chmod(os.path.join(root, filename), mode)


def print_each_string_after_two_new_lines(strings):
    """Prints the given strings, separating adjacent strings with two newlines.

    Args:
        strings: list(str). The strings to print.
    """
    for string in strings:
        python_utils.PRINT('%s\n' % string)


def install_npm_library(library_name, version, path):
    """Installs the npm library after ensuring its not already installed.

    Args:
        library_name: str. The library name.
        version: str. The library version.
        path: str. The installation path for the library.
    """
    python_utils.PRINT(
        'Checking whether %s is installed in %s' % (library_name, path))
    if not os.path.exists(os.path.join(NODE_MODULES_PATH, library_name)):
        python_utils.PRINT('Installing %s' % library_name)
        subprocess.check_call([
            'yarn', 'add', '%s@%s' % (library_name, version)])


def ask_user_to_confirm(message):
    """Asks user to perform a task and confirm once they are done.

    Args:
        message: str. The message which specifies the task user has
            to do.
    """
    while True:
        python_utils.PRINT(
            '******************************************************')
        python_utils.PRINT(message)
        python_utils.PRINT('Confirm once you are done by entering y/ye/yes.\n')
        answer = python_utils.INPUT().lower()
        if answer in release_constants.AFFIRMATIVE_CONFIRMATIONS:
            return


def get_personal_access_token():
    """"Returns the personal access token for the GitHub id of user.

    Returns:
        str. The personal access token for the GitHub id of user.

    Raises:
        Exception: Personal access token is None.
    """
    personal_access_token = getpass.getpass(
        prompt=(
            'Please provide personal access token for your github ID. '
            'You can create one at https://github.com/settings/tokens: '))

    if personal_access_token is None:
        raise Exception(
            'No personal access token provided, please set up a personal '
            'access token at https://github.com/settings/tokens and re-run '
            'the script')
    return personal_access_token


def check_blocking_bug_issue_count(repo):
    """Checks the number of unresolved blocking bugs.

    Args:
        repo: github.Repository.Repository. The PyGithub object for the repo.

    Raises:
        Exception: Number of unresolved blocking bugs is not zero.
        Exception: The blocking bug milestone is closed.
    """
    blocking_bugs_milestone = repo.get_milestone(
        number=release_constants.BLOCKING_BUG_MILESTONE_NUMBER)
    if blocking_bugs_milestone.state == 'closed':
        raise Exception('The blocking bug milestone is closed.')
    if blocking_bugs_milestone.open_issues:
        open_new_tab_in_browser_if_possible(
            'https://github.com/oppia/oppia/issues?q=is%3Aopen+'
            'is%3Aissue+milestone%3A%22Blocking+bugs%22')
        raise Exception(
            'There are %s unresolved blocking bugs. Please ensure '
            'that they are resolved before release summary generation.' % (
                blocking_bugs_milestone.open_issues))


def check_prs_for_current_release_are_released(repo):
    """Checks that all pull requests for current release have a
    'PR: released' label.

    Args:
        repo: github.Repository.Repository. The PyGithub object for the repo.

    Raises:
        Exception: Some pull requests for current release do not have a
            PR: released label.
    """
    current_release_label = repo.get_label(
        release_constants.LABEL_FOR_CURRENT_RELEASE_PRS)
    current_release_prs = repo.get_issues(
        state='all', labels=[current_release_label])
    for pr in current_release_prs:
        label_names = [label.name for label in pr.labels]
        if release_constants.LABEL_FOR_RELEASED_PRS not in label_names:
            open_new_tab_in_browser_if_possible(
                'https://github.com/oppia/oppia/pulls?utf8=%E2%9C%93&q=is%3Apr'
                '+label%3A%22PR%3A+for+current+release%22+')
            raise Exception(
                'There are PRs for current release which do not have '
                'a \'PR: released\' label. Please ensure that they are '
                'released before release summary generation.')


def kill_processes_based_on_regex(pattern):
    """Kill processes based on provided regex.

    Args:
        pattern: str. Pattern for searching processes.
    """
    regex = re.compile(pattern)
    if PSUTIL_DIR not in sys.path:
        sys.path.insert(1, PSUTIL_DIR)
    import psutil
    for process in psutil.process_iter():
        try:
            cmdline = ' '.join(process.cmdline())
            if regex.match(cmdline) and process.is_running():
                python_utils.PRINT('Killing %s ...' % cmdline)
                process.kill()
        except psutil.Error:
            continue


def convert_to_posixpath(file_path):
    """Occassionally the Windows style file path just does not work, so we
    may want to convert it to posix style.
    """
    if not is_windows_os():
        return file_path
    return file_path.replace('\\', '/')


def inplace_replace_file(filename, regex_pattern, replace):
    """Replace the file content inplace with regex pattern.

    Args:
        filename: str. The name of the file to be changed.
        regex_pattern: str. The pattern to check.
        replace: str. The content to be replaced.
    """
    regex = re.compile(regex_pattern)
    for line in fileinput.input(
            files=[filename], inplace=True, backup='.bak'):
        line = line.rstrip()
        line = regex.sub(replace, line)
        python_utils.PRINT(line)
    os.remove('%s.bak' % filename)


class CD(python_utils.OBJECT):
    """Context manager for changing the current working directory."""

    def __init__(self, new_path):
        self.new_path = new_path
        self.saved_path = None

    def __enter__(self):
        self.saved_path = os.getcwd()
        os.chdir(self.new_path)

    def __exit__(self, etype, value, traceback):
        os.chdir(self.saved_path)<|MERGE_RESOLUTION|>--- conflicted
+++ resolved
@@ -30,17 +30,13 @@
 import release_constants
 
 NODE_VERSION = '10.15.3'
-<<<<<<< HEAD
-YARN_VERSION = 'v1.17.3'
 PSUTIL_VERSION = '5.6.7'
 
 CURRENT_PYTHON_BIN = sys.executable
-=======
 
 # NB: Please ensure that the version is consistent with the version in .yarnrc.
 YARN_VERSION = 'v1.21.1'
 
->>>>>>> 9c902897
 COVERAGE_VERSION = '4.5.4'
 
 RELEASE_BRANCH_NAME_PREFIX = 'release-'
