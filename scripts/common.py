--- conflicted
+++ resolved
@@ -28,14 +28,11 @@
 import release_constants
 
 NODE_VERSION = '10.15.3'
-<<<<<<< HEAD
 
 # NB: Please ensure that the version is consistent with the version in .yarnrc.
 YARN_VERSION = 'v1.21.1'
-=======
-YARN_VERSION = 'v1.17.3'
+
 COVERAGE_VERSION = '4.5.4'
->>>>>>> 9a2b480f
 
 RELEASE_BRANCH_NAME_PREFIX = 'release-'
 CURR_DIR = os.path.abspath(os.getcwd())
