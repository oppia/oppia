--- conflicted
+++ resolved
@@ -56,10 +56,9 @@
 # Versions of libraries used in backend.
 PILLOW_VERSION = '6.2.2'
 
-<<<<<<< HEAD
 # Prototool version.
 PROTOTOOL_VERSION = '1.10.0'
-=======
+
 # We use redis 6.0.5 instead of the latest stable build of redis (6.0.6) because
 # there is a `make test` bug in redis 6.0.6 where the solution has not been
 # released. This is explained in this issue:
@@ -80,7 +79,6 @@
 #    the upgrade to develop.
 # 7. If any tests fail, DO NOT upgrade to this newer version of the redis cli.
 REDIS_CLI_VERSION = '6.0.5'
->>>>>>> 41f47816
 
 RELEASE_BRANCH_NAME_PREFIX = 'release-'
 CURR_DIR = os.path.abspath(os.getcwd())
