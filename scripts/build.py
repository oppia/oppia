--- conflicted
+++ resolved
@@ -100,14 +100,10 @@
 FILEPATHS_NOT_TO_RENAME = (
     '*.py',
     'third_party/generated/fonts/*',
-<<<<<<< HEAD
     'third_party/generated/webfonts/*',
-    'third_party/generated/js/third_party.min.js.map')
-=======
     'third_party/generated/js/third_party.min.js.map',
     '*.bundle.js',
     '*.bundle.js.map')
->>>>>>> d1083365
 
 # Hashes for files with these paths should be provided to the frontend in
 # JS hashes object.
