# Copyright 2014 The Oppia Authors. All Rights Reserved.
#
# Licensed under the Apache License, Version 2.0 (the "License");
# you may not use this file except in compliance with the License.
# You may obtain a copy of the License at
#
#      http://www.apache.org/licenses/LICENSE-2.0
#
# Unless required by applicable law or agreed to in writing, software
# distributed under the License is distributed on an "AS-IS" BASIS,
# WITHOUT WARRANTIES OR CONDITIONS OF ANY KIND, either express or implied.
# See the License for the specific language governing permissions and
# limitations under the License.

"""Build file for production version of Oppia. Minifies JS and CSS."""

from __future__ import annotations

import argparse
import collections
import fnmatch
import hashlib
import json
import os
import re
import shutil
import subprocess
import threading

# TODO(#15567): The order can be fixed after Literal in utils.py is loaded
# from typing instead of typing_extensions, this will be possible after
# we migrate to Python 3.8.
from scripts import common # isort:skip pylint: disable=wrong-import-position
from core import utils # isort:skip pylint: disable=wrong-import-position
from scripts import servers # isort:skip pylint: disable=wrong-import-position

from typing import Deque, Dict, List, Optional, Sequence, TextIO, Tuple # isort:skip pylint: disable=wrong-import-position
from typing_extensions import TypedDict # isort:skip pylint: disable=wrong-import-position

ASSETS_DEV_DIR = os.path.join('assets', '')
ASSETS_OUT_DIR = os.path.join('build', 'assets', '')

THIRD_PARTY_STATIC_DIR = os.path.join('third_party', 'static')
THIRD_PARTY_GENERATED_DEV_DIR = os.path.join('third_party', 'generated', '')
THIRD_PARTY_GENERATED_OUT_DIR = os.path.join(
    'build', 'third_party', 'generated', '')

THIRD_PARTY_JS_RELATIVE_FILEPATH = os.path.join('js', 'third_party.js')
MINIFIED_THIRD_PARTY_JS_RELATIVE_FILEPATH = os.path.join(
    'js', 'third_party.min.js')

THIRD_PARTY_CSS_RELATIVE_FILEPATH = os.path.join('css', 'third_party.css')
MINIFIED_THIRD_PARTY_CSS_RELATIVE_FILEPATH = os.path.join(
    'css', 'third_party.min.css')

WEBFONTS_RELATIVE_DIRECTORY_PATH = os.path.join('webfonts', '')

EXTENSIONS_DIRNAMES_TO_DIRPATHS = {
    'dev_dir': os.path.join('extensions', ''),
    'staging_dir': os.path.join('backend_prod_files', 'extensions', ''),
    'out_dir': os.path.join('build', 'extensions', '')
}
TEMPLATES_DEV_DIR = os.path.join('templates', '')
TEMPLATES_CORE_DIRNAMES_TO_DIRPATHS = {
    'dev_dir': os.path.join('core', 'templates', ''),
    'staging_dir': os.path.join('backend_prod_files', 'templates', ''),
    'out_dir': os.path.join('build', 'templates', '')
}
WEBPACK_DIRNAMES_TO_DIRPATHS = {
    'staging_dir': os.path.join('backend_prod_files', 'webpack_bundles', ''),
    'out_dir': os.path.join('build', 'webpack_bundles', '')
}

# This json file contains a json object. The object's keys are file paths and
# the values are corresponded hash value. The paths need to be in posix style,
# as it is interpreted by the `url-interpolation` service, which which
# interprets the paths in this file as URLs.
HASHES_JSON_FILENAME = 'hashes.json'
HASHES_JSON_FILEPATH = os.path.join('assets', HASHES_JSON_FILENAME)
DEPENDENCIES_FILE_PATH = os.path.join('dependencies.json')

REMOVE_WS = re.compile(r'\s{2,}').sub

YUICOMPRESSOR_DIR = os.path.join(
    os.pardir, 'oppia_tools', 'yuicompressor-2.4.8', 'yuicompressor-2.4.8.jar')
PARENT_DIR = os.path.abspath(os.path.join(os.getcwd(), os.pardir))
UGLIFY_FILE = os.path.join('node_modules', 'uglify-js', 'bin', 'uglifyjs')
WEBPACK_FILE = os.path.join('node_modules', 'webpack', 'bin', 'webpack.js')
WEBPACK_DEV_CONFIG = 'webpack.dev.config.ts'
WEBPACK_DEV_SOURCE_MAPS_CONFIG = 'webpack.dev.sourcemap.config.ts'
WEBPACK_PROD_CONFIG = 'webpack.prod.config.ts'
WEBPACK_PROD_SOURCE_MAPS_CONFIG = 'webpack.prod.sourcemap.config.ts'

# Files with these extensions shouldn't be moved to build directory.
FILE_EXTENSIONS_TO_IGNORE = ('.py', '.pyc', '.stylelintrc', '.ts', '.gitkeep')
# Files with these name patterns shouldn't be moved to build directory, and will
# not be served in production. (This includes protractor.js, and webdriverio.js
# files in /extensions.)
JS_FILENAME_SUFFIXES_TO_IGNORE = ('Spec.js', 'protractor.js', 'webdriverio.js')
JS_FILENAME_SUFFIXES_NOT_TO_MINIFY = ('.bundle.js',)
GENERAL_FILENAMES_TO_IGNORE = ('.pyc', '.stylelintrc', '.DS_Store')

JS_FILEPATHS_NOT_TO_BUILD = (
    os.path.join(
        'core', 'templates', 'expressions', 'parser.js'),
    os.path.join('extensions', 'ckeditor_plugins', 'pre', 'plugin.js')
)

# These filepaths shouldn't be renamed (i.e. the filepath shouldn't contain
# hash).
# This is because these files don't need cache invalidation, are referenced
# from third party files or should not be moved to the build directory.
# Statically served pages from app.yaml should be here to since they don't
# need cache invalidation.
FILEPATHS_NOT_TO_RENAME = (
    '*.py',
    'third_party/generated/js/third_party.min.js.map',
    'third_party/generated/webfonts/*',
    '*.bundle.js',
    '*.bundle.js.map',
    'webpack_bundles/*',
)

# These are the env vars that need to be removed from app.yaml when we are
# deploying to production.
ENV_VARS_TO_REMOVE_FROM_DEPLOYED_APP_YAML = (
    'FIREBASE_AUTH_EMULATOR_HOST',
    'DATASTORE_DATASET',
    'DATASTORE_EMULATOR_HOST',
    'DATASTORE_EMULATOR_HOST_PATH',
    'DATASTORE_HOST',
    'DATASTORE_PROJECT_ID',
    'DATASTORE_USE_PROJECT_ID_AS_APP_ID'
)

# Hashes for files with these paths should be provided to the frontend in
# JS hashes object.
FILEPATHS_PROVIDED_TO_FRONTEND = (
    'images/*', 'videos/*', 'i18n/*', '*.component.html',
    '*_directive.html', '*.directive.html', 'audio/*',
    '*.template.html', '*.png', '*.json', '*.webp')

HASH_BLOCK_SIZE = 2**20

APP_DEV_YAML_FILEPATH = 'app_dev.yaml'
APP_YAML_FILEPATH = 'app.yaml'

MAX_OLD_SPACE_SIZE_FOR_WEBPACK_BUILD = 8192

_PARSER = argparse.ArgumentParser(
    description="""
Creates a third-party directory where all the JS and CSS dependencies are
built and stored. Depending on the options passed to the script, might also
minify third-party libraries and/or generate a build directory.
""")

_PARSER.add_argument(
    '--prod_env', action='store_true', default=False, dest='prod_env')
_PARSER.add_argument(
    '--deploy_mode', action='store_true', default=False, dest='deploy_mode')
_PARSER.add_argument(
    '--minify_third_party_libs_only', action='store_true', default=False,
    dest='minify_third_party_libs_only')
_PARSER.add_argument(
    '--maintenance_mode',
    action='store_true',
    default=False,
    dest='maintenance_mode',
    help=(
        'Enable maintenance mode, '
        'meaning that only super admins can access the site.'
    )
)
_PARSER.add_argument(
    '--source_maps',
    action='store_true',
    default=False,
    dest='source_maps',
    help='Build webpack with source maps.')


class DependencyBundleDict(TypedDict):
    """Dictionary that represents dependency bundle."""

    js: List[str]
    css: List[str]
    fontsPath: str


def generate_app_yaml(deploy_mode: bool = False) -> None:
    """Generate app.yaml from app_dev.yaml.

    Args:
        deploy_mode: bool. Whether the script is being called from deploy
            script.

    Raises:
        Exception. Environment variable to be removed does not exist.
    """
    content = '# THIS FILE IS AUTOGENERATED, DO NOT MODIFY\n'
    with utils.open_file(APP_DEV_YAML_FILEPATH, 'r') as yaml_file:
        content += yaml_file.read()

    if deploy_mode:
        # The version: default line is required to run jobs on a local server (
        # both in prod & non-prod env). This line is not required when app.yaml
        # is generated during deployment. So, we remove this if the build
        # process is being run from the deploy script.
        content = content.replace('version: default', '')
        # The FIREBASE_AUTH_EMULATOR_HOST environment variable is only needed to
        # test locally, and MUST NOT be included in the deployed file.
        for env_variable in ENV_VARS_TO_REMOVE_FROM_DEPLOYED_APP_YAML:
            if env_variable not in content:
                raise Exception(
                    'Environment variable \'%s\' to be '
                    'removed does not exist.' % env_variable
                )
            content = re.sub('  %s: ".*"\n' % env_variable, '', content)
    if os.path.isfile(APP_YAML_FILEPATH):
        os.remove(APP_YAML_FILEPATH)
    with utils.open_file(APP_YAML_FILEPATH, 'w+') as prod_yaml_file:
        prod_yaml_file.write(content)


def modify_constants(
    prod_env: bool = False,
    emulator_mode: bool = True,
    maintenance_mode: bool = False
) -> None:
    """Modify constants.ts and feconf.py.

    Args:
        prod_env: bool. Whether the server is started in prod mode.
        emulator_mode: bool. Whether the server is started in emulator mode.
        maintenance_mode: bool. Whether the site should be put into
            the maintenance mode.
    """
    dev_mode_variable = (
        '"DEV_MODE": false' if prod_env else '"DEV_MODE": true')
    common.inplace_replace_file(
        common.CONSTANTS_FILE_PATH,
        r'"DEV_MODE": (true|false)',
        dev_mode_variable,
        expected_number_of_replacements=1
    )
    emulator_mode_variable = (
        '"EMULATOR_MODE": true' if emulator_mode else '"EMULATOR_MODE": false')
    common.inplace_replace_file(
        common.CONSTANTS_FILE_PATH,
        r'"EMULATOR_MODE": (true|false)',
        emulator_mode_variable,
        expected_number_of_replacements=1
    )

    enable_maintenance_mode_variable = (
        'ENABLE_MAINTENANCE_MODE = %s' % str(maintenance_mode))
    common.inplace_replace_file(
        common.FECONF_PATH,
        r'ENABLE_MAINTENANCE_MODE = (True|False)',
        enable_maintenance_mode_variable,
        expected_number_of_replacements=1
    )


def set_constants_to_default() -> None:
    """Set variables in constants.ts and feconf.py to default values."""
    modify_constants(prod_env=False, emulator_mode=True, maintenance_mode=False)


def _minify(source_path: str, target_path: str) -> None:
    """Runs the given file through a minifier and outputs it to target_path.

    Args:
        source_path: str. Absolute path to file to be minified.
        target_path: str. Absolute path to location where to copy
            the minified file.
    """
    # The -Xmxn argument is an attempt to limit the max memory used when the
    # minification process is running on CircleCI. Note that, from local
    # experiments, 18m seems to work, but 12m is too small and results in an
    # out-of-memory error.
    # https://circleci.com/blog/how-to-handle-java-oom-errors/
    # Use relative path to avoid java command line parameter parse error on
    # Windows. Convert to posix style path because the java program requires
    # the filepath arguments to be in posix path style.
    target_path = common.convert_to_posixpath(
        os.path.relpath(target_path))
    source_path = common.convert_to_posixpath(
        os.path.relpath(source_path))
    yuicompressor_dir = common.convert_to_posixpath(YUICOMPRESSOR_DIR)
    cmd = 'java -Xmx24m -jar %s -o %s %s' % (
        yuicompressor_dir, target_path, source_path)
    subprocess.check_call(cmd, shell=True)


def write_to_file_stream(file_stream: TextIO, content: str) -> None:
    """Write to a file object using provided content.

    Args:
        file_stream: file. A stream handling object to do write operation on.
        content: str. String content to write to file object.
    """
    file_stream.write(str(content))


def _join_files(
    source_paths: List[str], target_file_stream: TextIO
) -> None:
    """Writes multiple files into one file.

    Args:
        source_paths: list(str). Paths to files to join together.
        target_file_stream: file. A stream object of target file.
    """
    for source_path in source_paths:
        with utils.open_file(source_path, 'r') as source_file:
            write_to_file_stream(target_file_stream, source_file.read())


def _minify_and_create_sourcemap(
    source_path: str, target_file_path: str
) -> None:
    """Minifies and generates source map for a JS file. This function is only
    meant to be used with third_party.min.js.

    Args:
        source_path: str. Path to JS file to minify.
        target_file_path: str. Path to location of the minified file.
    """
    print('Minifying and creating sourcemap for %s' % source_path)
    source_map_properties = 'includeSources,url=\'third_party.min.js.map\''
    cmd = '%s %s %s -c -m --source-map %s -o %s ' % (
        common.NODE_BIN_PATH, UGLIFY_FILE, source_path,
        source_map_properties, target_file_path)
    subprocess.check_call(cmd, shell=True)


def _generate_copy_tasks_for_fonts(
    source_paths: List[str], target_path: str
) -> Deque[threading.Thread]:
    """Queue up a copy task for each font file.

    Args:
        source_paths: list(str). Paths to fonts.
        target_path: str. Path where the fonts should be copied.

    Returns:
        deque(Thread). A deque that contains all copy tasks queued to be
        processed.
    """
    copy_tasks: Deque[threading.Thread] = collections.deque()
    for font_path in source_paths:
        copy_task = threading.Thread(
            target=shutil.copy,
            args=(font_path, target_path,))
        copy_tasks.append(copy_task)
    return copy_tasks


def _insert_hash(filepath: str, file_hash: str) -> str:
    """Inserts hash into filepath before the file extension.

    Args:
        filepath: str. Path where the hash should be inserted.
        file_hash: str. Hash to be inserted into the path.

    Returns:
        str. Filepath with hash inserted.
    """
    filepath, file_extension = os.path.splitext(filepath)
    return '%s.%s%s' % (filepath, file_hash, file_extension)


def ensure_directory_exists(filepath: str) -> None:
    """Ensures if directory tree exists, if not creates the directories.

    Args:
        filepath: str. Path to file located in directory that we want to ensure
            exists.
    """
    directory = os.path.dirname(filepath)
    if not os.path.exists(directory):
        os.makedirs(directory)


def safe_delete_directory_tree(directory_path: str) -> None:
    """Recursively delete a directory tree. If directory tree does not exist,
    create the directories first then delete the directory tree.

    Args:
        directory_path: str. Directory path to be deleted.
    """
    ensure_directory_exists(directory_path)
    shutil.rmtree(directory_path)


def _ensure_files_exist(filepaths: List[str]) -> None:
    """Ensures that files exist at the given filepaths.

    Args:
        filepaths: list(str). Paths to files that we want to ensure exist.

    Raises:
        OSError. One or more of the files does not exist.
    """
    for filepath in filepaths:
        if not os.path.isfile(filepath):
            raise OSError('File %s does not exist.' % filepath)


def safe_copy_file(source_filepath: str, target_filepath: str) -> None:
    """Copy a file (no metadata) after ensuring the file exists at the given
    source filepath.
    NOTE: shutil.copyfile does not accept directory path as arguments.

    Args:
        source_filepath: str. Path to source file that we want to copy from.
        target_filepath: str. Path to target file that we want to copy to.
    """
    _ensure_files_exist([source_filepath])
    shutil.copyfile(source_filepath, target_filepath)


def safe_delete_file(filepath: str) -> None:
    """Delete a file after ensuring the provided file actually exists.

    Args:
        filepath: str. Filepath to be deleted.
    """
    _ensure_files_exist([filepath])
    os.remove(filepath)


def get_file_count(directory_path: str) -> int:
    """Count total number of file in the given directory, ignoring any files
    with extensions in FILE_EXTENSIONS_TO_IGNORE or files that should not be
    built.

    Args:
        directory_path: str. Directory to be walked.

    Returns:
        int. Total number of files minus ignored files.
    """
    total_file_count = 0
    for root, _, filenames in os.walk(directory_path):
        for filename in filenames:
            # Ignore files with certain extensions.
            filepath = os.path.join(root, filename)
            if should_file_be_built(filepath) and not any(
                    filename.endswith(p) for p in FILE_EXTENSIONS_TO_IGNORE):
                total_file_count += 1
    return total_file_count


def _compare_file_count(
    first_dir_list: List[str], second_dir_list: List[str]
) -> None:
    """Ensure that the total count of files in all directories in the first
    list matches the count of files in all the directories in the second list.

    Args:
        first_dir_list: list(str). List of directories to compare.
        second_dir_list: list(str). List of directories to compare.

    Raises:
        ValueError. The source directory list does not have the same file
            count as the target directory list.
    """

    file_counts = [0, 0]
    for first_dir_path in first_dir_list:
        file_counts[0] += get_file_count(first_dir_path)
    for second_dir_path in second_dir_list:
        file_counts[1] += get_file_count(second_dir_path)
    if file_counts[0] != file_counts[1]:
        print('Comparing %s vs %s' % (first_dir_list, second_dir_list))
        raise ValueError(
            '%s files in first dir list != %s files in second dir list' % (
                file_counts[0], file_counts[1]))


def process_html(
    source_file_stream: TextIO, target_file_stream: TextIO
) -> None:
    """Remove whitespaces and add hashes to filepaths in the HTML file stream
    object.

    Args:
        source_file_stream: file. The stream object of the HTML file to be
            read from.
        target_file_stream: file. The stream object to write the minified HTML
            file to.
    """
    write_to_file_stream(
        target_file_stream, REMOVE_WS(' ', source_file_stream.read()))


def get_dependency_directory(dependency: Dict[str, str]) -> str:
    """Get dependency directory from dependency dictionary.

    Args:
        dependency: dict(str, str). Dictionary representing single dependency
            from dependencies.json.

    Returns:
        str. Dependency directory.
    """
    if 'targetDir' in dependency:
        dependency_dir = dependency['targetDir']
    else:
        dependency_dir = dependency['targetDirPrefix'] + dependency['version']
    return os.path.join(THIRD_PARTY_STATIC_DIR, dependency_dir)


def get_css_filepaths(
    dependency_bundle: DependencyBundleDict, dependency_dir: str
) -> List[str]:
    """Gets dependency css filepaths.

    Args:
        dependency_bundle: dict(str, list(str) | str). The dict has three keys:
            - 'js': List of paths to js files that need to be copied.
            - 'css': List of paths to css files that need to be copied.
            - 'fontsPath': Path to folder containing fonts that need to be
                copied.
        dependency_dir: str. Path to directory where the files that need to
            be copied are located.

    Returns:
        list(str). List of paths to css files that need to be copied.
    """
    css_files = dependency_bundle.get('css', [])
    return [os.path.join(dependency_dir, css_file) for css_file in css_files]


def get_js_filepaths(
    dependency_bundle: DependencyBundleDict, dependency_dir: str
) -> List[str]:
    """Gets dependency js filepaths.

    Args:
        dependency_bundle: dict(str, list(str) | str). The dict has three keys:
            - 'js': List of paths to js files that need to be copied.
            - 'css': List of paths to css files that need to be copied.
            - 'fontsPath': Path to folder containing fonts that need to be
                copied.
        dependency_dir: str. Path to directory where the files that need to
            be copied are located.

    Returns:
        list(str). List of paths to js files that need to be copied.
    """
    js_files = dependency_bundle.get('js', [])
    return [os.path.join(dependency_dir, js_file) for js_file in js_files]


def get_font_filepaths(
    dependency_bundle: DependencyBundleDict, dependency_dir: str
) -> List[str]:
    """Gets dependency font filepaths.

    Args:
        dependency_bundle: dict(str, list(str) | str). The dict has three keys:
            - 'js': List of paths to js files that need to be copied.
            - 'css': List of paths to css files that need to be copied.
            - 'fontsPath': Path to folder containing fonts that need to be
                copied.
        dependency_dir: str. Path to directory where the files that need to
            be copied are located.

    Returns:
        list(str). List of paths to font files that need to be copied.
    """
    if 'fontsPath' not in dependency_bundle:
        # Skip dependency bundles in dependencies.json that do not have
        # fontsPath property.
        return []
    fonts_path = dependency_bundle['fontsPath']
    # Obtain directory path to /font inside dependency folder.
    # E.g. third_party/static/bootstrap-3.3.4/fonts/.
    font_dir = os.path.join(dependency_dir, fonts_path)
    font_filepaths = []
    # Walk the directory and add all font files to list.
    for root, _, filenames in os.walk(font_dir):
        for filename in filenames:
            font_filepaths.append(os.path.join(root, filename))
    return font_filepaths


def get_dependencies_filepaths() -> Dict[str, List[str]]:
    """Extracts dependencies filepaths from dependencies.json file into
    a dictionary.

    Returns:
        dict(str, list(str)). A dict mapping file types to lists of filepaths.
        The dict has three keys: 'js', 'css' and 'fonts'. Each of the
        corresponding values is a full list of dependency file paths of the
        given type.
    """
    filepaths: Dict[str, List[str]] = {
        'js': [],
        'css': [],
        'fonts': []
    }
    with utils.open_file(DEPENDENCIES_FILE_PATH, 'r') as json_file:
        dependencies_json = json.loads(
            json_file.read(), object_pairs_hook=collections.OrderedDict)
    frontend_dependencies = dependencies_json['dependencies']['frontend']
    for dependency in frontend_dependencies.values():
        if 'bundle' in dependency:
            dependency_dir = get_dependency_directory(dependency)
            filepaths['css'].extend(
                get_css_filepaths(dependency['bundle'], dependency_dir))
            filepaths['js'].extend(
                get_js_filepaths(dependency['bundle'], dependency_dir))
            filepaths['fonts'].extend(
                get_font_filepaths(dependency['bundle'], dependency_dir))

    _ensure_files_exist(filepaths['js'])
    _ensure_files_exist(filepaths['css'])
    _ensure_files_exist(filepaths['fonts'])
    return filepaths


def minify_third_party_libs(third_party_directory_path: str) -> None:
    """Minify third_party.js and third_party.css and remove un-minified
    files.
    """
    third_party_js_filepath = os.path.join(
        third_party_directory_path, THIRD_PARTY_JS_RELATIVE_FILEPATH)
    third_party_css_filepath = os.path.join(
        third_party_directory_path, THIRD_PARTY_CSS_RELATIVE_FILEPATH)

    minified_third_party_js_filepath = os.path.join(
        third_party_directory_path, MINIFIED_THIRD_PARTY_JS_RELATIVE_FILEPATH)
    minified_third_party_css_filepath = os.path.join(
        third_party_directory_path, MINIFIED_THIRD_PARTY_CSS_RELATIVE_FILEPATH)

    _minify_and_create_sourcemap(
        third_party_js_filepath, minified_third_party_js_filepath)
    _minify(third_party_css_filepath, minified_third_party_css_filepath)
    # Clean up un-minified third_party.js and third_party.css.
    safe_delete_file(third_party_js_filepath)
    safe_delete_file(third_party_css_filepath)


def build_third_party_libs(third_party_directory_path: str) -> None:
    """Joins all third party css files into single css file and js files into
    single js file. Copies both files and all fonts into third party folder.
    """

    print('Building third party libs at %s' % third_party_directory_path)

    third_party_js_filepath = os.path.join(
        third_party_directory_path, THIRD_PARTY_JS_RELATIVE_FILEPATH)
    third_party_css_filepath = os.path.join(
        third_party_directory_path, THIRD_PARTY_CSS_RELATIVE_FILEPATH)
    webfonts_dir = os.path.join(
        third_party_directory_path, WEBFONTS_RELATIVE_DIRECTORY_PATH)

    dependency_filepaths = get_dependencies_filepaths()
    ensure_directory_exists(third_party_js_filepath)
    with utils.open_file(
        third_party_js_filepath, 'w+') as third_party_js_file:
        _join_files(dependency_filepaths['js'], third_party_js_file)

    ensure_directory_exists(third_party_css_filepath)
    with utils.open_file(
        third_party_css_filepath, 'w+') as third_party_css_file:
        _join_files(dependency_filepaths['css'], third_party_css_file)

    ensure_directory_exists(webfonts_dir)
    _execute_tasks(
        _generate_copy_tasks_for_fonts(
            dependency_filepaths['fonts'], webfonts_dir))


def build_using_webpack(config_path: str) -> None:
    """Execute webpack build process. This takes all TypeScript files we have in
    /templates and generates JS bundles according the require() imports
    and also compiles HTML pages into the /backend_prod_files/webpack_bundles
    folder. The files are later copied into /build/webpack_bundles.

    Args:
        config_path: str. Webpack config to be used for building.
    """

    print('Building webpack')
    managed_webpack_compiler = servers.managed_webpack_compiler(
<<<<<<< HEAD
        config_path=config_path, max_old_space_size=16384)
=======
        config_path=config_path,
        max_old_space_size=MAX_OLD_SPACE_SIZE_FOR_WEBPACK_BUILD)
>>>>>>> 7ad815df
    with managed_webpack_compiler as p:
        p.wait()
    assert get_file_count('backend_prod_files/webpack_bundles/') > 0, (
        'webpack_bundles should be non-empty.')


def hash_should_be_inserted(filepath: str) -> bool:
    """Returns if the file should be renamed to include hash in
    the path.

    Args:
        filepath: str. Path relative to directory we are currently building.

    Returns:
        bool. True if filepath should contain hash else False.
    """
    return not any(
        fnmatch.fnmatch(filepath, pattern) for pattern
        in FILEPATHS_NOT_TO_RENAME)


def should_file_be_built(filepath: str) -> bool:
    """Determines if the file should be built.
        - JS files: Returns False if filepath matches with pattern in
        JS_FILENAME_SUFFIXES_TO_IGNORE or is in JS_FILEPATHS_NOT_TO_BUILD,
        else returns True.
        - Python files: Returns False if filepath ends with _test.py, else
        returns True
        - TS files: Returns False.
        - Other files: Returns False if filepath matches with pattern in
        GENERAL_FILENAMES_TO_IGNORE, else returns True.

    Args:
        filepath: str. Path relative to file we are currently building.

    Returns:
        bool. True if filepath should be built, else False.
    """
    if filepath.endswith('.js'):
        return all(
            not filepath.endswith(p) for p in JS_FILENAME_SUFFIXES_TO_IGNORE)
    elif filepath.endswith('_test.py'):
        return False
    elif filepath.endswith('.ts'):
        return False
    else:
        return not any(
            filepath.endswith(p) for p in GENERAL_FILENAMES_TO_IGNORE)


def generate_copy_tasks_to_copy_from_source_to_target(
    source: str, target: str, file_hashes: Dict[str, str]
) -> Deque[threading.Thread]:
    """Generate copy task for each file in source directory, excluding files
    with extensions in FILE_EXTENSIONS_TO_IGNORE. Insert hash from hash dict
    into the destination filename.

    Args:
        source: str. Path relative to /oppia directory of directory
            containing files and directories to be copied.
        target: str. Path relative to /oppia directory of directory where
            to copy the files and directories.
        file_hashes: dict(str, str). Dictionary with filepaths as keys and
            hashes of file content as values.

    Returns:
        deque(Thread). A deque that contains all copy tasks queued
        to be processed.
    """
    print('Processing %s' % os.path.join(os.getcwd(), source))
    print('Copying into %s' % os.path.join(os.getcwd(), target))
    copy_tasks: Deque[threading.Thread] = collections.deque()
    for root, dirnames, filenames in os.walk(os.path.join(os.getcwd(), source)):
        for directory in dirnames:
            print('Copying %s' % os.path.join(root, directory))
        for filename in filenames:
            source_path = os.path.join(root, filename)
            # Python files should not be copied to final build directory.
            if not any(
                    source_path.endswith(p) for p in FILE_EXTENSIONS_TO_IGNORE):
                target_path = source_path
                # The path in hashes.json file is in posix style,
                # see the comment above HASHES_JSON_FILENAME for details.
                relative_path = common.convert_to_posixpath(
                    os.path.relpath(source_path, start=source))
                if (hash_should_be_inserted(source + relative_path) and
                        relative_path in file_hashes):
                    relative_path = (
                        _insert_hash(relative_path, file_hashes[relative_path]))

                target_path = os.path.join(os.getcwd(), target, relative_path)
                ensure_directory_exists(target_path)
                copy_task = threading.Thread(
                    target=safe_copy_file,
                    args=(source_path, target_path,))
                copy_tasks.append(copy_task)
    return copy_tasks


def is_file_hash_provided_to_frontend(filepath: str) -> bool:
    """Returns if the hash for the filepath should be provided to the frontend.

    Args:
        filepath: str. Relative path to the file.

    Returns:
        bool. True if file hash should be provided to the frontend else False.
    """
    return any(
        fnmatch.fnmatch(filepath, pattern) for pattern
        in FILEPATHS_PROVIDED_TO_FRONTEND)


def generate_md5_hash(filepath: str) -> str:
    """Returns md5 hash of file.

    Args:
        filepath: str. Absolute path to the file.

    Returns:
        str. Hexadecimal hash of specified file.
    """
    m = hashlib.md5()
    with utils.open_file(filepath, 'rb', encoding=None) as f:
        while True:
            buf = f.read(HASH_BLOCK_SIZE)
            if not buf:
                break
            m.update(buf)
    return m.hexdigest()


def get_filepaths_by_extensions(
    source_dir: str, file_extensions: Tuple[str, ...]
) -> List[str]:
    """Return list of filepaths in a directory with certain extensions,
    excluding filepaths that should not be built.

    Args:
        source_dir: str. Root directory to be walked.
        file_extensions: tuple(str). Tuple of file extensions.

    Returns:
        list(str). List of filepaths with specified extensions.
    """
    filepaths = []
    for root, _, filenames in os.walk(source_dir):
        for filename in filenames:
            filepath = os.path.join(root, filename)
            relative_filepath = os.path.relpath(filepath, start=source_dir)
            if should_file_be_built(filepath) and any(
                    filename.endswith(p) for p in file_extensions):
                filepaths.append(relative_filepath)
    return filepaths


def get_file_hashes(directory_path: str) -> Dict[str, str]:
    """Returns hashes of all files in directory tree, excluding files with
    extensions in FILE_EXTENSIONS_TO_IGNORE or files that should not be built.

    Args:
        directory_path: str. Root directory of the tree.

    Returns:
        dict(str, str). Dictionary with keys specifying file paths and values
        specifying file hashes.
    """
    file_hashes = {}

    print(
        'Computing hashes for files in %s'
        % os.path.join(os.getcwd(), directory_path))

    for root, _, filenames in os.walk(
            os.path.join(os.getcwd(), directory_path)):
        for filename in filenames:
            filepath = os.path.join(root, filename)
            if should_file_be_built(filepath) and not any(
                    filename.endswith(p) for p in FILE_EXTENSIONS_TO_IGNORE):
                # The path in hashes.json file is in posix style,
                # see the comment above HASHES_JSON_FILENAME for details.
                complete_filepath = common.convert_to_posixpath(
                    os.path.join(root, filename))
                relative_filepath = common.convert_to_posixpath(os.path.relpath(
                    complete_filepath, start=directory_path))
                file_hashes[relative_filepath] = generate_md5_hash(
                    complete_filepath)

    return file_hashes


def filter_hashes(file_hashes: Dict[str, str]) -> Dict[str, str]:
    """Filters hashes that should be provided to the frontend
    and prefixes "/" in front of the keys.

    Args:
        file_hashes: dict(str, str). Dictionary with filepaths as keys and
            hashes of file content as values.

    Returns:
        dict(str, str). Filtered dictionary of only filepaths that should be
        provided to the frontend.
    """
    filtered_hashes = {}
    for filepath, file_hash in file_hashes.items():
        if is_file_hash_provided_to_frontend(filepath):
            filtered_hashes['/' + filepath] = file_hash
    return filtered_hashes


def save_hashes_to_file(file_hashes: Dict[str, str]) -> None:
    """Return JS code that loads hashes needed for frontend into variable.

    Args:
        file_hashes: dict(str, str). Dictionary with filepaths as keys and
            hashes of file content as values.

    Returns:
        str. JS code loading hashes as JSON into variable.
    """
    # Only some of the hashes are needed in the frontend.
    filtered_hashes = filter_hashes(file_hashes)

    ensure_directory_exists(HASHES_JSON_FILEPATH)
    with utils.open_file(HASHES_JSON_FILEPATH, 'w+') as hashes_json_file:
        hashes_json_file.write(
            str(json.dumps(filtered_hashes, ensure_ascii=False)))
        hashes_json_file.write(u'\n')


def minify_func(source_path: str, target_path: str, filename: str) -> None:
    """Call the appropriate functions to handle different types of file
    formats:
        - HTML files: Remove whitespaces, interpolates paths in HTML to include
        hashes in source directory and save edited file at target directory.
        - CSS or JS files: Minify and save at target directory.
        - Other files: Copy the file from source directory to target directory.
    """
    skip_minify = any(
        filename.endswith(p) for p in JS_FILENAME_SUFFIXES_NOT_TO_MINIFY)
    if filename.endswith('.html'):
        print('Building %s' % source_path)
        with utils.open_file(source_path, 'r+') as source_html_file:
            with utils.open_file(
                target_path, 'w+') as minified_html_file:
                process_html(source_html_file, minified_html_file)
    elif ((filename.endswith('.css') or filename.endswith('.js')) and
          not skip_minify):
        print('Minifying %s' % source_path)
        _minify(source_path, target_path)
    else:
        print('Copying %s' % source_path)
        safe_copy_file(source_path, target_path)


def _execute_tasks(
    tasks: Deque[threading.Thread], batch_size: int = 24
) -> None:
    """Starts all tasks and checks the results.

    Runs no more than 'batch_size' tasks at a time.
    """
    remaining_tasks = collections.deque(tasks)
    currently_running_tasks: List[threading.Thread] = []

    while remaining_tasks or currently_running_tasks:
        if currently_running_tasks:
            for task in collections.deque(currently_running_tasks):
                if not task.is_alive():
                    currently_running_tasks.remove(task)
        while remaining_tasks and len(currently_running_tasks) < batch_size:
            task = remaining_tasks.popleft()
            currently_running_tasks.append(task)
            try:
                task.start()
            except RuntimeError as e:
                raise OSError(
                    'threads can only be started once') from e


def generate_build_tasks_to_build_all_files_in_directory(
    source: str, target: str
) -> Deque[threading.Thread]:
    """This function queues up tasks to build all files in a directory,
    excluding files that should not be built.

    Args:
        source: str. Path relative to /oppia of directory containing source
            files and directories to be built.
        target: str. Path relative to /oppia of directory where the built files
            and directories will be saved to.

    Returns:
        deque(Thread). A deque that contains all build tasks queued
        to be processed.
    """
    print('Processing %s' % os.path.join(os.getcwd(), source))
    print('Generating into %s' % os.path.join(os.getcwd(), target))
    build_tasks: Deque[threading.Thread] = collections.deque()

    for root, dirnames, filenames in os.walk(os.path.join(os.getcwd(), source)):
        for directory in dirnames:
            print('Building directory %s' % os.path.join(root, directory))
        for filename in filenames:
            source_path = os.path.join(root, filename)
            target_path = source_path.replace(source, target)
            ensure_directory_exists(target_path)
            if should_file_be_built(source_path):
                task = threading.Thread(
                    target=minify_func,
                    args=(source_path, target_path, filename,))
                build_tasks.append(task)
    return build_tasks


def generate_build_tasks_to_build_files_from_filepaths(
    source_path: str, target_path: str, filepaths: List[str]
) -> Deque[threading.Thread]:
    """This function queues up build tasks to build files from a list of
    filepaths, excluding files that should not be built.

    Args:
        source_path: str. Path relative to /oppia directory of directory
            containing files and directories to be copied.
        target_path: str. Path relative to /oppia directory of directory where
            to copy the files and directories.
        filepaths: list(str). List of filepaths to be built.

    Returns:
        deque(Thread). A deque that contains all build tasks queued
        to be processed.
    """
    build_tasks: collections.deque[threading.Thread] = collections.deque()
    for filepath in filepaths:
        source_file_path = os.path.join(source_path, filepath)
        target_file_path = os.path.join(target_path, filepath)
        ensure_directory_exists(target_file_path)
        if should_file_be_built(source_file_path):
            task = threading.Thread(
                target=minify_func,
                args=(
                    source_file_path, target_file_path, filepath,))
            build_tasks.append(task)
    return build_tasks


def generate_delete_tasks_to_remove_deleted_files(
    source_dir_hashes: Dict[str, str], staging_directory: str
) -> Deque[threading.Thread]:
    """This function walks the staging directory and queues up deletion tasks to
    remove files that are not in the hash dict i.e. remaining files in staging
    directory that have since been deleted from source directory. Files with
    extensions in FILE_EXTENSIONS_TO_IGNORE will be excluded.

    Args:
        source_dir_hashes: dict(str, str). Dictionary with filepaths as keys and
            hashes of file content as values.
        staging_directory: str. Path relative to /oppia directory of directory
            containing files and directories to be walked.

    Returns:
        deque(Thread). A deque that contains all delete tasks
        queued to be processed.
    """
    print('Scanning directory %s to remove deleted file' % staging_directory)
    delete_tasks: Deque[threading.Thread] = collections.deque()
    for root, _, filenames in os.walk(
            os.path.join(os.getcwd(), staging_directory)):
        for filename in filenames:
            target_path = os.path.join(root, filename)
            # Ignore files with certain extensions.
            if not any(
                    target_path.endswith(p) for p in FILE_EXTENSIONS_TO_IGNORE):
                # On Windows the path is on Windows-Style, while the path in
                # hashes is in posix style, we need to convert it so the check
                # can run correctly.
                relative_path = common.convert_to_posixpath(
                    os.path.relpath(target_path, start=staging_directory))
                # Remove file found in staging directory but not in source
                # directory, i.e. file not listed in hash dict.
                if relative_path not in source_dir_hashes:
                    print(
                        'Unable to find %s in file hashes, deleting file'
                        % target_path)
                    task = threading.Thread(
                        target=safe_delete_file, args=(target_path,))
                    delete_tasks.append(task)
    return delete_tasks


def get_recently_changed_filenames(
    source_dir_hashes: Dict[str, str], out_dir: str
) -> List[str]:
    """Compare hashes of source files and built files. Return a list of
    filenames that were recently changed. Skips files that are not supposed to
    built or already built.

    Args:
        source_dir_hashes: dict(str, str). Dictionary of hashes of files
            to be built.
        out_dir: str. Path relative to /oppia where built files are located.

    Returns:
        list(str). List of filenames expected to be re-hashed.
    """
    # Hashes are created based on files' contents and are inserted between
    # the filenames and their extensions,
    # e.g base.240933e7564bd72a4dde42ee23260c5f.html
    # If a file gets edited, a different MD5 hash is generated.
    recently_changed_filenames = []
    # Currently, Python files and HTML files are always re-built.
    file_extensions_not_to_track = ('.html', '.py',)
    for filename, md5_hash in source_dir_hashes.items():
        # Skip files that are already built or should not be built.
        if should_file_be_built(filename) and not any(
                filename.endswith(p) for p in file_extensions_not_to_track):
            final_filepath = _insert_hash(
                os.path.join(out_dir, filename), md5_hash)
            if not os.path.isfile(final_filepath):
                # Filename with provided hash cannot be found, this file has
                # been recently changed or created since last build.
                recently_changed_filenames.append(filename)
    if recently_changed_filenames:
        print(
            'The following files will be rebuilt due to recent changes: %s'
            % recently_changed_filenames)
    return recently_changed_filenames


def generate_build_tasks_to_build_directory(
    dirnames_dict: Dict[str, str]
) -> Deque[threading.Thread]:
    """This function queues up build tasks to build all files in source
    directory if there is no existing staging directory. Otherwise, selectively
    queue up build tasks to build recently changed files.

    Args:
        dirnames_dict: dict(str, str). This dict should contain three keys,
            with corresponding values as follows:
            - 'dev_dir': the directory that contains source files to be built.
            - 'staging_dir': the directory that contains minified files waiting
                for final copy process.
            - 'out_dir': the final directory that contains built files with hash
                inserted into filenames.

    Returns:
        deque(Thread). A deque that contains all build tasks queued
        to be processed.
    """
    source_dir = dirnames_dict['dev_dir']
    staging_dir = dirnames_dict['staging_dir']
    out_dir = dirnames_dict['out_dir']
    build_tasks: Deque[threading.Thread] = collections.deque()
    if not os.path.isdir(staging_dir):
        # If there is no staging dir, perform build process on all files.
        print('Creating new %s folder' % staging_dir)
        ensure_directory_exists(staging_dir)
        build_tasks += generate_build_tasks_to_build_all_files_in_directory(
            source_dir, staging_dir)
    else:
        # If staging dir exists, rebuild all HTML and Python files.
        file_extensions_to_always_rebuild = ('.html', '.py',)
        print(
            'Staging dir exists, re-building all %s files'
            % ', '.join(file_extensions_to_always_rebuild))

        filenames_to_always_rebuild = get_filepaths_by_extensions(
            source_dir, file_extensions_to_always_rebuild)
        build_tasks += generate_build_tasks_to_build_files_from_filepaths(
            source_dir, staging_dir, filenames_to_always_rebuild)

        dev_dir_hashes = get_file_hashes(source_dir)

        source_hashes = {}
        source_hashes.update(dev_dir_hashes)

        # Clean up files in staging directory that cannot be found in file
        # hashes dictionary.
        _execute_tasks(generate_delete_tasks_to_remove_deleted_files(
            source_hashes, staging_dir))

        print(
            'Getting files that have changed between %s and %s'
            % (source_dir, out_dir))
        recently_changed_filenames = get_recently_changed_filenames(
            dev_dir_hashes, out_dir)
        if recently_changed_filenames:
            print(
                'Re-building recently changed files at %s' % source_dir)
            build_tasks += generate_build_tasks_to_build_files_from_filepaths(
                source_dir, staging_dir, recently_changed_filenames)
        else:
            print('No changes detected. Using previously built files.')

    return build_tasks


def _verify_filepath_hash(
    relative_filepath: str, file_hashes: Dict[str, str]
) -> None:
    """Ensure that hashes in filepaths match with the hash entries in hash
    dict.

    Args:
        relative_filepath: str. Filepath that is relative from /build.
        file_hashes: dict(str, str). Dictionary with filepaths as keys and
            hashes of file content as values.

    Raises:
        ValueError. The hash dict is empty.
        ValueError. Filepath has less than 2 partitions after splitting by '.'
            delimiter.
        ValueError. The filename does not contain hash.
        KeyError. The filename's hash cannot be found in the hash dict.
    """
    # Final filepath example:
    # pages/base.240933e7564bd72a4dde42ee23260c5f.html.
    if not file_hashes:
        raise ValueError('Hash dict is empty')

    filename_partitions = relative_filepath.split('.')
    if len(filename_partitions) < 2:
        raise ValueError('Filepath has less than 2 partitions after splitting')

    hash_string_from_filename = filename_partitions[-2]
    # Ensure hash string obtained from filename follows MD5 hash format.
    if not re.search(r'([a-fA-F\d]{32})', relative_filepath):
        if relative_filepath not in file_hashes:
            return
        raise ValueError(
            '%s is expected to contain MD5 hash' % relative_filepath)
    if hash_string_from_filename not in file_hashes.values():
        raise KeyError(
            'Hash from file named %s does not match hash dict values' %
            relative_filepath)


def _verify_hashes(
    output_dirnames: List[str], file_hashes: Dict[str, str]
) -> None:
    """Verify a few metrics after build process finishes:
        1) The hashes in filenames belongs to the hash dict.
        2) hashes.json, third_party.min.css and third_party.min.js are built and
        hashes are inserted.

    Args:
        output_dirnames: list(str). List of directory paths that contain
            built files.
        file_hashes: dict(str, str). Dictionary with filepaths as keys and
            hashes of file content as values.
    """

    # Make sure that hashed file name matches with current hash dict.
    for built_dir in output_dirnames:
        for root, _, filenames in os.walk(built_dir):
            for filename in filenames:
                parent_dir = os.path.basename(root)
                converted_filepath = os.path.join(
                    THIRD_PARTY_GENERATED_DEV_DIR, parent_dir, filename)
                if hash_should_be_inserted(converted_filepath):
                    # Obtain the same filepath format as the hash dict's key.
                    relative_filepath = os.path.relpath(
                        os.path.join(root, filename), start=built_dir)
                    _verify_filepath_hash(relative_filepath, file_hashes)

    hash_final_filename = _insert_hash(
        HASHES_JSON_FILENAME, file_hashes[HASHES_JSON_FILENAME])

    # The path in hashes.json (generated via file_hashes) file is in posix
    # style, see the comment above HASHES_JSON_FILENAME for details.
    third_party_js_final_filename = _insert_hash(
        MINIFIED_THIRD_PARTY_JS_RELATIVE_FILEPATH,
        file_hashes[common.convert_to_posixpath(
            MINIFIED_THIRD_PARTY_JS_RELATIVE_FILEPATH)])

    # The path in hashes.json (generated via file_hashes) file is in posix
    # style, see the comment above HASHES_JSON_FILENAME for details.
    third_party_css_final_filename = _insert_hash(
        MINIFIED_THIRD_PARTY_CSS_RELATIVE_FILEPATH,
        file_hashes[common.convert_to_posixpath(
            MINIFIED_THIRD_PARTY_CSS_RELATIVE_FILEPATH)])

    _ensure_files_exist([
        os.path.join(ASSETS_OUT_DIR, hash_final_filename),
        os.path.join(
            THIRD_PARTY_GENERATED_OUT_DIR, third_party_js_final_filename),
        os.path.join(
            THIRD_PARTY_GENERATED_OUT_DIR, third_party_css_final_filename)])


def generate_hashes() -> Dict[str, str]:
    """Generates hashes for files."""

    # The keys for hashes are filepaths relative to the subfolders of the future
    # /build folder. This is so that the replacing inside the HTML files works
    # correctly.
    hashes = {}

    # Create hashes for all directories and files.
    hash_dirs = [
        ASSETS_DEV_DIR, EXTENSIONS_DIRNAMES_TO_DIRPATHS['dev_dir'],
        TEMPLATES_CORE_DIRNAMES_TO_DIRPATHS['dev_dir'],
        THIRD_PARTY_GENERATED_DEV_DIR]
    for hash_dir in hash_dirs:
        hashes.update(get_file_hashes(hash_dir))

    # Save hashes as JSON and write the JSON into JS file
    # to make the hashes available to the frontend.
    save_hashes_to_file(hashes)

    # Update hash dict with newly created hashes.json.
    hashes.update(
        {HASHES_JSON_FILENAME: generate_md5_hash(HASHES_JSON_FILEPATH)})
    # Make sure /assets/hashes.json is available to the frontend.
    _ensure_files_exist([HASHES_JSON_FILEPATH])
    return hashes


def generate_build_directory(hashes: Dict[str, str]) -> None:
    """Generates hashes for files. Minifies files and interpolates paths
    in HTMLs to include hashes. Renames the files to include hashes and copies
    them into build directory.
    """
    print('Building Oppia in production mode...')

    build_tasks: Deque[threading.Thread] = collections.deque()
    copy_tasks: Deque[threading.Thread] = collections.deque()

    # Build files in /extensions and copy them into staging directory.
    build_tasks += generate_build_tasks_to_build_directory(
        EXTENSIONS_DIRNAMES_TO_DIRPATHS)
    # Minify all template files and copy them into staging directory.
    build_tasks += generate_build_tasks_to_build_directory(
        TEMPLATES_CORE_DIRNAMES_TO_DIRPATHS)
    _execute_tasks(build_tasks)

    # Copy all files from staging directory to production directory.
    copy_input_dirs = [
        ASSETS_DEV_DIR, EXTENSIONS_DIRNAMES_TO_DIRPATHS['staging_dir'],
        TEMPLATES_CORE_DIRNAMES_TO_DIRPATHS['staging_dir'],
        THIRD_PARTY_GENERATED_DEV_DIR,
        WEBPACK_DIRNAMES_TO_DIRPATHS['staging_dir']]
    copy_output_dirs = [
        ASSETS_OUT_DIR, EXTENSIONS_DIRNAMES_TO_DIRPATHS['out_dir'],
        TEMPLATES_CORE_DIRNAMES_TO_DIRPATHS['out_dir'],
        THIRD_PARTY_GENERATED_OUT_DIR, WEBPACK_DIRNAMES_TO_DIRPATHS['out_dir']]
    assert len(copy_input_dirs) == len(copy_output_dirs)
    for i, copy_input_dir in enumerate(copy_input_dirs):
        safe_delete_directory_tree(copy_output_dirs[i])
        copy_tasks += generate_copy_tasks_to_copy_from_source_to_target(
            copy_input_dir, copy_output_dirs[i], hashes)
    _execute_tasks(copy_tasks)

    _verify_hashes(copy_output_dirs, hashes)

    source_dirs_for_assets = [ASSETS_DEV_DIR, THIRD_PARTY_GENERATED_DEV_DIR]
    output_dirs_for_assets = [ASSETS_OUT_DIR, THIRD_PARTY_GENERATED_OUT_DIR]
    _compare_file_count(source_dirs_for_assets, output_dirs_for_assets)

    source_dirs_for_third_party = [THIRD_PARTY_GENERATED_DEV_DIR]
    output_dirs_for_third_party = [THIRD_PARTY_GENERATED_OUT_DIR]
    _compare_file_count(
        source_dirs_for_third_party, output_dirs_for_third_party)

    source_dirs_for_webpack = [WEBPACK_DIRNAMES_TO_DIRPATHS['staging_dir']]
    output_dirs_for_webpack = [WEBPACK_DIRNAMES_TO_DIRPATHS['out_dir']]
    _compare_file_count(
        source_dirs_for_webpack, output_dirs_for_webpack)

    source_dirs_for_extensions = [
        EXTENSIONS_DIRNAMES_TO_DIRPATHS['dev_dir']]
    output_dirs_for_extensions = [EXTENSIONS_DIRNAMES_TO_DIRPATHS['out_dir']]
    _compare_file_count(source_dirs_for_extensions, output_dirs_for_extensions)

    source_dirs_for_templates = [
        TEMPLATES_CORE_DIRNAMES_TO_DIRPATHS['dev_dir']]
    output_dirs_for_templates = [
        TEMPLATES_CORE_DIRNAMES_TO_DIRPATHS['out_dir']]
    _compare_file_count(source_dirs_for_templates, output_dirs_for_templates)

    print('Build completed.')


def generate_python_package() -> None:
    """Generates Python package using setup.py."""
    print('Building Oppia package...')
    subprocess.check_call('python setup.py -q sdist -d build', shell=True)
    print('Oppia package build completed.')


def clean() -> None:
    """Cleans up existing build directories."""
    safe_delete_directory_tree('build/')
    safe_delete_directory_tree('backend_prod_files/')
    safe_delete_directory_tree('webpack_bundles/')


def main(args: Optional[Sequence[str]] = None) -> None:
    """The main method of this script."""
    options = _PARSER.parse_args(args=args)

    if options.maintenance_mode and not options.prod_env:
        raise Exception(
            'maintenance_mode should only be enabled in prod build.')

    # Clean up the existing generated folders.
    clean()

    # Regenerate /third_party/generated from scratch.
    safe_delete_directory_tree(THIRD_PARTY_GENERATED_DEV_DIR)
    build_third_party_libs(THIRD_PARTY_GENERATED_DEV_DIR)

    # If minify_third_party_libs_only is set to True, skips the rest of the
    # build process once third party libs are minified.
    if options.minify_third_party_libs_only:
        if options.prod_env:
            minify_third_party_libs(THIRD_PARTY_GENERATED_DEV_DIR)
            return
        else:
            raise Exception(
                'minify_third_party_libs_only should not be '
                'set in non-prod env.')

    modify_constants(
        prod_env=options.prod_env,
        emulator_mode=not options.deploy_mode,
        maintenance_mode=options.maintenance_mode)
    if options.prod_env:
        minify_third_party_libs(THIRD_PARTY_GENERATED_DEV_DIR)
        hashes = generate_hashes()
        generate_python_package()
        if options.source_maps:
            build_using_webpack(WEBPACK_PROD_SOURCE_MAPS_CONFIG)
        else:
            build_using_webpack(WEBPACK_PROD_CONFIG)
        generate_app_yaml(
            deploy_mode=options.deploy_mode)
        generate_build_directory(hashes)

    save_hashes_to_file({})


# The 'no coverage' pragma is used as this line is un-testable. This is because
# it will only be called when build.py is used as a script.
if __name__ == '__main__':  # pragma: no cover
    main()<|MERGE_RESOLUTION|>--- conflicted
+++ resolved
@@ -688,12 +688,8 @@
 
     print('Building webpack')
     managed_webpack_compiler = servers.managed_webpack_compiler(
-<<<<<<< HEAD
-        config_path=config_path, max_old_space_size=16384)
-=======
         config_path=config_path,
         max_old_space_size=MAX_OLD_SPACE_SIZE_FOR_WEBPACK_BUILD)
->>>>>>> 7ad815df
     with managed_webpack_compiler as p:
         p.wait()
     assert get_file_count('backend_prod_files/webpack_bundles/') > 0, (
