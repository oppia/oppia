{
    "1": [
        "core.controllers.base_test",
        "core.controllers.collection_editor_test",
        "core.controllers.editor_test",
        "core.controllers.learner_playlist_test",
        "core.controllers.review_tests_test",
        "core.controllers.resources_test",
        "core.controllers.cron_test",
        "extensions.interactions.base_test",
        "core.controllers.payload_validator_test",
        "core.controllers.domain_objects_validator_test",
        "core.controllers.classroom_test",
        "extensions.rich_text_components.components_test",
        "core.controllers.topic_editor_test",
        "core.controllers.platform_feature_test",
        "extensions.answer_summarizers.models_test",
        "core.controllers.question_editor_test",
        "core.controllers.profile_test",
        "core.jobs_test",
        "core.controllers.concept_card_viewer_test",
        "core.controllers.story_editor_test",
        "core.controllers.subtopic_viewer_test",
        "python_utils_test",
        "core.controllers.questions_list_test",
        "constants_test",
        "core.controllers.topic_viewer_test",
        "core.controllers.library_test",
        "core.controllers.story_viewer_test",
        "core.controllers.reader_test",
        "core.controllers.custom_landing_pages_test",
        "core.controllers.skill_editor_test",
        "extensions.actions.base_test",
        "core.controllers.tasks_test",
        "core.controllers.practice_sessions_test",
        "core.controllers.subscriptions_test",
        "extensions.objects.models.objects_test",
        "core.controllers.email_dashboard_test",
        "core.controllers.features_test",
        "extensions.issues.base_test",
        "core.platform_feature_list_test",
        "core.controllers.skill_mastery_test",
        "core.controllers.improvements_test",
        "core.controllers.topics_and_skills_dashboard_test",
        "extensions.value_generators.models.generators_test",
        "core.controllers.admin_test",
<<<<<<< HEAD
        "core.controllers.contributor_dashboard_admin_test",
=======
        "core.controllers.android_e2e_config_test",
>>>>>>> 02213ebe
        "core.controllers.release_coordinator_test",
        "core.controllers.classifier_test",
        "core.controllers.suggestion_test",
        "core.controllers.voice_artist_test",
        "extensions.domain_test",
        "core.controllers.learner_dashboard_test"
    ],
    "2": [
        "core.controllers.collection_viewer_test",
        "core.domain.rating_services_test",
        "core.domain.classifier_services_test",
        "core.controllers.recent_commits_test",
        "core.domain.search_services_test",
        "core.domain.role_services_test",
        "core.controllers.contributor_dashboard_test",
        "core.controllers.creator_dashboard_test",
        "core.domain.expression_parser_test",
        "core.domain.improvements_services_test",
        "core.domain.suggestion_registry_test",
        "core.controllers.feedback_test",
        "core.controllers.moderator_test",
        "core.domain.rte_component_registry_test",
        "core.controllers.pages_test",
        "core.domain.topic_domain_test",
        "core.controllers.acl_decorators_test",
        "core.domain.user_query_jobs_one_off_test",
        "core.domain.question_domain_test",
        "core.platform.bulk_email.mailchimp_bulk_email_services_test",
        "core.platform.bulk_email.dev_mode_bulk_email_services_test",
        "jobs.io.job_io_test"
    ],
    "3": [
        "core.domain.rights_manager_test",
        "core.domain.skill_services_test",
        "core.domain.story_domain_test",
        "core.domain.platform_feature_services_test",
        "core.domain.activity_domain_test",
        "core.domain.suggestion_services_test",
        "core.domain.stats_services_test",
        "core.domain.email_subscription_services_test",
        "core.domain.value_generators_domain_test",
        "core.domain.summary_services_test",
        "core.domain.voiceover_services_test",
        "core.domain.interaction_registry_test",
        "core.domain.skill_domain_test",
        "core.domain.auth_services_test",
        "core.domain.opportunity_services_test",
        "core.domain.feedback_domain_test",
        "core.domain.platform_parameter_domain_test",
        "core.domain.story_fetchers_test",
        "core.domain.rights_domain_test",
        "core.domain.learner_progress_domain_test",
        "core.domain.param_domain_test",
        "core.domain.playthrough_issue_registry_test",
        "core.domain.opportunity_domain_test",
        "core.domain.feedback_services_test",
        "core.domain.classroom_services_test",
        "core.domain.visualization_registry_test",
        "core.domain.exp_services_test"
    ],
    "4": [
        "core.controllers.learner_goals_test",
        "core.domain.beam_job_domain_test",
        "core.domain.beam_job_services_test",
        "core.domain.blog_domain_test",
        "core.domain.blog_services_test",
        "core.controllers.blog_admin_test",
        "core.controllers.blog_dashboard_test",
        "core.domain.learner_goals_services_test",
        "core.domain.skill_jobs_one_off_test",
        "scripts.check_if_pr_is_low_risk_test",
        "scripts.scripts_test_utils_test",
        "scripts.servers_test",
        "scripts.concurrent_task_utils_test",
        "core.storage.storage_models_test",
        "scripts.flake_checker_test",
        "core.domain.topic_jobs_one_off_test",
        "core.platform.cache.redis_cache_services_test",
        "utils_test",
        "scripts.linters.linter_utils_test",
        "scripts.linters.python_linter_test",
        "core.platform.auth.firebase_auth_services_test",
        "scripts.install_backend_python_libs_test",
        "scripts.common_test"
    ],
    "5": [
        "core.domain.subtopic_page_domain_test",
        "core.domain.subscription_services_test",
        "core.domain.draft_upgrade_services_test",
        "core.domain.event_services_test",
        "core.domain.user_query_services_test",
        "core.domain.user_services_test",
        "core.domain.fs_services_test",
        "core.domain.recommendations_services_test",
        "core.platform.search.elastic_search_services_test",
        "scripts.typescript_checks_test",
        "core.storage.skill.gae_models_test",
        "core.platform.taskqueue.cloud_tasks_emulator_test",
        "core.platform.cloud_translate.cloud_translate_emulator_test",
        "core.storage.config.gae_models_test",
        "core.platform.app_identity.gae_app_identity_services_test",
        "core.storage.topic.gae_models_test",
        "scripts.release_scripts.cut_release_or_hotfix_branch_test",
        "scripts.linters.css_linter_test",
        "core.platform.email.dev_mode_email_services_test"
    ],
    "6": [
        "core.domain.object_registry_test",
        "core.domain.translatable_object_registry_test",
        "core.domain.image_services_test",
        "core.domain.takeout_service_test",
        "core.domain.activity_jobs_one_off_test",
        "core.platform.datastore.gae_datastore_services_test",
        "core.storage.question.gae_models_test",
        "core.domain.collection_services_test",
        "scripts.clean_test",
        "core.storage.collection.gae_models_test",
        "scripts.linters.codeowner_linter_test",
        "core.storage.email.gae_models_test",
        "core.storage.user.gae_models_test",
        "core.storage.job.gae_models_test",
        "core.storage.base_model.gae_models_test",
        "schema_utils_test"
    ],
    "7": [
        "core.domain.story_services_test",
        "core.domain.fs_domain_test",
        "scripts.linters.pylint_extensions_test",
        "core.domain.html_cleaner_test",
        "core.platform.taskqueue.dev_mode_taskqueue_services_test",
        "scripts.linters.pre_commit_linter_test",
        "scripts.create_topological_sort_of_all_services_test",
        "core.storage.suggestion.gae_models_test",
        "core.storage.auth.gae_models_test",
        "scripts.linters.html_linter_test",
        "scripts.script_import_test",
        "scripts.setup_gae_test",
        "scripts.linters.general_purpose_linter_test"
    ],
    "8": [
        "core.domain.taskqueue_services_test",
        "core.domain.collection_jobs_one_off_test",
        "core.domain.email_services_test",
        "core.domain.wipeout_service_test",
        "core.domain.html_validation_service_test",
        "core.domain.platform_parameter_list_test",
        "core.domain.exp_fetchers_test",
        "core.domain.rules_registry_test",
        "core.domain.collection_domain_test",
        "core.domain.topic_fetchers_test",
        "core.domain.stats_domain_test",
        "core.domain.caching_services_test",
        "core.domain.email_manager_test",
        "core.domain.classifier_domain_test",
        "core.domain.wipeout_domain_test",
        "core.domain.learner_playlist_services_test",
        "core.domain.state_domain_test",
        "core.domain.activity_services_test",
        "core.domain.question_services_test",
        "core.domain.learner_progress_services_test",
        "core.domain.recommendations_jobs_one_off_test",
        "core.domain.config_services_test",
        "core.domain.subtopic_page_services_test",
        "core.domain.calculation_registry_test",
        "core.domain.question_fetchers_test",
        "core.domain.exp_domain_test",
        "core.domain.customization_args_util_test",
        "core.domain.auth_domain_test",
        "core.domain.story_jobs_one_off_test",
        "core.domain.action_registry_test",
        "core.domain.improvements_domain_test",
        "core.domain.platform_parameter_registry_test",
        "core.domain.topic_services_test",
        "core.domain.config_domain_test",
        "android_validation_constants_test",
        "core.domain.skill_fetchers_test",
        "scripts.check_e2e_tests_are_captured_in_ci_test",
        "scripts.run_e2e_tests_test",
        "scripts.install_chrome_for_ci_test",
        "scripts.run_mypy_checks_test"
    ],
    "9": [
        "core.storage.app_feedback_report.gae_models_test",
        "core.domain.user_jobs_one_off_test",
        "jobs.batch_jobs.validation_jobs_test",
        "jobs.base_jobs_test",
        "jobs.decorators.validation_decorators_test",
        "jobs.io.stub_io_test",
        "jobs.io.ndb_io_test",
        "jobs.job_options_test",
        "jobs.job_test_utils_test",
        "jobs.job_utils_test",
        "jobs.registry_test",
        "jobs.transforms.base_validation_registry_test",
        "jobs.transforms.exp_validation_test",
        "jobs.transforms.topic_validation_test",
        "jobs.transforms.auth_validation_test",
        "jobs.transforms.base_validation_test",
        "jobs.transforms.user_validation_test",
        "jobs.transforms.config_validation_test",
        "jobs.transforms.collection_validation_test",
        "jobs.transforms.question_validation_test",
        "jobs.transforms.feedback_validation_test",
        "jobs.transforms.improvements_validation_test",
        "jobs.types.base_validation_errors_test",
        "jobs.types.job_run_result_test",
        "jobs.types.model_property_test",
        "jobs.types.topic_validation_errors_test",
        "jobs.types.user_validation_errors_test",
        "jobs.types.feedback_validation_errors_test",
        "jobs.types.improvements_validation_errors_test"
    ],
    "10": [
        "core.domain.question_jobs_one_off_test",
        "core.domain.moderator_services_test",
        "core.domain.exp_jobs_one_off_test",
        "core.domain.suggestion_jobs_one_off_test",
        "core.domain.image_validation_services_test",
        "core.storage.beam_job.gae_models_test",
        "scripts.linters.js_ts_linter_test",
        "scripts.pre_push_hook_test",
        "core.platform.search.gae_search_services_test",
        "scripts.release_scripts.update_configs_test",
        "core.storage.improvements.gae_models_test",
        "core.platform.email.mailgun_email_services_test",
        "core.storage.story.gae_models_test",
        "appengine_config_test",
        "core.storage.audit.gae_models_test",
        "core.storage.classifier.gae_models_test",
        "core.domain.user_query_domain_test",
        "core.storage.blog.gae_models_test"
    ],
    "11": [
        "core.platform.taskqueue.cloud_taskqueue_services_test",
        "core.platform.cloud_translate.cloud_translate_services_test",
        "core.platform.cloud_translate.dev_mode_cloud_translate_services_test",
        "core.storage.translation.gae_models_test",
        "core.domain.translation_domain_test",
        "core.domain.translation_fetchers_test",
        "core.domain.translation_services_test",
        "core.storage.recommendations.gae_models_test",
        "scripts.linters.other_files_linter_test",
        "scripts.regenerate_requirements_test",
        "scripts.install_third_party_test",
        "scripts.check_frontend_test_coverage_test",
        "core.platform.models_test",
        "scripts.release_scripts.update_changelog_and_credits_test",
        "scripts.setup_test",
        "core.storage.feedback.gae_models_test",
        "scripts.pre_commit_hook_test",
        "core.storage.activity.gae_models_test",
        "core.storage.subtopic.gae_models_test",
        "core.domain.user_domain_test",
        "core.storage.opportunity.gae_models_test",
        "scripts.build_test",
        "scripts.install_third_party_libs_test",
        "core.storage.statistics.gae_models_test",
        "core.storage.exploration.gae_models_test",
        "scripts.release_scripts.repo_specific_changes_fetcher_test",
        "scripts.docstrings_checker_test"
    ]
}<|MERGE_RESOLUTION|>--- conflicted
+++ resolved
@@ -44,11 +44,7 @@
         "core.controllers.topics_and_skills_dashboard_test",
         "extensions.value_generators.models.generators_test",
         "core.controllers.admin_test",
-<<<<<<< HEAD
-        "core.controllers.contributor_dashboard_admin_test",
-=======
         "core.controllers.android_e2e_config_test",
->>>>>>> 02213ebe
         "core.controllers.release_coordinator_test",
         "core.controllers.classifier_test",
         "core.controllers.suggestion_test",
@@ -135,6 +131,7 @@
         "scripts.common_test"
     ],
     "5": [
+        "core.controllers.contributor_dashboard_admin_test",
         "core.domain.subtopic_page_domain_test",
         "core.domain.subscription_services_test",
         "core.domain.draft_upgrade_services_test",
