{
    "1": [
        "core.controllers.base_test",
        "core.controllers.collection_editor_test",
        "core.controllers.editor_test",
        "core.controllers.learner_playlist_test",
        "core.controllers.review_tests_test",
        "core.controllers.resources_test",
        "core.controllers.cron_test",
        "extensions.interactions.base_test",
        "core.controllers.classroom_test",
        "extensions.rich_text_components.components_test",
        "core.controllers.topic_editor_test",
        "core.controllers.platform_feature_test",
        "extensions.answer_summarizers.models_test",
        "core.controllers.question_editor_test",
        "core.controllers.profile_test",
        "core.jobs_test",
        "core.controllers.concept_card_viewer_test",
        "core.controllers.story_editor_test",
        "core.controllers.subtopic_viewer_test",
        "python_utils_test",
        "core.controllers.questions_list_test",
        "constants_test",
        "core.controllers.topic_viewer_test",
        "core.controllers.library_test",
        "core.controllers.story_viewer_test",
        "core.controllers.reader_test",
        "core.controllers.custom_landing_pages_test",
        "core.controllers.skill_editor_test",
        "extensions.actions.base_test",
        "core.controllers.tasks_test",
        "core.controllers.practice_sessions_test",
        "core.controllers.subscriptions_test",
        "extensions.objects.models.objects_test",
        "core.controllers.email_dashboard_test",
        "core.controllers.features_test",
        "extensions.issues.base_test",
        "core.platform_feature_list_test",
        "core.controllers.skill_mastery_test",
        "core.controllers.improvements_test",
        "core.controllers.topics_and_skills_dashboard_test",
        "extensions.value_generators.models.generators_test",
        "core.controllers.admin_test",
        "core.controllers.release_coordinator_test",
        "core.controllers.classifier_test",
        "core.controllers.suggestion_test",
        "core.controllers.voice_artist_test",
        "extensions.domain_test",
        "core.controllers.learner_dashboard_test"
    ],
    "2": [
        "core.controllers.collection_viewer_test",
        "core.domain.rating_services_test",
        "core.domain.classifier_services_test",
        "core.controllers.recent_commits_test",
        "core.domain.search_services_test",
        "core.domain.role_services_test",
        "core.controllers.contributor_dashboard_test",
        "core.controllers.creator_dashboard_test",
        "core.domain.opportunity_validators_test",
        "core.domain.expression_parser_test",
        "core.domain.improvements_services_test",
        "core.domain.skill_validators_test",
        "core.domain.interaction_jobs_one_off_test",
        "core.domain.suggestion_registry_test",
        "core.controllers.feedback_test",
        "core.controllers.moderator_test",
        "core.domain.rte_component_registry_test",
        "core.controllers.pages_test",
        "core.domain.topic_domain_test",
        "core.controllers.acl_decorators_test",
        "core.domain.user_query_jobs_one_off_test",
        "core.domain.question_domain_test",
<<<<<<< HEAD
        "core.platform.bulk_email.mailchimp_bulk_email_services_test",
        "core.platform.bulk_email.dev_mode_bulk_email_services_test"
=======
        "jobs.io.job_io_test"
>>>>>>> c8155452
    ],
    "3": [
        "core.domain.feedback_validators_test",
        "core.domain.opportunity_jobs_one_off_test",
        "core.domain.rights_manager_test",
        "core.domain.skill_services_test",
        "core.domain.story_domain_test",
        "core.domain.platform_feature_services_test",
        "core.domain.activity_domain_test",
        "core.domain.suggestion_services_test",
        "core.domain.stats_services_test",
        "core.domain.email_subscription_services_test",
        "core.domain.value_generators_domain_test",
        "core.domain.summary_services_test",
        "core.domain.voiceover_services_test",
        "core.domain.interaction_registry_test",
        "core.domain.skill_domain_test",
        "core.domain.auth_services_test",
        "core.domain.auth_jobs_one_off_test",
        "core.domain.opportunity_services_test",
        "core.domain.audit_validators_test",
        "core.domain.feedback_domain_test",
        "core.domain.platform_parameter_domain_test",
        "core.domain.story_fetchers_test",
        "core.domain.rights_domain_test",
        "core.domain.learner_progress_domain_test",
        "core.domain.param_domain_test",
        "core.domain.playthrough_issue_registry_test",
        "core.domain.opportunity_domain_test",
        "core.domain.storage_model_audit_jobs_test",
        "core.domain.feedback_services_test",
        "core.domain.classroom_services_test",
        "core.domain.classifier_validators_test",
        "core.domain.visualization_registry_test",
        "core.domain.exp_services_test"
    ],
    "4": [
        "core.domain.beam_job_domain_test",
        "core.domain.beam_job_services_test",
        "core.domain.subtopic_validators_test",
        "core.domain.blog_domain_test",
        "core.domain.blog_services_test",
        "core.domain.blog_validators_test",
        "core.domain.skill_jobs_one_off_test",
        "core.domain.email_validators_test",
        "core.domain.exploration_validators_test",
        "scripts.check_if_pr_is_low_risk_test",
        "scripts.scripts_test_utils_test",
        "scripts.servers_test"
    ],
    "5": [
        "core.domain.suggestion_validators_test",
        "core.domain.subtopic_page_domain_test",
        "core.domain.subscription_services_test",
        "core.domain.feedback_jobs_one_off_test",
        "core.domain.draft_upgrade_services_test",
        "core.domain.event_services_test",
        "core.domain.config_validators_test",
        "core.domain.story_validators_test",
        "core.domain.user_query_services_test",
        "core.domain.user_services_test",
        "core.domain.fs_services_test",
        "core.domain.feedback_jobs_continuous_test",
        "core.domain.recommendations_services_test"
    ],
    "6": [
        "core.domain.object_registry_test",
        "core.domain.translatable_object_registry_test",
        "core.domain.recommendations_validators_test",
        "core.domain.auth_validators_test",
        "core.domain.stats_jobs_one_off_test",
        "core.domain.image_services_test",
        "core.domain.takeout_service_test",
        "core.domain.activity_jobs_one_off_test"
    ],
    "7": [
        "core.domain.story_services_test",
        "core.domain.user_validators_test",
        "core.domain.fs_domain_test",
        "core.domain.job_validators_test"
    ],
    "8": [
        "core.domain.app_feedback_report_validators_test",
        "core.domain.taskqueue_services_test",
        "core.domain.collection_jobs_one_off_test",
        "core.domain.email_services_test",
        "core.domain.wipeout_service_test",
        "core.domain.html_validation_service_test",
        "core.domain.email_jobs_one_off_test",
        "core.domain.platform_parameter_list_test",
        "core.domain.exp_fetchers_test",
        "core.domain.rules_registry_test",
        "core.domain.collection_domain_test",
        "core.domain.topic_fetchers_test",
        "core.domain.stats_domain_test",
        "core.domain.caching_services_test",
        "core.domain.activity_validators_test",
        "core.domain.email_manager_test",
        "core.domain.classifier_domain_test",
        "core.domain.user_jobs_continuous_test",
        "core.domain.wipeout_domain_test",
        "core.domain.learner_playlist_services_test",
        "core.domain.state_domain_test",
        "core.domain.activity_services_test",
        "core.domain.wipeout_jobs_one_off_test",
        "core.domain.question_services_test",
        "core.domain.learner_progress_services_test",
        "core.domain.recommendations_jobs_one_off_test",
        "core.domain.config_services_test",
        "core.domain.base_model_validators_test",
        "core.domain.subtopic_page_services_test",
        "core.domain.calculation_registry_test",
        "core.domain.question_fetchers_test",
        "core.domain.exp_domain_test",
        "core.domain.stats_jobs_continuous_test",
        "core.domain.customization_args_util_test",
        "core.domain.auth_domain_test",
        "core.domain.story_jobs_one_off_test",
        "core.domain.action_registry_test",
        "core.domain.improvements_validators_test",
        "core.domain.improvements_domain_test",
        "core.domain.platform_parameter_registry_test",
        "core.domain.topic_services_test",
        "core.domain.config_domain_test",
        "android_validation_constants_test",
        "core.domain.skill_fetchers_test",
        "scripts.check_e2e_tests_are_captured_in_ci_test",
        "scripts.run_e2e_tests_test",
        "scripts.install_chrome_for_ci_test"
    ],
    "9": [
        "core.domain.topic_validators_test",
        "core.storage.app_feedback_report.gae_models_test",
        "core.domain.user_jobs_one_off_test",
        "jobs.base_validation_jobs_test",
        "jobs.base_jobs_test",
        "jobs.decorators.validation_decorators_test",
        "jobs.io.stub_io_test",
        "jobs.io.ndb_io_test",
        "jobs.job_options_test",
        "jobs.job_test_utils_test",
        "jobs.job_utils_test",
        "jobs.registry_test",
        "jobs.transforms.base_validation_registry_test",
        "jobs.transforms.exp_validation_test",
        "jobs.transforms.topic_validation_test",
        "jobs.transforms.auth_validation_test",
        "jobs.transforms.base_validation_test",
        "jobs.transforms.user_validation_test",
        "jobs.transforms.config_validation_test",
        "jobs.transforms.collection_validation_test",
        "jobs.transforms.question_validation_test",
        "jobs.transforms.feedback_validation_test",
        "jobs.transforms.improvements_validation_test",
        "jobs.types.base_validation_errors_test",
        "jobs.types.job_run_result_test",
        "jobs.types.model_property_test",
        "jobs.types.topic_validation_errors_test",
        "jobs.types.user_validation_errors_test",
        "jobs.types.feedback_validation_errors_test",
        "jobs.types.improvements_validation_errors_test"
    ],
    "10": [
        "core.domain.question_jobs_one_off_test",
        "core.domain.moderator_services_test",
        "core.domain.exp_jobs_one_off_test",
        "core.domain.collection_validators_test",
        "core.domain.suggestion_jobs_one_off_test",
        "core.domain.image_validation_services_test",
        "core.storage.beam_job.gae_models_test",
        "core.domain.beam_job_validators_test",
        "core.storage.blog.gae_models_test"
    ],
    "11": [
        "core.platform.taskqueue.cloud_taskqueue_services_test",
        "core.platform.cloud_translate.cloud_translate_services_test",
        "core.platform.cloud_translate.dev_mode_cloud_translate_services_test",
        "core.storage.translation.gae_models_test",
        "core.domain.translation_domain_test",
        "core.domain.translation_validators_test",
        "core.domain.translation_fetchers_test",
        "core.domain.translation_services_test",
        "core.storage.recommendations.gae_models_test",
        "scripts.linters.other_files_linter_test",
        "scripts.regenerate_requirements_test",
        "scripts.install_third_party_test",
        "scripts.check_frontend_test_coverage_test",
        "core.platform.models_test",
        "scripts.release_scripts.update_changelog_and_credits_test",
        "scripts.setup_test",
        "core.storage.feedback.gae_models_test",
        "scripts.pre_commit_hook_test",
        "core.storage.activity.gae_models_test",
        "core.storage.subtopic.gae_models_test",
        "core.domain.user_domain_test",
        "core.storage.opportunity.gae_models_test",
        "scripts.build_test",
        "scripts.install_third_party_libs_test",
        "core.storage.statistics.gae_models_test",
        "core.storage.exploration.gae_models_test",
        "scripts.release_scripts.repo_specific_changes_fetcher_test",
        "scripts.docstrings_checker_test",
        "core.platform.search.elastic_search_services_test",
        "scripts.typescript_checks_test",
        "core.storage.skill.gae_models_test",
        "core.platform.taskqueue.cloud_tasks_emulator_test",
        "core.platform.cloud_translate.cloud_translate_emulator_test",
        "core.storage.config.gae_models_test",
        "core.platform.app_identity.gae_app_identity_services_test",
        "core.storage.topic.gae_models_test",
        "scripts.release_scripts.cut_release_or_hotfix_branch_test",
        "scripts.linters.css_linter_test",
        "core.platform.email.dev_mode_email_services_test",
        "scripts.concurrent_task_utils_test",
        "core.storage.storage_models_test",
        "scripts.flake_checker_test",
        "core.domain.topic_jobs_one_off_test",
        "core.platform.cache.redis_cache_services_test",
        "utils_test",
        "scripts.linters.linter_utils_test",
        "scripts.linters.python_linter_test",
        "core.platform.auth.firebase_auth_services_test",
        "scripts.install_backend_python_libs_test",
        "core.domain.statistics_validators_test",
        "scripts.common_test",
        "core.platform.datastore.gae_datastore_services_test",
        "core.storage.question.gae_models_test",
        "core.domain.collection_services_test",
        "scripts.clean_test",
        "core.storage.collection.gae_models_test",
        "scripts.linters.codeowner_linter_test",
        "core.storage.email.gae_models_test",
        "core.storage.user.gae_models_test",
        "core.storage.job.gae_models_test",
        "core.storage.base_model.gae_models_test",
        "schema_utils_test",
        "scripts.linters.pylint_extensions_test",
        "core.domain.html_cleaner_test",
        "core.platform.taskqueue.dev_mode_taskqueue_services_test",
        "scripts.linters.pre_commit_linter_test",
        "scripts.create_topological_sort_of_all_services_test",
        "core.storage.suggestion.gae_models_test",
        "core.storage.auth.gae_models_test",
        "scripts.linters.html_linter_test",
        "scripts.script_import_test",
        "scripts.setup_gae_test",
        "scripts.linters.general_purpose_linter_test",
        "scripts.linters.js_ts_linter_test",
        "core.domain.question_validators_test",
        "scripts.pre_push_hook_test",
        "core.platform.search.gae_search_services_test",
        "scripts.release_scripts.update_configs_test",
        "core.storage.improvements.gae_models_test",
        "core.platform.email.mailgun_email_services_test",
        "core.storage.story.gae_models_test",
        "appengine_config_test",
        "core.storage.audit.gae_models_test",
        "core.storage.classifier.gae_models_test",
        "core.domain.user_query_domain_test"
    ]
}<|MERGE_RESOLUTION|>--- conflicted
+++ resolved
@@ -72,12 +72,9 @@
         "core.controllers.acl_decorators_test",
         "core.domain.user_query_jobs_one_off_test",
         "core.domain.question_domain_test",
-<<<<<<< HEAD
         "core.platform.bulk_email.mailchimp_bulk_email_services_test",
-        "core.platform.bulk_email.dev_mode_bulk_email_services_test"
-=======
+        "core.platform.bulk_email.dev_mode_bulk_email_services_test",
         "jobs.io.job_io_test"
->>>>>>> c8155452
     ],
     "3": [
         "core.domain.feedback_validators_test",
