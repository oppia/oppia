--- conflicted
+++ resolved
@@ -156,15 +156,11 @@
         "extensions.issues.CyclicStateTransitions.CyclicStateTransitions_test",
         "extensions.issues.EarlyQuit.EarlyQuit_test",
         "extensions.visualizations.models_test",
-<<<<<<< HEAD
-        "scripts.check_overall_backend_test_coverage_test",
-        "scripts.run_backend_tests_test"
-=======
+        "scripts.run_backend_tests_test",
         "scripts.run_lighthouse_tests_test",
         "scripts.start_test",
         "setup_test",
         "scripts.check_overall_backend_test_coverage_test"
->>>>>>> 4c9ff7bc
     ],
     "3": [
         "core.controllers.incoming_app_feedback_report_test",
