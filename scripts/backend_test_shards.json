--- conflicted
+++ resolved
@@ -112,11 +112,8 @@
         "core.domain.blog_services_test",
         "core.controllers.blog_admin_test",
         "core.controllers.blog_dashboard_test",
-<<<<<<< HEAD
         "core.controllers.blog_homepage_test",
-=======
         "core.domain.learner_goals_services_test",
->>>>>>> ccaf17e7
         "core.domain.skill_jobs_one_off_test",
         "scripts.check_if_pr_is_low_risk_test",
         "scripts.scripts_test_utils_test",
