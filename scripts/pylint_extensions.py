# coding: utf-8
#
# Copyright 2018 The Oppia Authors. All Rights Reserved.
#
# Licensed under the Apache License, Version 2.0 (the "License");
# you may not use this file except in compliance with the License.
# You may obtain a copy of the License at
#
#      http://www.apache.org/licenses/LICENSE-2.0
#
# Unless required by applicable law or agreed to in writing, software
# distributed under the License is distributed on an "AS-IS" BASIS,
# WITHOUT WARRANTIES OR CONDITIONS OF ANY KIND, either express or implied.
# See the License for the specific language governing permissions and
# limitations under the License.

"""Implements additional custom Pylint checkers to be used as part of
presubmit checks.
"""
from __future__ import absolute_import  # pylint: disable=import-only-modules
from __future__ import division  # pylint: disable=import-only-modules
from __future__ import print_function  # pylint: disable=import-only-modules

import os
import re
<<<<<<< HEAD
import sys
=======

import astroid
import docstrings_checker  # pylint: disable=relative-import
>>>>>>> fb601c53

import astroid
from pylint import checkers
from pylint import interfaces
from pylint.checkers import typecheck
from pylint.checkers import utils as checker_utils

import utils  # isort:skip
from . import docstrings_checker  # isort:skip

_PARENT_DIR = os.path.abspath(os.path.join(os.getcwd(), os.pardir))
_FUTURE_PATH = os.path.join(_PARENT_DIR, 'oppia_tools', 'future-0.17.1')

sys.path.insert(0, _FUTURE_PATH)

# pylint: disable=wrong-import-position
# pylint: disable=wrong-import-order
import builtins  # isort:skip
from future import standard_library  # isort:skip

standard_library.install_aliases()
# pylint: enable=wrong-import-order
# pylint: enable=wrong-import-position


def read_from_node(node):
    """Returns the data read from the ast node in unicode form.
    Args:
        node: astroid.scoped_nodes.Function. Node to access module content.
    Returns:
        unicode. The data read from the ast node.
    """
    file_content = [
        utils.convert_to_unicode(line) for line in node.stream().readlines()]

    return file_content


class ExplicitKeywordArgsChecker(checkers.BaseChecker):
    """Custom pylint checker which checks for explicit keyword arguments
    in any function call.
    """
    __implements__ = interfaces.IAstroidChecker

    name = 'explicit-keyword-args'
    priority = -1
    msgs = {
        'C0001': (
            'Keyword argument %s should be named explicitly in %s call of %s.',
            'non-explicit-keyword-args',
            'All keyword arguments should be explicitly named in function call.'
        ),
    }

    def visit_call(self, node):
        """Visits each function call in a lint check.

        Args:
            node: Call. The current function call node.
        """
        called = checker_utils.safe_infer(node.func)

        try:
            # For the rationale behind the Pylint pragma below,
            # see https://stackoverflow.com/a/35701863/8115428
            called, implicit_args, callable_name = (
                typecheck._determine_callable(called))  # pylint: disable=protected-access
        except ValueError:
            return

        if called.args.args is None:
            # Built-in functions have no argument information.
            return

        if len(called.argnames()) != len(set(called.argnames())):
            return

        # Build the set of keyword arguments and count the positional arguments.
        call_site = astroid.arguments.CallSite.from_call(node)

        num_positional_args = len(call_site.positional_arguments)
        keyword_args = list(call_site.keyword_arguments.keys())

        already_filled_positionals = getattr(called, 'filled_positionals', 0)
        already_filled_keywords = getattr(called, 'filled_keywords', {})

        keyword_args += list(already_filled_keywords)
        num_positional_args += already_filled_positionals
        num_positional_args += implicit_args

        # Analyze the list of formal parameters.
        num_mandatory_parameters = len(called.args.args) - len(
            called.args.defaults)

        parameters = []
        parameter_name_to_index = {}
        for i, arg in enumerate(called.args.args):
            if isinstance(arg, astroid.Tuple):
                name = None
            else:
                assert isinstance(arg, astroid.AssignName)
                name = arg.name
                parameter_name_to_index[name] = i
            if i >= num_mandatory_parameters:
                defval = called.args.defaults[i - num_mandatory_parameters]
            else:
                defval = None
            parameters.append([(name, defval), False])

        num_positional_args_unused = num_positional_args
        # Check that all parameters with a default value have
        # been called explicitly.
        for [(name, defval), _] in parameters:
            if defval:
                display_name = repr(name)

                if name not in keyword_args and (
                        num_positional_args_unused > (
                            num_mandatory_parameters)) and (
                                callable_name != 'constructor'):
                    # This try/except block tries to get the function
                    # name. Since each node may differ, multiple
                    # blocks have been used.
                    try:
                        func_name = node.func.attrname
                    except AttributeError:
                        func_name = node.func.name

                    self.add_message(
                        'non-explicit-keyword-args', node=node,
                        args=(
                            display_name,
                            callable_name,
                            func_name))
                    num_positional_args_unused -= 1


class HangingIndentChecker(checkers.BaseChecker):
    """Custom pylint checker which checks for break after parenthesis in case
    of hanging indentation.
    """
    __implements__ = interfaces.IRawChecker

    name = 'hanging-indent'
    priority = -1
    msgs = {
        'C0002': (
            (
                'There should be a break after parenthesis when content within '
                'parenthesis spans multiple lines.'),
            'no-break-after-hanging-indent',
            (
                'If something within parenthesis extends along multiple lines, '
                'break after opening parenthesis.')
        ),
    }

    def process_module(self, node):
        """Process a module.

        Args:
            node: astroid.scoped_nodes.Function. Node to access module content.
        """
        file_content = read_from_node(node)
        file_length = len(file_content)
        exclude = False
        for line_num in builtins.range(file_length):
            line = file_content[line_num].lstrip().rstrip()
            if line.startswith('"""') and not line.endswith('"""'):
                exclude = True
            if line.endswith('"""'):
                exclude = False
            if line.startswith('#') or exclude:
                continue
            line_length = len(line)
            bracket_count = 0
            for char_num in builtins.range(line_length):
                char = line[char_num]
                if char == '(':
                    if bracket_count == 0:
                        position = char_num
                    bracket_count += 1
                elif char == ')' and bracket_count > 0:
                    bracket_count -= 1
            if bracket_count > 0 and position + 1 < line_length:
                content = line[position + 1:]
                if not len(content) or not ',' in content:
                    continue
                split_list = content.split(', ')
                if len(split_list) == 1 and not any(
                        char.isalpha() for char in split_list[0]):
                    continue
                separators = set('@^! #%$&)(+*-=')
                if not any(char in separators for item in split_list
                           for char in item):
                    self.add_message(
                        'no-break-after-hanging-indent', line=line_num + 1)


# The following class was derived from
# https://github.com/PyCQA/pylint/blob/377cc42f9e3116ff97cddd4567d53e9a3e24ebf9/pylint/extensions/docparams.py#L26
class DocstringParameterChecker(checkers.BaseChecker):
    """Checker for Sphinx, Google, or Numpy style docstrings

    * Check that all function, method and constructor parameters are mentioned
      in the params and types part of the docstring.  Constructor parameters
      can be documented in either the class docstring or ``__init__`` docstring,
      but not both.
    * Check that there are no naming inconsistencies between the signature and
      the documentation, i.e. also report documented parameters that are missing
      in the signature. This is important to find cases where parameters are
      renamed only in the code, not in the documentation.
    * Check that all explicitly raised exceptions in a function are documented
      in the function docstring. Caught exceptions are ignored.

    Args:
        linter: Pylinter. The linter object.
    """
    __implements__ = interfaces.IAstroidChecker

    name = 'parameter_documentation'
    msgs = {
        'W9005': ('"%s" has constructor parameters '
                  'documented in class and __init__',
                  'multiple-constructor-doc',
                  'Please remove parameter declarations '
                  'in the class or constructor.'),
        'W9006': ('"%s" not documented as being raised',
                  'missing-raises-doc',
                  'Please document exceptions for '
                  'all raised exception types.'),
        'W9008': ('Redundant returns documentation',
                  'redundant-returns-doc',
                  'Please remove the return/rtype '
                  'documentation from this method.'),
        'W9010': ('Redundant yields documentation',
                  'redundant-yields-doc',
                  'Please remove the yields documentation from this method.'),
        'W9011': ('Missing return documentation',
                  'missing-return-doc',
                  'Please add documentation about what this method returns.',
                  {'old_names': [('W9007', 'missing-returns-doc')]}),
        'W9012': ('Missing return type documentation',
                  'missing-return-type-doc',
                  'Please document the type returned by this method.',
                  # We can't use the same old_name for two different warnings
                  # {'old_names': [('W9007', 'missing-returns-doc')]}.
                 ),
        'W9013': ('Missing yield documentation',
                  'missing-yield-doc',
                  'Please add documentation about what this generator yields.',
                  {'old_names': [('W9009', 'missing-yields-doc')]}),
        'W9014': ('Missing yield type documentation',
                  'missing-yield-type-doc',
                  'Please document the type yielded by this method.',
                  # We can't use the same old_name for two different warnings
                  # {'old_names': [('W9009', 'missing-yields-doc')]}.
                 ),
        'W9015': ('"%s" missing in parameter documentation',
                  'missing-param-doc',
                  'Please add parameter declarations for all parameters.',
                  {'old_names': [('W9003', 'missing-param-doc')]}),
        'W9016': ('"%s" missing in parameter type documentation',
                  'missing-type-doc',
                  'Please add parameter type declarations for all parameters.',
                  {'old_names': [('W9004', 'missing-type-doc')]}),
        'W9017': ('"%s" differing in parameter documentation',
                  'differing-param-doc',
                  'Please check parameter names in declarations.',
                 ),
        'W9018': ('"%s" differing in parameter type documentation',
                  'differing-type-doc',
                  'Please check parameter names in type declarations.',
                 ),
    }

    options = (('accept-no-param-doc',
                {'default': True, 'type': 'yn', 'metavar': '<y or n>',
                 'help': 'Whether to accept totally missing parameter '
                         'documentation in the docstring of a '
                         'function that has parameters.'
                }),
               ('accept-no-raise-doc',
                {'default': True, 'type': 'yn', 'metavar': '<y or n>',
                 'help': 'Whether to accept totally missing raises '
                         'documentation in the docstring of a function that '
                         'raises an exception.'
                }),
               ('accept-no-return-doc',
                {'default': True, 'type': 'yn', 'metavar': '<y or n>',
                 'help': 'Whether to accept totally missing return '
                         'documentation in the docstring of a function that '
                         'returns a statement.'
                }),
               ('accept-no-yields-doc',
                {'default': True, 'type': 'yn', 'metavar': '<y or n>',
                 'help': 'Whether to accept totally missing yields '
                         'documentation in the docstring of a generator.'
                }),
              )

    priority = -2

    constructor_names = {'__init__', '__new__'}
    not_needed_param_in_docstring = {'self', 'cls'}

    def visit_functiondef(self, node):
        """Called for function and method definitions (def).

        Args:
            node: astroid.scoped_nodes.Function. Node for a function or
                method definition in the AST.
        """
        node_doc = docstrings_checker.docstringify(node.doc)
        self.check_functiondef_params(node, node_doc)
        self.check_functiondef_returns(node, node_doc)
        self.check_functiondef_yields(node, node_doc)

    def check_functiondef_params(self, node, node_doc):
        """Checks whether all parameters in a function definition are
        documented.

        Args:
            node: astroid.scoped_nodes.Function. Node for a function or
                method definition in the AST.
            node_doc: Docstring. Pylint Docstring class instance representing
                a node's docstring.
        """
        node_allow_no_param = None
        if node.name in self.constructor_names:
            class_node = checker_utils.node_frame_class(node)
            if class_node is not None:
                class_doc = docstrings_checker.docstringify(class_node.doc)
                self.check_single_constructor_params(
                    class_doc, node_doc, class_node)

                # __init__ or class docstrings can have no parameters documented
                # as long as the other documents them.
                node_allow_no_param = (
                    class_doc.has_params() or
                    class_doc.params_documented_elsewhere() or
                    None
                )
                class_allow_no_param = (
                    node_doc.has_params() or
                    node_doc.params_documented_elsewhere() or
                    None
                )

                self.check_arguments_in_docstring(
                    class_doc, node.args, class_node,
                    accept_no_param_doc=class_allow_no_param)

        self.check_arguments_in_docstring(
            node_doc, node.args, node,
            accept_no_param_doc=node_allow_no_param)

    def check_functiondef_returns(self, node, node_doc):
        """Checks whether a function documented with a return value actually has
        a return statement in its definition.

        Args:
            node: astroid.scoped_nodes.Function. Node for a function or
                method definition in the AST.
            node_doc: Docstring. Pylint Docstring class instance representing
                a node's docstring.
        """
        if not node_doc.supports_yields and node.is_generator():
            return

        return_nodes = node.nodes_of_class(astroid.Return)
        if ((
                node_doc.has_returns() or node_doc.has_rtype()) and
                not any(
                    docstrings_checker.returns_something(
                        ret_node) for ret_node in return_nodes)):
            self.add_message(
                'redundant-returns-doc',
                node=node)

    def check_functiondef_yields(self, node, node_doc):
        """Checks whether a function documented with a yield value actually has
        a yield statement in its definition.

        Args:
            node: astroid.scoped_nodes.Function. Node for a function or
                method definition in the AST.
            node_doc: Docstring. Pylint Docstring class instance representing
                a node's docstring.
        """
        if not node_doc.supports_yields:
            return

        if ((node_doc.has_yields() or node_doc.has_yields_type()) and
                not node.is_generator()):
            self.add_message(
                'redundant-yields-doc',
                node=node)

    def visit_raise(self, node):
        """Visits a function node that raises an exception and verifies that all
        exceptions raised in the function definition are documented.

        Args:
            node: astroid.scoped_nodes.Function. Node for a function or
                method definition in the AST.
        """
        func_node = node.frame()
        if not isinstance(func_node, astroid.FunctionDef):
            return

        expected_excs = docstrings_checker.possible_exc_types(node)
        if not expected_excs:
            return

        if not func_node.doc:
            # If this is a property setter,
            # the property should have the docstring instead.
            property_ = docstrings_checker.get_setters_property(func_node)
            if property_:
                func_node = property_

        doc = docstrings_checker.docstringify(func_node.doc)
        if not doc.is_valid():
            if doc.doc:
                self._handle_no_raise_doc(expected_excs, func_node)
            return

        found_excs = doc.exceptions()
        missing_excs = expected_excs - found_excs
        self._add_raise_message(missing_excs, func_node)

    def visit_return(self, node):
        """Visits a function node that contains a return statement and verifies
        that the return value and the return type are documented.

        Args:
            node: astroid.scoped_nodes.Function. Node for a function or
                method definition in the AST.
        """
        if not docstrings_checker.returns_something(node):
            return

        func_node = node.frame()

        doc = docstrings_checker.docstringify(func_node.doc)
        if not doc.is_valid() and self.config.accept_no_return_doc:
            return

        is_property = checker_utils.decorated_with_property(func_node)

        if not (doc.has_returns() or
                (doc.has_property_returns() and is_property)):
            self.add_message(
                'missing-return-doc',
                node=func_node
            )

        if not (doc.has_rtype() or
                (doc.has_property_type() and is_property)):
            self.add_message(
                'missing-return-type-doc',
                node=func_node
            )

    def visit_yield(self, node):
        """Visits a function node that contains a yield statement and verifies
        that the yield value and the yield type are documented.

        Args:
            node: astroid.scoped_nodes.Function. Node for a function or
                method definition in the AST.
        """
        func_node = node.frame()

        doc = docstrings_checker.docstringify(func_node.doc)
        if not doc.is_valid() and self.config.accept_no_yields_doc:
            return

        doc_has_yields = doc.has_yields()
        doc_has_yields_type = doc.has_yields_type()

        if not doc_has_yields:
            self.add_message(
                'missing-yield-doc',
                node=func_node
            )

        if not doc_has_yields_type:
            self.add_message(
                'missing-yield-type-doc',
                node=func_node
            )

    def visit_yieldfrom(self, node):
        """Visits a function node that contains a yield from statement and
        verifies that the yield from value and the yield from type are
        documented.

        Args:
            node: astroid.scoped_nodes.Function. Node to access module content.
        """
        self.visit_yield(node)

    def check_arguments_in_docstring(
            self, doc, arguments_node, warning_node, accept_no_param_doc=None):
        """Check that all parameters in a function, method or class constructor
        on the one hand and the parameters mentioned in the parameter
        documentation (e.g. the Sphinx tags 'param' and 'type') on the other
        hand are consistent with each other.

        * Undocumented parameters except 'self' are noticed.
        * Undocumented parameter types except for 'self' and the ``*<args>``
          and ``**<kwargs>`` parameters are noticed.
        * Parameters mentioned in the parameter documentation that don't or no
          longer exist in the function parameter list are noticed.
        * If the text "For the parameters, see" or "For the other parameters,
          see" (ignoring additional whitespace) is mentioned in the docstring,
          missing parameter documentation is tolerated.
        * If there's no Sphinx style, Google style or NumPy style parameter
          documentation at all, i.e. ``:param`` is never mentioned etc., the
          checker assumes that the parameters are documented in another format
          and the absence is tolerated.

        Args:
            doc: str. Docstring for the function, method or class.
            arguments_node: astroid.scoped_nodes.Arguments. Arguments node
                for the function, method or class constructor.
            warning_node: astroid.scoped_nodes.Node. The node to assign
                the warnings to.
            accept_no_param_doc: bool|None. Whether or not to allow
                no parameters to be documented. If None then
                this value is read from the configuration.
        """
        # Tolerate missing param or type declarations if there is a link to
        # another method carrying the same name.
        if not doc.doc:
            return

        if accept_no_param_doc is None:
            accept_no_param_doc = self.config.accept_no_param_doc
        tolerate_missing_params = doc.params_documented_elsewhere()

        # Collect the function arguments.
        expected_argument_names = set(
            arg.name for arg in arguments_node.args)
        expected_argument_names.update(
            arg.name for arg in arguments_node.kwonlyargs)
        not_needed_type_in_docstring = (
            self.not_needed_param_in_docstring.copy())

        if arguments_node.vararg is not None:
            expected_argument_names.add(arguments_node.vararg)
            not_needed_type_in_docstring.add(arguments_node.vararg)
        if arguments_node.kwarg is not None:
            expected_argument_names.add(arguments_node.kwarg)
            not_needed_type_in_docstring.add(arguments_node.kwarg)
        params_with_doc, params_with_type = doc.match_param_docs()

        # Tolerate no parameter documentation at all.
        if (not params_with_doc and not params_with_type
                and accept_no_param_doc):
            tolerate_missing_params = True

        def _compare_missing_args(
                found_argument_names, message_id, not_needed_names):
            """Compare the found argument names with the expected ones and
            generate a message if there are arguments missing.

            Args:
                found_argument_names: set. Argument names found in the
                    docstring.
                message_id: str. Pylint message id.
                not_needed_names: set(str). Names that may be omitted.
            """
            if not tolerate_missing_params:
                missing_argument_names = (
                    (expected_argument_names - found_argument_names)
                    - not_needed_names)
                if missing_argument_names:
                    self.add_message(
                        message_id,
                        args=(', '.join(
                            sorted(missing_argument_names)),),
                        node=warning_node)

        def _compare_different_args(
                found_argument_names, message_id, not_needed_names):
            """Compare the found argument names with the expected ones and
            generate a message if there are extra arguments found.

            Args:
                found_argument_names: set. Argument names found in the
                    docstring.
                message_id: str. Pylint message id.
                not_needed_names: set(str). Names that may be omitted.
            """
            differing_argument_names = (
                (expected_argument_names ^ found_argument_names)
                - not_needed_names - expected_argument_names)

            if differing_argument_names:
                self.add_message(
                    message_id,
                    args=(', '.join(
                        sorted(differing_argument_names)),),
                    node=warning_node)

        _compare_missing_args(params_with_doc, 'missing-param-doc',
                              self.not_needed_param_in_docstring)
        _compare_missing_args(params_with_type, 'missing-type-doc',
                              not_needed_type_in_docstring)

        _compare_different_args(params_with_doc, 'differing-param-doc',
                                self.not_needed_param_in_docstring)
        _compare_different_args(params_with_type, 'differing-type-doc',
                                not_needed_type_in_docstring)

    def check_single_constructor_params(self, class_doc, init_doc, class_node):
        """Checks whether a class and corresponding  init() method are
        documented. If both of them are documented, it adds an error message.


        Args:
            class_doc: Docstring. Pylint docstring class instance representing
                a class's docstring.
            init_doc:  Docstring. Pylint docstring class instance representing
                a method's docstring, the method here is the constructor method
                for the above class.
            class_node: astroid.scoped_nodes.Function. Node for class definition
                in AST.
        """
        if class_doc.has_params() and init_doc.has_params():
            self.add_message(
                'multiple-constructor-doc',
                args=(class_node.name,),
                node=class_node)

    def _handle_no_raise_doc(self, excs, node):
        """Checks whether the raised exception in a function has been
        documented, add a message otherwise.
        Args:
            excs: list(str). A list of exception types.
            node: astroid.scoped_nodes.Function. Node to access module content.
        """
        if self.config.accept_no_raise_doc:
            return

        self._add_raise_message(excs, node)

    def _add_raise_message(self, missing_excs, node):
        """Adds a message on :param:`node` for the missing exception type.

        Args:
            missing_excs: list. A list of missing exception types.
            node: astroid.node_classes.NodeNG. The node show the message on.
        """
        if not missing_excs:
            return

        self.add_message(
            'missing-raises-doc',
            args=(', '.join(sorted(missing_excs)),),
            node=node)


class ImportOnlyModulesChecker(checkers.BaseChecker):
    """Checker for import-from statements. It checks that
    modules are only imported.
    """

    __implements__ = interfaces.IAstroidChecker

    name = 'import-only-modules'
    priority = -1
    msgs = {
        'C0003': (
            'Import \"%s\" from \"%s\" is not a module.',
            'import-only-modules',
            'Modules should only be imported.',
        ),
    }

    @checker_utils.check_messages('import-only-modules')
    def visit_importfrom(self, node):
        """Visits all import-from statements in a python file and checks that
        modules are imported. It then adds a message accordingly.

        Args:
            node: astroid.node_classes.ImportFrom. Node for a import-from
                statement in the AST.
        """

        try:
            imported_module = node.do_import_module(node.modname)
        except astroid.AstroidBuildingException:
            return

        if node.level is None:
            modname = node.modname
        else:
            modname = '.' * node.level + node.modname

        for (name, _) in node.names:
            if name == 'constants':
                continue
            try:
                imported_module.import_module(name, True)
            except astroid.AstroidImportError:
                self.add_message(
                    'import-only-modules',
                    node=node,
                    args=(name, modname),
                )


class BackslashContinuationChecker(checkers.BaseChecker):
    """Custom pylint checker which checks that backslash is not used
    for continuation.
    """
    __implements__ = interfaces.IRawChecker

    name = 'backslash-continuation'
    priority = -1
    msgs = {
        'C0004': (
            (
                'Backslash should not be used to break continuation lines. '
                'Use braces to break long lines.'),
            'backslash-continuation',
            'Use braces to break long lines instead of backslash.'
        ),
    }

    def process_module(self, node):
        """Process a module.

        Args:
            node: astroid.scoped_nodes.Function. Node to access module content.
        """
        file_content = read_from_node(node)
        for (line_num, line) in enumerate(file_content):
            if line.rstrip('\r\n').endswith('\\'):
                self.add_message(
                    'backslash-continuation', line=line_num + 1)


class FunctionArgsOrderChecker(checkers.BaseChecker):
    """Custom pylint checker which checks the order of arguments in function
    definition.
    """

    __implements__ = interfaces.IAstroidChecker
    name = 'function-args-order'
    priority = -1
    msgs = {
        'C0005': (
            'Wrong order of arguments in function definition '
            '\'self\' should come first.',
            'function-args-order-self',
            '\'self\' should come first',),
        'C0006': (
            'Wrong order of arguments in function definition '
            '\'cls\' should come first.',
            'function-args-order-cls',
            '\'cls\' should come first'),
    }

    def visit_functiondef(self, node):
        """Visits every function definition in the python file and check the
        function arguments order. It then adds a message accordingly.

        Args:
         node: astroid.scoped_nodes.Function. Node for a function or method
                definition in the AST.
        """

        args_list = [args.name for args in node.args.args]
        if 'self' in args_list and args_list[0] != 'self':
            self.add_message('function-args-order-self', node=node)
        elif 'cls' in args_list and args_list[0] != 'cls':
            self.add_message('function-args-order-cls', node=node)


class RestrictedImportChecker(checkers.BaseChecker):
    """Custom pylint checker which checks layers importing modules
    from their respective restricted layers.
    """

    __implements__ = interfaces.IAstroidChecker
    name = 'invalid-import'
    priority = -1
    msgs = {
        'C0009': (
            'Importing %s layer in %s layer is prohibited.',
            'invalid-import',
            'Storage layer and domain layer must not import'
            'domain layer and controller layer respectively.'),
    }

    def visit_import(self, node):
        """Visits every import statement in the file.

        Args:
         node: astroid.node_classes.Import. Node for a import statement
                 in the AST.
        """

        modnode = node.root()
        names = [name for name, _ in node.names]
        # Checks import of domain layer in storage layer.
        if 'oppia.core.storage' in modnode.name and not '_test' in modnode.name:
            if any('core.domain' in name for name in names):
                self.add_message(
                    'invalid-import',
                    node=node,
                    args=('domain', 'storage'),
                )
        # Checks import of controller layer in domain layer.
        if 'oppia.core.domain' in modnode.name and not '_test' in modnode.name:
            if any('core.controllers' in name for name in names):
                self.add_message(
                    'invalid-import',
                    node=node,
                    args=('controller', 'domain'),
                )

    def visit_importfrom(self, node):
        """Visits all import-from statements in a python file and checks that
        modules are imported. It then adds a message accordingly.

        Args:
            node: astroid.node_classes.ImportFrom. Node for a import-from
                statement in the AST.
        """

        modnode = node.root()
        if 'oppia.core.storage' in modnode.name and not '_test' in modnode.name:
            if 'core.domain' in node.modname:
                self.add_message(
                    'invalid-import',
                    node=node,
                    args=('domain', 'storage'),
                )
        if 'oppia.core.domain' in modnode.name and not '_test' in modnode.name:
            if 'core.controllers' in node.modname:
                self.add_message(
                    'invalid-import',
                    node=node,
                    args=('controller', 'domain'),
                )


class SingleCharAndNewlineAtEOFChecker(checkers.BaseChecker):
    """Checker for single character files and newline at EOF."""

    __implements__ = interfaces.IRawChecker
    name = 'newline-at-eof'
    priority = -1
    msgs = {
        'C0007': (
            'Files should end in a single newline character.',
            'newline-at-eof',
            'Please enter a single newline at the end of the file.'),
        'C0008': (
            'Only one character in file',
            'only-one-character',
            'Files with only one character are not allowed.'),
    }

    def process_module(self, node):
        """Process a module.

        Args:
            node: astroid.scoped_nodes.Function. Node to access module content.
        """

        file_content = read_from_node(node)
        file_length = len(file_content)

        if file_length == 1 and len(file_content[0]) == 1:
            self.add_message('only-one-character', line=file_length)
        if file_length >= 2 and not re.search(r'[^\n]\n', file_content[-1]):
            self.add_message('newline-at-eof', line=file_length)


def register(linter):
    """Registers the checker with pylint.

    Args:
        linter: Pylinter. The Pylinter object.
    """
    linter.register_checker(ExplicitKeywordArgsChecker(linter))
    linter.register_checker(HangingIndentChecker(linter))
    linter.register_checker(DocstringParameterChecker(linter))
    linter.register_checker(ImportOnlyModulesChecker(linter))
    linter.register_checker(BackslashContinuationChecker(linter))
    linter.register_checker(FunctionArgsOrderChecker(linter))
    linter.register_checker(RestrictedImportChecker(linter))
    linter.register_checker(SingleCharAndNewlineAtEOFChecker(linter))<|MERGE_RESOLUTION|>--- conflicted
+++ resolved
@@ -23,13 +23,10 @@
 
 import os
 import re
-<<<<<<< HEAD
 import sys
-=======
 
 import astroid
 import docstrings_checker  # pylint: disable=relative-import
->>>>>>> fb601c53
 
 import astroid
 from pylint import checkers
