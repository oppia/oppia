# coding: utf-8
#
# Copyright 2021 The Oppia Authors. All Rights Reserved.
#
# Licensed under the Apache License, Version 2.0 (the "License");
# you may not use this file except in compliance with the License.
# You may obtain a copy of the License at
#
#      http://www.apache.org/licenses/LICENSE-2.0
#
# Unless required by applicable law or agreed to in writing, software
# distributed under the License is distributed on an "AS-IS" BASIS,
# WITHOUT WARRANTIES OR CONDITIONS OF ANY KIND, either express or implied.
# See the License for the specific language governing permissions and
# limitations under the License.

"""MyPy test runner script."""

from __future__ import annotations


import argparse
import os
import site
import subprocess
import sys

from scripts import common
from scripts import install_third_party_libs

# List of directories whose files won't be type-annotated ever.
EXCLUDED_DIRECTORIES = [
    'proto_files/',
    'scripts/linters/test_files/',
    'third_party/',
    'venv/'
]

# List of files who should be type-annotated but are not.
NOT_FULLY_COVERED_FILES = [
    'core/controllers/',
    'core/domain/auth_services.py',
    'core/domain/auth_services_test.py',
    'core/domain/blog_services.py',
    'core/domain/blog_services_test.py',
    'core/domain/change_domain.py',
    'core/domain/classifier_services.py',
    'core/domain/classifier_services_test.py',
<<<<<<< HEAD
    'core/domain/collection_domain.py',
    'core/domain/collection_domain_test.py',
=======
    'core/domain/classroom_services.py',
    'core/domain/classroom_services_test.py',
>>>>>>> 96a1c7a2
    'core/domain/collection_services.py',
    'core/domain/collection_services_test.py',
    'core/domain/customization_args_util.py',
    'core/domain/customization_args_util_test.py',
    'core/domain/draft_upgrade_services.py',
    'core/domain/draft_upgrade_services_test.py',
    'core/domain/email_manager.py',
    'core/domain/email_manager_test.py',
    'core/domain/event_services.py',
    'core/domain/event_services_test.py',
    'core/domain/exp_domain.py',
    'core/domain/exp_domain_test.py',
    'core/domain/exp_fetchers.py',
    'core/domain/exp_fetchers_test.py',
    'core/domain/exp_services.py',
    'core/domain/exp_services_test.py',
    'core/domain/expression_parser.py',
    'core/domain/expression_parser_test.py',
    'core/domain/feedback_services.py',
    'core/domain/feedback_services_test.py',
    'core/domain/fs_domain.py',
    'core/domain/fs_domain_test.py',
    'core/domain/fs_services.py',
    'core/domain/fs_services_test.py',
    'core/domain/html_validation_service.py',
    'core/domain/html_validation_service_test.py',
    'core/domain/image_validation_services.py',
    'core/domain/image_validation_services_test.py',
    'core/domain/improvements_services.py',
    'core/domain/improvements_services_test.py',
    'core/domain/interaction_registry.py',
    'core/domain/interaction_registry_test.py',
    'core/domain/learner_goals_services.py',
    'core/domain/learner_goals_services_test.py',
    'core/domain/learner_playlist_services.py',
    'core/domain/learner_playlist_services_test.py',
    'core/domain/learner_progress_services.py',
    'core/domain/learner_progress_services_test.py',
    'core/domain/moderator_services.py',
    'core/domain/moderator_services_test.py',
    'core/domain/object_registry.py',
    'core/domain/object_registry_test.py',
    'core/domain/opportunity_services.py',
    'core/domain/opportunity_services_test.py',
    'core/domain/param_domain.py',
    'core/domain/param_domain_test.py',
    'core/domain/platform_feature_services.py',
    'core/domain/platform_feature_services_test.py',
    'core/domain/platform_parameter_domain.py',
    'core/domain/platform_parameter_domain_test.py',
    'core/domain/platform_parameter_list.py',
    'core/domain/platform_parameter_list_test.py',
    'core/domain/platform_parameter_registry.py',
    'core/domain/platform_parameter_registry_test.py',
    'core/domain/playthrough_issue_registry.py',
    'core/domain/playthrough_issue_registry_test.py',
    'core/domain/question_domain.py',
    'core/domain/question_domain_test.py',
    'core/domain/question_fetchers.py',
    'core/domain/question_fetchers_test.py',
    'core/domain/question_services.py',
    'core/domain/question_services_test.py',
    'core/domain/rating_services.py',
    'core/domain/rating_services_test.py',
    'core/domain/recommendations_services.py',
    'core/domain/recommendations_services_test.py',
    'core/domain/rights_manager.py',
    'core/domain/rights_manager_test.py',
    'core/domain/role_services.py',
    'core/domain/role_services_test.py',
    'core/domain/rte_component_registry.py',
    'core/domain/rte_component_registry_test.py',
    'core/domain/rules_registry.py',
    'core/domain/rules_registry_test.py',
    'core/domain/search_services.py',
    'core/domain/search_services_test.py',
    'core/domain/skill_domain.py',
    'core/domain/skill_domain_test.py',
    'core/domain/skill_fetchers.py',
    'core/domain/skill_fetchers_test.py',
    'core/domain/skill_services.py',
    'core/domain/skill_services_test.py',
    'core/domain/state_domain.py',
    'core/domain/state_domain_test.py',
    'core/domain/stats_domain.py',
    'core/domain/stats_domain_test.py',
    'core/domain/stats_services.py',
    'core/domain/stats_services_test.py',
    'core/domain/story_domain.py',
    'core/domain/story_domain_test.py',
    'core/domain/story_fetchers.py',
    'core/domain/story_fetchers_test.py',
    'core/domain/story_services.py',
    'core/domain/story_services_test.py',
    'core/domain/subscription_services.py',
    'core/domain/subscription_services_test.py',
    'core/domain/subtopic_page_domain.py',
    'core/domain/subtopic_page_domain_test.py',
    'core/domain/subtopic_page_services.py',
    'core/domain/subtopic_page_services_test.py',
    'core/domain/suggestion_registry.py',
    'core/domain/suggestion_registry_test.py',
    'core/domain/suggestion_services.py',
    'core/domain/suggestion_services_test.py',
    'core/domain/summary_services.py',
    'core/domain/summary_services_test.py',
    'core/domain/takeout_service.py',
    'core/domain/takeout_service_test.py',
    'core/domain/taskqueue_services.py',
    'core/domain/taskqueue_services_test.py',
    'core/domain/topic_fetchers.py',
    'core/domain/topic_fetchers_test.py',
    'core/domain/topic_services.py',
    'core/domain/topic_services_test.py',
    'core/domain/translatable_object_registry.py',
    'core/domain/translatable_object_registry_test.py',
    'core/domain/user_query_services.py',
    'core/domain/user_query_services_test.py',
    'core/domain/user_services.py',
    'core/domain/user_services_test.py',
    'core/domain/visualization_registry.py',
    'core/domain/visualization_registry_test.py',
    'core/domain/wipeout_service.py',
    'core/domain/wipeout_service_test.py',
    'core/platform/storage/cloud_storage_emulator.py',
    'core/platform/storage/cloud_storage_emulator_test.py',
    'core/platform_feature_list.py',
    'core/platform_feature_list_test.py',
    'core/storage/beam_job/gae_models.py',
    'core/storage/beam_job/gae_models_test.py',
    'core/storage/blog/gae_models.py',
    'core/storage/blog/gae_models_test.py',
    'core/storage/storage_models_test.py',
    'core/tests/build_sources/extensions/CodeRepl.py',
    'core/tests/build_sources/extensions/DragAndDropSortInput.py',
    'core/tests/build_sources/extensions/base.py',
    'core/tests/build_sources/extensions/base_test.py',
    'core/tests/build_sources/extensions/models_test.py',
    'core/tests/data/failing_tests.py',
    'core/tests/data/image_constants.py',
    'core/tests/data/unicode_and_str_handler.py',
    'core/tests/gae_suite.py',
    'core/tests/gae_suite_test.py',
    'core/tests/load_tests/feedback_thread_summaries_test.py',
    'core/tests/test_utils.py',
    'core/tests/test_utils_test.py',
    'core/jobs',
    'core/python_utils.py',
    'core/python_utils_test.py',
    'extensions/',
    'scripts/build.py',
    'scripts/build_test.py',
    'scripts/check_e2e_tests_are_captured_in_ci.py',
    'scripts/check_e2e_tests_are_captured_in_ci_test.py',
    'scripts/check_frontend_test_coverage.py',
    'scripts/check_frontend_test_coverage_test.py',
    'scripts/check_if_pr_is_low_risk.py',
    'scripts/check_if_pr_is_low_risk_test.py',
    'scripts/clean.py',
    'scripts/clean_test.py',
    'scripts/common.py',
    'scripts/common_test.py',
    'scripts/concurrent_task_utils.py',
    'scripts/concurrent_task_utils_test.py',
    'scripts/create_expression_parser.py',
    'scripts/create_topological_sort_of_all_services.py',
    'scripts/create_topological_sort_of_all_services_test.py',
    'scripts/docstrings_checker.py',
    'scripts/docstrings_checker_test.py',
    'scripts/extend_index_yaml.py',
    'scripts/extend_index_yaml_test.py',
    'scripts/flake_checker.py',
    'scripts/flake_checker_test.py',
    'scripts/install_backend_python_libs.py',
    'scripts/install_backend_python_libs_test.py',
    'scripts/install_chrome_for_ci.py',
    'scripts/install_chrome_for_ci_test.py',
    'scripts/install_third_party_libs.py',
    'scripts/install_third_party_libs_test.py',
    'scripts/install_third_party.py',
    'scripts/install_third_party_test.py',
    'scripts/pre_commit_hook.py',
    'scripts/pre_commit_hook_test.py',
    'scripts/pre_push_hook.py',
    'scripts/pre_push_hook_test.py',
    'scripts/regenerate_requirements.py',
    'scripts/regenerate_requirements_test.py',
    'scripts/rtl_css.py',
    'scripts/rtl_css_test.py',
    'scripts/run_backend_tests.py',
    'scripts/run_custom_eslint_tests.py',
    'scripts/run_e2e_tests.py',
    'scripts/run_e2e_tests_test.py',
    'scripts/run_frontend_tests.py',
    'scripts/run_lighthouse_tests.py',
    'scripts/run_mypy_checks.py',
    'scripts/run_mypy_checks_test.py',
    'scripts/run_portserver.py',
    'scripts/run_presubmit_checks.py',
    'scripts/run_tests.py',
    'scripts/script_import_test.py',
    'scripts/scripts_test_utils.py',
    'scripts/scripts_test_utils_test.py',
    'scripts/servers.py',
    'scripts/servers_test.py',
    'scripts/setup.py',
    'scripts/setup_test.py',
    'scripts/typescript_checks.py',
    'scripts/typescript_checks_test.py',
    'scripts/linters/',
    'scripts/release_scripts/'
]


CONFIG_FILE_PATH = os.path.join('.', 'mypy.ini')
MYPY_REQUIREMENTS_FILE_PATH = os.path.join('.', 'mypy_requirements.txt')
MYPY_TOOLS_DIR = os.path.join(os.getcwd(), 'third_party', 'python3_libs')
PYTHON3_CMD = 'python3'

_PATHS_TO_INSERT = [MYPY_TOOLS_DIR, ]

_PARSER = argparse.ArgumentParser(
    description='Python type checking using mypy script.'
)

_PARSER.add_argument(
    '--skip-install',
    help='If passed, skips installing dependencies.'
    ' By default, they are installed.',
    action='store_true')

_PARSER.add_argument(
    '--install-globally',
    help='optional; if specified, installs mypy and its requirements globally.'
    ' By default, they are installed to %s' % MYPY_TOOLS_DIR,
    action='store_true')

_PARSER.add_argument(
    '--files',
    help='Files to type-check',
    action='store',
    nargs='+'
)


def install_third_party_libraries(skip_install: bool) -> None:
    """Run the installation script.

    Args:
        skip_install: bool. Whether to skip running the installation script.
    """
    if not skip_install:
        install_third_party_libs.main()


def get_mypy_cmd(files, mypy_exec_path, using_global_mypy):
    """Return the appropriate command to be run.

    Args:
        files: list(list(str)). List having first element as list of string.
        mypy_exec_path: str. Path of mypy executable.
        using_global_mypy: bool. Whether generated command should run using
            global mypy.

    Returns:
        list(str). List of command line arguments.
    """
    if using_global_mypy:
        mypy_cmd = 'mypy'
    else:
        mypy_cmd = mypy_exec_path
    if files:
        cmd = [mypy_cmd, '--config-file', CONFIG_FILE_PATH] + files
    else:
        excluded_files_regex = (
            '|'.join(NOT_FULLY_COVERED_FILES + EXCLUDED_DIRECTORIES))
        cmd = [
            mypy_cmd, '--exclude', excluded_files_regex,
            '--config-file', CONFIG_FILE_PATH, '.'
        ]
    return cmd


def install_mypy_prerequisites(install_globally):
    """Install mypy and type stubs from mypy_requirements.txt.

    Args:
        install_globally: bool. Whether mypy and its requirements are to be
            installed globally.

    Returns:
        tuple(int, str). The return code from installing prerequisites and the
        path of the mypy executable.
    """
    # TODO(#13398): Change MyPy installation after Python3 migration. Now, we
    # install packages globally for CI. In CI, pip installation is not in a way
    # we expect.
    if install_globally:
        cmd = [
            PYTHON3_CMD, '-m', 'pip', 'install', '-r',
            MYPY_REQUIREMENTS_FILE_PATH
        ]
    else:
        cmd = [
            PYTHON3_CMD, '-m', 'pip', 'install', '-r',
            MYPY_REQUIREMENTS_FILE_PATH, '--target', MYPY_TOOLS_DIR,
            '--upgrade'
        ]
    process = subprocess.Popen(
        cmd, stdout=subprocess.PIPE, stderr=subprocess.PIPE)
    output = process.communicate()
    if b'can\'t combine user with prefix' in output[1]:
        uextention_text = ['--user', '--prefix=', '--system']
        new_process = subprocess.Popen(
            cmd + uextention_text, stdout=subprocess.PIPE,
            stderr=subprocess.PIPE)
        new_process.communicate()
        _PATHS_TO_INSERT.append(os.path.join(site.USER_BASE, 'bin'))
        mypy_exec_path = os.path.join(site.USER_BASE, 'bin', 'mypy')
        return (new_process.returncode, mypy_exec_path)
    else:
        _PATHS_TO_INSERT.append(os.path.join(MYPY_TOOLS_DIR, 'bin'))
        mypy_exec_path = os.path.join(MYPY_TOOLS_DIR, 'bin', 'mypy')
        return (process.returncode, mypy_exec_path)


def main(args=None):
    """Runs the MyPy type checks."""
    parsed_args = _PARSER.parse_args(args=args)

    for directory in common.DIRS_TO_ADD_TO_SYS_PATH:
        # The directories should only be inserted starting at index 1. See
        # https://stackoverflow.com/a/10095099 and
        # https://stackoverflow.com/q/10095037 for more details.
        sys.path.insert(1, directory)

    install_third_party_libraries(parsed_args.skip_install)
    common.fix_third_party_imports()

    print('Installing Mypy and stubs for third party libraries.')
    return_code, mypy_exec_path = install_mypy_prerequisites(
        parsed_args.install_globally)
    if return_code != 0:
        print('Cannot install Mypy and stubs for third party libraries.')
        sys.exit(1)

    print('Installed Mypy and stubs for third party libraries.')

    print('Starting Mypy type checks.')
    cmd = get_mypy_cmd(
        parsed_args.files, mypy_exec_path, parsed_args.install_globally)

    env = os.environ.copy()
    for path in _PATHS_TO_INSERT:
        env['PATH'] = '%s%s' % (path, os.pathsep) + env['PATH']
    env['PYTHONPATH'] = MYPY_TOOLS_DIR

    process = subprocess.Popen(
        cmd, stdout=subprocess.PIPE, stderr=subprocess.PIPE, env=env)
    stdout, stderr = process.communicate()
    # Standard and error output is in bytes, we need to decode the line to
    # print it.
    print(stdout.decode('utf-8'))
    print(stderr.decode('utf-8'))
    if process.returncode == 0:
        print('Mypy type checks successful.')
    else:
        print(
            'Mypy type checks unsuccessful. Please fix the errors. '
            'For more information, visit: '
            'https://github.com/oppia/oppia/wiki/Backend-Type-Annotations')
        sys.exit(2)
    return process.returncode


if __name__ == '__main__': # pragma: no cover
    main()<|MERGE_RESOLUTION|>--- conflicted
+++ resolved
@@ -46,13 +46,6 @@
     'core/domain/change_domain.py',
     'core/domain/classifier_services.py',
     'core/domain/classifier_services_test.py',
-<<<<<<< HEAD
-    'core/domain/collection_domain.py',
-    'core/domain/collection_domain_test.py',
-=======
-    'core/domain/classroom_services.py',
-    'core/domain/classroom_services_test.py',
->>>>>>> 96a1c7a2
     'core/domain/collection_services.py',
     'core/domain/collection_services_test.py',
     'core/domain/customization_args_util.py',
