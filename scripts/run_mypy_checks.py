--- conflicted
+++ resolved
@@ -781,11 +781,7 @@
         install_third_party_libs.main()
 
 
-<<<<<<< HEAD
-def get_mypy_cmd(files: List[List[str]], using_global_mypy: bool) -> List[str]:
-=======
 def get_mypy_cmd(files, mypy_exec_path, using_global_mypy):
->>>>>>> 3d808927
     """Return the appropriate command to be run.
 
     Args:
