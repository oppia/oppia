# coding: utf-8
#
# Copyright 2021 The Oppia Authors. All Rights Reserved.
#
# Licensed under the Apache License, Version 2.0 (the "License");
# you may not use this file except in compliance with the License.
# You may obtain a copy of the License at
#
#      http://www.apache.org/licenses/LICENSE-2.0
#
# Unless required by applicable law or agreed to in writing, software
# distributed under the License is distributed on an "AS-IS" BASIS,
# WITHOUT WARRANTIES OR CONDITIONS OF ANY KIND, either express or implied.
# See the License for the specific language governing permissions and
# limitations under the License.

"""MyPy test runner script."""

from __future__ import annotations


import argparse
import os
import site
import subprocess
import sys

from scripts import common
from scripts import install_third_party_libs

# List of directories whose files won't be type-annotated ever.
EXCLUDED_DIRECTORIES = [
    'proto_files/',
    'scripts/linters/test_files/',
    'third_party/',
    'venv/'
]

# List of files who should be type-annotated but are not.
NOT_FULLY_COVERED_FILES = [
    'core/controllers/',
<<<<<<< HEAD
    'core/domain/blog_services.py',
    'core/domain/blog_services_test.py',
=======
    'core/domain/classifier_services.py',
    'core/domain/classifier_services_test.py',
>>>>>>> dae2406a
    'core/domain/collection_services.py',
    'core/domain/collection_services_test.py',
    'core/domain/draft_upgrade_services.py',
    'core/domain/draft_upgrade_services_test.py',
    'core/domain/email_manager.py',
    'core/domain/email_manager_test.py',
    'core/domain/event_services.py',
    'core/domain/event_services_test.py',
    'core/domain/exp_domain.py',
    'core/domain/exp_domain_test.py',
    'core/domain/exp_services.py',
    'core/domain/exp_services_test.py',
    'core/domain/expression_parser.py',
    'core/domain/expression_parser_test.py',
    'core/domain/feedback_services.py',
    'core/domain/feedback_services_test.py',
    'core/domain/html_validation_service.py',
    'core/domain/html_validation_service_test.py',
    'core/domain/learner_progress_services.py',
    'core/domain/learner_progress_services_test.py',
    'core/domain/object_registry.py',
    'core/domain/object_registry_test.py',
    'core/domain/opportunity_services.py',
    'core/domain/opportunity_services_test.py',
    'core/domain/platform_feature_services.py',
    'core/domain/platform_feature_services_test.py',
<<<<<<< HEAD
    'core/domain/platform_parameter_domain.py',
    'core/domain/platform_parameter_domain_test.py',
    'core/domain/platform_parameter_registry.py',
    'core/domain/platform_parameter_registry_test.py',
=======
    'core/domain/platform_parameter_list.py',
    'core/domain/platform_parameter_list_test.py',
>>>>>>> dae2406a
    'core/domain/question_domain.py',
    'core/domain/question_domain_test.py',
    'core/domain/question_services.py',
    'core/domain/question_services_test.py',
    'core/domain/rights_manager.py',
    'core/domain/rights_manager_test.py',
    'core/domain/search_services.py',
    'core/domain/search_services_test.py',
    'core/domain/skill_domain.py',
    'core/domain/skill_domain_test.py',
    'core/domain/skill_services.py',
    'core/domain/skill_services_test.py',
    'core/domain/state_domain.py',
    'core/domain/state_domain_test.py',
    'core/domain/stats_domain.py',
    'core/domain/stats_domain_test.py',
    'core/domain/stats_services.py',
    'core/domain/stats_services_test.py',
    'core/domain/story_services.py',
    'core/domain/story_services_test.py',
<<<<<<< HEAD
    'core/domain/subtopic_page_services.py',
    'core/domain/subtopic_page_services_test.py',
=======
    'core/domain/subtopic_page_domain.py',
    'core/domain/subtopic_page_domain_test.py',
>>>>>>> dae2406a
    'core/domain/suggestion_registry.py',
    'core/domain/suggestion_registry_test.py',
    'core/domain/suggestion_services.py',
    'core/domain/suggestion_services_test.py',
    'core/domain/summary_services.py',
    'core/domain/summary_services_test.py',
    'core/domain/topic_fetchers.py',
    'core/domain/topic_fetchers_test.py',
    'core/domain/topic_services.py',
    'core/domain/topic_services_test.py',
    'core/domain/user_services.py',
    'core/domain/user_services_test.py',
    'core/domain/voiceover_services.py',
    'core/domain/voiceover_services_test.py',
    'core/domain/wipeout_service.py',
    'core/domain/wipeout_service_test.py',
    'core/platform_feature_list.py',
    'core/platform_feature_list_test.py',
    'core/storage/storage_models_test.py',
    'core/tests/build_sources/extensions/CodeRepl.py',
    'core/tests/build_sources/extensions/DragAndDropSortInput.py',
    'core/tests/build_sources/extensions/base.py',
    'core/tests/build_sources/extensions/base_test.py',
    'core/tests/build_sources/extensions/models_test.py',
    'core/tests/data/failing_tests.py',
    'core/tests/data/image_constants.py',
    'core/tests/data/unicode_and_str_handler.py',
    'core/tests/gae_suite.py',
    'core/tests/gae_suite_test.py',
    'core/tests/load_tests/feedback_thread_summaries_test.py',
    'core/tests/test_utils.py',
    'core/tests/test_utils_test.py',
    'core/jobs/batch_jobs',
    'core/jobs/transforms/validation',
    'extensions/',
    'scripts/check_if_pr_is_low_risk.py',
    'scripts/check_if_pr_is_low_risk_test.py',
    'scripts/concurrent_task_utils.py',
    'scripts/concurrent_task_utils_test.py',
    'scripts/docstrings_checker.py',
    'scripts/docstrings_checker_test.py',
    'scripts/extend_index_yaml.py',
    'scripts/extend_index_yaml_test.py',
    'scripts/flake_checker.py',
    'scripts/flake_checker_test.py',
    'scripts/install_backend_python_libs.py',
    'scripts/install_backend_python_libs_test.py',
    'scripts/install_third_party_libs.py',
    'scripts/install_third_party_libs_test.py',
    'scripts/install_third_party.py',
    'scripts/install_third_party_test.py',
    'scripts/pre_commit_hook.py',
    'scripts/pre_commit_hook_test.py',
    'scripts/pre_push_hook.py',
    'scripts/pre_push_hook_test.py',
    'scripts/rtl_css.py',
    'scripts/rtl_css_test.py',
    'scripts/run_backend_tests.py',
    'scripts/run_e2e_tests.py',
    'scripts/run_e2e_tests_test.py',
    'scripts/run_lighthouse_tests.py',
    'scripts/run_mypy_checks.py',
    'scripts/run_mypy_checks_test.py',
    'scripts/run_portserver.py',
    'scripts/run_presubmit_checks.py',
    'scripts/script_import_test.py',
    'scripts/servers.py',
    'scripts/servers_test.py',
    'scripts/setup.py',
    'scripts/setup_test.py',
    'scripts/linters/',
    'scripts/release_scripts/'
]


CONFIG_FILE_PATH = os.path.join('.', 'mypy.ini')
MYPY_REQUIREMENTS_FILE_PATH = os.path.join('.', 'mypy_requirements.txt')
MYPY_TOOLS_DIR = os.path.join(os.getcwd(), 'third_party', 'python3_libs')
PYTHON3_CMD = 'python3'

_PATHS_TO_INSERT = [MYPY_TOOLS_DIR, ]

_PARSER = argparse.ArgumentParser(
    description='Python type checking using mypy script.'
)

_PARSER.add_argument(
    '--skip-install',
    help='If passed, skips installing dependencies.'
    ' By default, they are installed.',
    action='store_true')

_PARSER.add_argument(
    '--install-globally',
    help='optional; if specified, installs mypy and its requirements globally.'
    ' By default, they are installed to %s' % MYPY_TOOLS_DIR,
    action='store_true')

_PARSER.add_argument(
    '--files',
    help='Files to type-check',
    action='store',
    nargs='+'
)


def install_third_party_libraries(skip_install: bool) -> None:
    """Run the installation script.

    Args:
        skip_install: bool. Whether to skip running the installation script.
    """
    if not skip_install:
        install_third_party_libs.main()


def get_mypy_cmd(files, mypy_exec_path, using_global_mypy):
    """Return the appropriate command to be run.

    Args:
        files: list(list(str)). List having first element as list of string.
        mypy_exec_path: str. Path of mypy executable.
        using_global_mypy: bool. Whether generated command should run using
            global mypy.

    Returns:
        list(str). List of command line arguments.
    """
    if using_global_mypy:
        mypy_cmd = 'mypy'
    else:
        mypy_cmd = mypy_exec_path
    if files:
        cmd = [mypy_cmd, '--config-file', CONFIG_FILE_PATH] + files
    else:
        excluded_files_regex = (
            '|'.join(NOT_FULLY_COVERED_FILES + EXCLUDED_DIRECTORIES))
        cmd = [
            mypy_cmd, '--exclude', excluded_files_regex,
            '--config-file', CONFIG_FILE_PATH, '.'
        ]
    return cmd


def install_mypy_prerequisites(install_globally):
    """Install mypy and type stubs from mypy_requirements.txt.

    Args:
        install_globally: bool. Whether mypy and its requirements are to be
            installed globally.

    Returns:
        tuple(int, str). The return code from installing prerequisites and the
        path of the mypy executable.
    """
    # TODO(#13398): Change MyPy installation after Python3 migration. Now, we
    # install packages globally for CI. In CI, pip installation is not in a way
    # we expect.
    if install_globally:
        cmd = [
            PYTHON3_CMD, '-m', 'pip', 'install', '-r',
            MYPY_REQUIREMENTS_FILE_PATH
        ]
    else:
        cmd = [
            PYTHON3_CMD, '-m', 'pip', 'install', '-r',
            MYPY_REQUIREMENTS_FILE_PATH, '--target', MYPY_TOOLS_DIR,
            '--upgrade'
        ]
    process = subprocess.Popen(
        cmd, stdout=subprocess.PIPE, stderr=subprocess.PIPE)
    output = process.communicate()
    if b'can\'t combine user with prefix' in output[1]:
        uextention_text = ['--user', '--prefix=', '--system']
        new_process = subprocess.Popen(
            cmd + uextention_text, stdout=subprocess.PIPE,
            stderr=subprocess.PIPE)
        new_process.communicate()
        _PATHS_TO_INSERT.append(os.path.join(site.USER_BASE, 'bin'))
        mypy_exec_path = os.path.join(site.USER_BASE, 'bin', 'mypy')
        return (new_process.returncode, mypy_exec_path)
    else:
        _PATHS_TO_INSERT.append(os.path.join(MYPY_TOOLS_DIR, 'bin'))
        mypy_exec_path = os.path.join(MYPY_TOOLS_DIR, 'bin', 'mypy')
        return (process.returncode, mypy_exec_path)


def main(args=None):
    """Runs the MyPy type checks."""
    parsed_args = _PARSER.parse_args(args=args)

    for directory in common.DIRS_TO_ADD_TO_SYS_PATH:
        # The directories should only be inserted starting at index 1. See
        # https://stackoverflow.com/a/10095099 and
        # https://stackoverflow.com/q/10095037 for more details.
        sys.path.insert(1, directory)

    install_third_party_libraries(parsed_args.skip_install)
    common.fix_third_party_imports()

    print('Installing Mypy and stubs for third party libraries.')
    return_code, mypy_exec_path = install_mypy_prerequisites(
        parsed_args.install_globally)
    if return_code != 0:
        print('Cannot install Mypy and stubs for third party libraries.')
        sys.exit(1)

    print('Installed Mypy and stubs for third party libraries.')

    print('Starting Mypy type checks.')
    cmd = get_mypy_cmd(
        parsed_args.files, mypy_exec_path, parsed_args.install_globally)

    env = os.environ.copy()
    for path in _PATHS_TO_INSERT:
        env['PATH'] = '%s%s' % (path, os.pathsep) + env['PATH']
    env['PYTHONPATH'] = MYPY_TOOLS_DIR

    process = subprocess.Popen(
        cmd, stdout=subprocess.PIPE, stderr=subprocess.PIPE, env=env)
    stdout, stderr = process.communicate()
    # Standard and error output is in bytes, we need to decode the line to
    # print it.
    print(stdout.decode('utf-8'))
    print(stderr.decode('utf-8'))
    if process.returncode == 0:
        print('Mypy type checks successful.')
    else:
        print(
            'Mypy type checks unsuccessful. Please fix the errors. '
            'For more information, visit: '
            'https://github.com/oppia/oppia/wiki/Backend-Type-Annotations')
        sys.exit(2)
    return process.returncode


if __name__ == '__main__': # pragma: no cover
    main()<|MERGE_RESOLUTION|>--- conflicted
+++ resolved
@@ -39,13 +39,6 @@
 # List of files who should be type-annotated but are not.
 NOT_FULLY_COVERED_FILES = [
     'core/controllers/',
-<<<<<<< HEAD
-    'core/domain/blog_services.py',
-    'core/domain/blog_services_test.py',
-=======
-    'core/domain/classifier_services.py',
-    'core/domain/classifier_services_test.py',
->>>>>>> dae2406a
     'core/domain/collection_services.py',
     'core/domain/collection_services_test.py',
     'core/domain/draft_upgrade_services.py',
@@ -72,15 +65,6 @@
     'core/domain/opportunity_services_test.py',
     'core/domain/platform_feature_services.py',
     'core/domain/platform_feature_services_test.py',
-<<<<<<< HEAD
-    'core/domain/platform_parameter_domain.py',
-    'core/domain/platform_parameter_domain_test.py',
-    'core/domain/platform_parameter_registry.py',
-    'core/domain/platform_parameter_registry_test.py',
-=======
-    'core/domain/platform_parameter_list.py',
-    'core/domain/platform_parameter_list_test.py',
->>>>>>> dae2406a
     'core/domain/question_domain.py',
     'core/domain/question_domain_test.py',
     'core/domain/question_services.py',
@@ -101,13 +85,6 @@
     'core/domain/stats_services_test.py',
     'core/domain/story_services.py',
     'core/domain/story_services_test.py',
-<<<<<<< HEAD
-    'core/domain/subtopic_page_services.py',
-    'core/domain/subtopic_page_services_test.py',
-=======
-    'core/domain/subtopic_page_domain.py',
-    'core/domain/subtopic_page_domain_test.py',
->>>>>>> dae2406a
     'core/domain/suggestion_registry.py',
     'core/domain/suggestion_registry_test.py',
     'core/domain/suggestion_services.py',
