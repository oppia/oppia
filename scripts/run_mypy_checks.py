# coding: utf-8
#
# Copyright 2021 The Oppia Authors. All Rights Reserved.
#
# Licensed under the Apache License, Version 2.0 (the "License");
# you may not use this file except in compliance with the License.
# You may obtain a copy of the License at
#
#      http://www.apache.org/licenses/LICENSE-2.0
#
# Unless required by applicable law or agreed to in writing, software
# distributed under the License is distributed on an "AS-IS" BASIS,
# WITHOUT WARRANTIES OR CONDITIONS OF ANY KIND, either express or implied.
# See the License for the specific language governing permissions and
# limitations under the License.

"""MyPy test runner script."""

from __future__ import annotations

import argparse
import os
import site
import subprocess
import sys

from scripts import common
from scripts import install_third_party_libs

from typing import Final, List, Optional, Tuple

# List of directories whose files won't be type-annotated ever.
EXCLUDED_DIRECTORIES: Final = [
    'proto_files/',
    'scripts/linters/test_files/',
    'third_party/',
    'venv/',
    # The files in 'build_sources' and 'data' directories can be
    # ignored while type checking, because these files are only
    # used as resources for the tests.
    'core/tests/build_sources/',
    'core/tests/data/'
]

# List of files who should be type-annotated but are not.
NOT_FULLY_COVERED_FILES: Final = [
    'core/controllers/base_test.py',
<<<<<<< HEAD
=======
    'core/controllers/blog_dashboard.py',
    'core/controllers/blog_dashboard_test.py',
    'core/controllers/blog_homepage.py',
    'core/controllers/blog_homepage_test.py',
    'core/controllers/classifier.py',
    'core/controllers/classifier_test.py',
    'core/controllers/classroom.py',
    'core/controllers/classroom_test.py',
    'core/controllers/collection_editor.py',
    'core/controllers/collection_editor_test.py',
    'core/controllers/collection_viewer.py',
    'core/controllers/collection_viewer_test.py',
    'core/controllers/concept_card_viewer.py',
    'core/controllers/concept_card_viewer_test.py',
    'core/controllers/contributor_dashboard_admin.py',
    'core/controllers/contributor_dashboard_admin_test.py',
>>>>>>> dcc74a5f
    'core/controllers/contributor_dashboard.py',
    'core/controllers/contributor_dashboard_test.py',
    'core/controllers/domain_objects_validator.py',
    'core/controllers/domain_objects_validator_test.py',
    'core/controllers/editor.py',
    'core/controllers/editor_test.py',
    'core/controllers/email_dashboard.py',
    'core/controllers/email_dashboard_test.py',
    'core/controllers/features.py',
    'core/controllers/features_test.py',
    'core/controllers/feedback.py',
    'core/controllers/feedback_test.py',
    'core/controllers/improvements.py',
    'core/controllers/improvements_test.py',
    'core/controllers/incoming_app_feedback_report.py',
    'core/controllers/incoming_app_feedback_report_test.py',
    'core/controllers/learner_dashboard.py',
    'core/controllers/learner_dashboard_test.py',
    'core/controllers/learner_goals.py',
    'core/controllers/learner_goals_test.py',
    'core/controllers/learner_group.py',
    'core/controllers/learner_group_test.py',
    'core/controllers/learner_playlist.py',
    'core/controllers/learner_playlist_test.py',
    'core/controllers/library.py',
    'core/controllers/library_test.py',
    'core/controllers/moderator.py',
    'core/controllers/moderator_test.py',
    'core/controllers/oppia_root.py',
    'core/controllers/oppia_root_test.py',
    'core/controllers/pages.py',
    'core/controllers/pages_test.py',
    'core/controllers/payload_validator.py',
    'core/controllers/payload_validator_test.py',
    'core/controllers/platform_feature.py',
    'core/controllers/platform_feature_test.py',
    'core/controllers/practice_sessions.py',
    'core/controllers/practice_sessions_test.py',
    'core/controllers/profile.py',
    'core/controllers/profile_test.py',
    'core/controllers/question_editor.py',
    'core/controllers/question_editor_test.py',
    'core/controllers/questions_list.py',
    'core/controllers/questions_list_test.py',
    'core/controllers/reader.py',
    'core/controllers/reader_test.py',
    'core/controllers/recent_commits.py',
    'core/controllers/recent_commits_test.py',
    'core/controllers/release_coordinator.py',
    'core/controllers/release_coordinator_test.py',
    'core/controllers/resources.py',
    'core/controllers/resources_test.py',
    'core/controllers/review_tests.py',
    'core/controllers/review_tests_test.py',
    'core/controllers/skill_editor.py',
    'core/controllers/skill_editor_test.py',
    'core/controllers/skill_mastery.py',
    'core/controllers/skill_mastery_test.py',
    'core/controllers/story_editor.py',
    'core/controllers/story_editor_test.py',
    'core/controllers/story_viewer.py',
    'core/controllers/story_viewer_test.py',
    'core/controllers/subscriptions.py',
    'core/controllers/subscriptions_test.py',
    'core/controllers/subtopic_viewer.py',
    'core/controllers/subtopic_viewer_test.py',
    'core/controllers/suggestion.py',
    'core/controllers/suggestion_test.py',
    'core/controllers/tasks.py',
    'core/controllers/tasks_test.py',
    'core/controllers/topic_editor.py',
    'core/controllers/topic_editor_test.py',
    'core/controllers/topic_viewer.py',
    'core/controllers/topic_viewer_test.py',
    'core/controllers/topics_and_skills_dashboard.py',
    'core/controllers/topics_and_skills_dashboard_test.py',
    'core/controllers/voice_artist.py',
    'core/controllers/voice_artist_test.py',
    'scripts/docstrings_checker.py',
    'scripts/docstrings_checker_test.py',
    'scripts/install_python_prod_dependencies.py',
    'scripts/install_python_prod_dependencies_test.py',
    'scripts/install_third_party_libs.py',
    'scripts/install_third_party_libs_test.py',
    'scripts/install_third_party.py',
    'scripts/install_third_party_test.py',
    'scripts/run_backend_tests.py',
    'scripts/linters/pre_commit_linter.py',
    'scripts/linters/pre_commit_linter_test.py',
    'scripts/linters/pylint_extensions.py',
    'scripts/linters/pylint_extensions_test.py',
    'scripts/linters/python_linter.py',
    'scripts/linters/python_linter_test.py',
]


CONFIG_FILE_PATH: Final = os.path.join('.', 'mypy.ini')
MYPY_REQUIREMENTS_FILE_PATH: Final = os.path.join('.', 'mypy_requirements.txt')
MYPY_TOOLS_DIR: Final = os.path.join(os.getcwd(), 'third_party', 'python3_libs')
PYTHON3_CMD: Final = 'python3'

_PATHS_TO_INSERT: Final = [MYPY_TOOLS_DIR, ]

_PARSER: Final = argparse.ArgumentParser(
    description='Python type checking using mypy script.'
)

_PARSER.add_argument(
    '--skip-install',
    help='If passed, skips installing dependencies.'
    ' By default, they are installed.',
    action='store_true')

_PARSER.add_argument(
    '--install-globally',
    help='optional; if specified, installs mypy and its requirements globally.'
    ' By default, they are installed to %s' % MYPY_TOOLS_DIR,
    action='store_true')

_PARSER.add_argument(
    '--files',
    help='Files to type-check',
    action='store',
    nargs='+'
)


def install_third_party_libraries(skip_install: bool) -> None:
    """Run the installation script.

    Args:
        skip_install: bool. Whether to skip running the installation script.
    """
    if not skip_install:
        install_third_party_libs.main()


def get_mypy_cmd(
    files: Optional[List[str]],
    mypy_exec_path: str,
    using_global_mypy: bool
) -> List[str]:
    """Return the appropriate command to be run.

    Args:
        files: Optional[List[str]]. List of files provided to check for MyPy
            type checking, or None if no file is provided explicitly.
        mypy_exec_path: str. Path of mypy executable.
        using_global_mypy: bool. Whether generated command should run using
            global mypy.

    Returns:
        list(str). List of command line arguments.
    """
    if using_global_mypy:
        mypy_cmd = 'mypy'
    else:
        mypy_cmd = mypy_exec_path
    if files:
        cmd = [mypy_cmd, '--config-file', CONFIG_FILE_PATH] + files
    else:
        excluded_files_regex = (
            '|'.join(NOT_FULLY_COVERED_FILES + EXCLUDED_DIRECTORIES))
        cmd = [
            mypy_cmd, '--exclude', excluded_files_regex,
            '--config-file', CONFIG_FILE_PATH, '.'
        ]
    return cmd


def install_mypy_prerequisites(install_globally: bool) -> Tuple[int, str]:
    """Install mypy and type stubs from mypy_requirements.txt.

    Args:
        install_globally: bool. Whether mypy and its requirements are to be
            installed globally.

    Returns:
        tuple(int, str). The return code from installing prerequisites and the
        path of the mypy executable.

    Raises:
        Exception. No USER_BASE found for the user.
    """
    # TODO(#13398): Change MyPy installation after Python3 migration. Now, we
    # install packages globally for CI. In CI, pip installation is not in a way
    # we expect.
    if install_globally:
        cmd = [
            PYTHON3_CMD, '-m', 'pip', 'install', '-r',
            MYPY_REQUIREMENTS_FILE_PATH
        ]
    else:
        cmd = [
            PYTHON3_CMD, '-m', 'pip', 'install', '-r',
            MYPY_REQUIREMENTS_FILE_PATH, '--target', MYPY_TOOLS_DIR,
            '--upgrade'
        ]
    process = subprocess.Popen(
        cmd, stdout=subprocess.PIPE, stderr=subprocess.PIPE)
    output = process.communicate()
    if b'can\'t combine user with prefix' in output[1]:
        uextention_text = ['--user', '--prefix=', '--system']
        new_process = subprocess.Popen(
            cmd + uextention_text, stdout=subprocess.PIPE,
            stderr=subprocess.PIPE)
        new_process.communicate()
        if site.USER_BASE is None:
            raise Exception(
                'No USER_BASE found for the user.'
            )
        _PATHS_TO_INSERT.append(os.path.join(site.USER_BASE, 'bin'))
        mypy_exec_path = os.path.join(site.USER_BASE, 'bin', 'mypy')
        return (new_process.returncode, mypy_exec_path)
    else:
        _PATHS_TO_INSERT.append(os.path.join(MYPY_TOOLS_DIR, 'bin'))
        mypy_exec_path = os.path.join(MYPY_TOOLS_DIR, 'bin', 'mypy')
        return (process.returncode, mypy_exec_path)


def main(args: Optional[List[str]] = None) -> int:
    """Runs the MyPy type checks."""
    parsed_args = _PARSER.parse_args(args=args)

    for directory in common.DIRS_TO_ADD_TO_SYS_PATH:
        # The directories should only be inserted starting at index 1. See
        # https://stackoverflow.com/a/10095099 and
        # https://stackoverflow.com/q/10095037 for more details.
        sys.path.insert(1, directory)

    install_third_party_libraries(parsed_args.skip_install)

    print('Installing Mypy and stubs for third party libraries.')
    return_code, mypy_exec_path = install_mypy_prerequisites(
        parsed_args.install_globally)
    if return_code != 0:
        print('Cannot install Mypy and stubs for third party libraries.')
        sys.exit(1)

    print('Installed Mypy and stubs for third party libraries.')

    print('Starting Mypy type checks.')
    cmd = get_mypy_cmd(
        parsed_args.files, mypy_exec_path, parsed_args.install_globally)

    env = os.environ.copy()
    for path in _PATHS_TO_INSERT:
        env['PATH'] = '%s%s' % (path, os.pathsep) + env['PATH']
    env['PYTHONPATH'] = MYPY_TOOLS_DIR

    process = subprocess.Popen(
        cmd, stdout=subprocess.PIPE, stderr=subprocess.PIPE, env=env)
    stdout, stderr = process.communicate()
    # Standard and error output is in bytes, we need to decode the line to
    # print it.
    print(stdout.decode('utf-8'))
    print(stderr.decode('utf-8'))
    if process.returncode == 0:
        print('Mypy type checks successful.')
    else:
        print(
            'Mypy type checks unsuccessful. Please fix the errors. '
            'For more information, visit: '
            'https://github.com/oppia/oppia/wiki/Backend-Type-Annotations')
        sys.exit(2)
    return process.returncode


if __name__ == '__main__': # pragma: no cover
    main()<|MERGE_RESOLUTION|>--- conflicted
+++ resolved
@@ -45,25 +45,6 @@
 # List of files who should be type-annotated but are not.
 NOT_FULLY_COVERED_FILES: Final = [
     'core/controllers/base_test.py',
-<<<<<<< HEAD
-=======
-    'core/controllers/blog_dashboard.py',
-    'core/controllers/blog_dashboard_test.py',
-    'core/controllers/blog_homepage.py',
-    'core/controllers/blog_homepage_test.py',
-    'core/controllers/classifier.py',
-    'core/controllers/classifier_test.py',
-    'core/controllers/classroom.py',
-    'core/controllers/classroom_test.py',
-    'core/controllers/collection_editor.py',
-    'core/controllers/collection_editor_test.py',
-    'core/controllers/collection_viewer.py',
-    'core/controllers/collection_viewer_test.py',
-    'core/controllers/concept_card_viewer.py',
-    'core/controllers/concept_card_viewer_test.py',
-    'core/controllers/contributor_dashboard_admin.py',
-    'core/controllers/contributor_dashboard_admin_test.py',
->>>>>>> dcc74a5f
     'core/controllers/contributor_dashboard.py',
     'core/controllers/contributor_dashboard_test.py',
     'core/controllers/domain_objects_validator.py',
