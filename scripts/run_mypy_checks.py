# coding: utf-8
#
# Copyright 2021 The Oppia Authors. All Rights Reserved.
#
# Licensed under the Apache License, Version 2.0 (the "License");
# you may not use this file except in compliance with the License.
# You may obtain a copy of the License at
#
#      http://www.apache.org/licenses/LICENSE-2.0
#
# Unless required by applicable law or agreed to in writing, software
# distributed under the License is distributed on an "AS-IS" BASIS,
# WITHOUT WARRANTIES OR CONDITIONS OF ANY KIND, either express or implied.
# See the License for the specific language governing permissions and
# limitations under the License.

"""MyPy test runner script."""

from __future__ import annotations


import argparse
import os
import site
import subprocess
import sys

from scripts import common
from scripts import install_third_party_libs

# List of directories whose files won't be type-annotated ever.
EXCLUDED_DIRECTORIES = [
    'proto_files/',
    'scripts/linters/test_files/',
    'third_party/',
    'venv/'
]

# List of files who should be type-annotated but are not.
NOT_FULLY_COVERED_FILES = [
    'core/controllers/',
    'core/domain/auth_services.py',
    'core/domain/auth_services_test.py',
    'core/domain/blog_services.py',
    'core/domain/blog_services_test.py',
    'core/domain/change_domain.py',
    'core/domain/classifier_services.py',
    'core/domain/classifier_services_test.py',
    'core/domain/classroom_services.py',
    'core/domain/classroom_services_test.py',
    'core/domain/collection_services.py',
    'core/domain/collection_services_test.py',
    'core/domain/cron_services.py',
    'core/domain/customization_args_util.py',
    'core/domain/customization_args_util_test.py',
    'core/domain/draft_upgrade_services.py',
    'core/domain/draft_upgrade_services_test.py',
    'core/domain/email_manager.py',
    'core/domain/email_manager_test.py',
<<<<<<< HEAD
    'core/domain/email_services.py',
    'core/domain/email_services_test.py',
=======
    'core/domain/email_subscription_services.py',
    'core/domain/email_subscription_services_test.py',
>>>>>>> 725b6930
    'core/domain/event_services.py',
    'core/domain/event_services_test.py',
    'core/domain/exp_domain.py',
    'core/domain/exp_domain_test.py',
    'core/domain/exp_fetchers.py',
    'core/domain/exp_fetchers_test.py',
    'core/domain/exp_services.py',
    'core/domain/exp_services_test.py',
    'core/domain/expression_parser.py',
    'core/domain/expression_parser_test.py',
    'core/domain/feedback_services.py',
    'core/domain/feedback_services_test.py',
    'core/domain/fs_domain.py',
    'core/domain/fs_domain_test.py',
    'core/domain/fs_services.py',
    'core/domain/fs_services_test.py',
    'core/domain/html_cleaner.py',
    'core/domain/html_cleaner_test.py',
    'core/domain/html_validation_service.py',
    'core/domain/html_validation_service_test.py',
    'core/domain/image_validation_services.py',
    'core/domain/image_validation_services_test.py',
    'core/domain/improvements_services.py',
    'core/domain/improvements_services_test.py',
    'core/domain/interaction_registry.py',
    'core/domain/interaction_registry_test.py',
    'core/domain/learner_goals_services.py',
    'core/domain/learner_goals_services_test.py',
    'core/domain/learner_playlist_services.py',
    'core/domain/learner_playlist_services_test.py',
    'core/domain/learner_progress_services.py',
    'core/domain/learner_progress_services_test.py',
    'core/domain/moderator_services.py',
    'core/domain/moderator_services_test.py',
    'core/domain/object_registry.py',
    'core/domain/object_registry_test.py',
    'core/domain/opportunity_services.py',
    'core/domain/opportunity_services_test.py',
    'core/domain/param_domain.py',
    'core/domain/param_domain_test.py',
    'core/domain/platform_feature_services.py',
    'core/domain/platform_feature_services_test.py',
    'core/domain/platform_parameter_domain.py',
    'core/domain/platform_parameter_domain_test.py',
    'core/domain/platform_parameter_list.py',
    'core/domain/platform_parameter_list_test.py',
    'core/domain/platform_parameter_registry.py',
    'core/domain/platform_parameter_registry_test.py',
    'core/domain/playthrough_issue_registry.py',
    'core/domain/playthrough_issue_registry_test.py',
    'core/domain/question_domain.py',
    'core/domain/question_domain_test.py',
    'core/domain/question_fetchers.py',
    'core/domain/question_fetchers_test.py',
    'core/domain/question_services.py',
    'core/domain/question_services_test.py',
    'core/domain/rating_services.py',
    'core/domain/rating_services_test.py',
    'core/domain/recommendations_services.py',
    'core/domain/recommendations_services_test.py',
    'core/domain/rights_manager.py',
    'core/domain/rights_manager_test.py',
    'core/domain/role_services.py',
    'core/domain/role_services_test.py',
    'core/domain/rte_component_registry.py',
    'core/domain/rte_component_registry_test.py',
    'core/domain/rules_registry.py',
    'core/domain/rules_registry_test.py',
    'core/domain/search_services.py',
    'core/domain/search_services_test.py',
    'core/domain/skill_domain.py',
    'core/domain/skill_domain_test.py',
    'core/domain/skill_fetchers.py',
    'core/domain/skill_fetchers_test.py',
    'core/domain/skill_services.py',
    'core/domain/skill_services_test.py',
    'core/domain/state_domain.py',
    'core/domain/state_domain_test.py',
    'core/domain/stats_domain.py',
    'core/domain/stats_domain_test.py',
    'core/domain/stats_services.py',
    'core/domain/stats_services_test.py',
    'core/domain/story_domain.py',
    'core/domain/story_domain_test.py',
    'core/domain/story_fetchers.py',
    'core/domain/story_fetchers_test.py',
    'core/domain/story_services.py',
    'core/domain/story_services_test.py',
    'core/domain/subscription_services.py',
    'core/domain/subscription_services_test.py',
    'core/domain/subtopic_page_domain.py',
    'core/domain/subtopic_page_domain_test.py',
    'core/domain/subtopic_page_services.py',
    'core/domain/subtopic_page_services_test.py',
    'core/domain/suggestion_registry.py',
    'core/domain/suggestion_registry_test.py',
    'core/domain/suggestion_services.py',
    'core/domain/suggestion_services_test.py',
    'core/domain/summary_services.py',
    'core/domain/summary_services_test.py',
    'core/domain/takeout_service.py',
    'core/domain/takeout_service_test.py',
    'core/domain/taskqueue_services.py',
    'core/domain/taskqueue_services_test.py',
    'core/domain/topic_fetchers.py',
    'core/domain/topic_fetchers_test.py',
    'core/domain/topic_services.py',
    'core/domain/topic_services_test.py',
    'core/domain/translatable_object_registry.py',
    'core/domain/translatable_object_registry_test.py',
    'core/domain/user_query_domain.py',
    'core/domain/user_query_domain_test.py',
    'core/domain/user_query_services.py',
    'core/domain/user_query_services_test.py',
    'core/domain/user_services.py',
    'core/domain/user_services_test.py',
    'core/domain/visualization_registry.py',
    'core/domain/visualization_registry_test.py',
    'core/domain/voiceover_services.py',
    'core/domain/voiceover_services_test.py',
    'core/domain/wipeout_service.py',
    'core/domain/wipeout_service_test.py',
    'core/platform/storage/cloud_storage_emulator.py',
    'core/platform/storage/cloud_storage_emulator_test.py',
    'core/platform_feature_list.py',
    'core/platform_feature_list_test.py',
    'core/storage/beam_job/gae_models.py',
    'core/storage/beam_job/gae_models_test.py',
    'core/storage/blog/gae_models.py',
    'core/storage/blog/gae_models_test.py',
    'core/storage/storage_models_test.py',
    'core/tests/build_sources/extensions/CodeRepl.py',
    'core/tests/build_sources/extensions/DragAndDropSortInput.py',
    'core/tests/build_sources/extensions/base.py',
    'core/tests/build_sources/extensions/base_test.py',
    'core/tests/build_sources/extensions/models_test.py',
    'core/tests/data/failing_tests.py',
    'core/tests/data/image_constants.py',
    'core/tests/data/unicode_and_str_handler.py',
    'core/tests/gae_suite.py',
    'core/tests/gae_suite_test.py',
    'core/tests/load_tests/feedback_thread_summaries_test.py',
    'core/tests/test_utils.py',
    'core/tests/test_utils_test.py',
    'core/jobs',
    'core/python_utils.py',
    'core/python_utils_test.py',
    'extensions/',
    'scripts/build.py',
    'scripts/build_test.py',
    'scripts/check_e2e_tests_are_captured_in_ci.py',
    'scripts/check_e2e_tests_are_captured_in_ci_test.py',
    'scripts/check_frontend_test_coverage.py',
    'scripts/check_frontend_test_coverage_test.py',
    'scripts/check_if_pr_is_low_risk.py',
    'scripts/check_if_pr_is_low_risk_test.py',
    'scripts/clean.py',
    'scripts/clean_test.py',
    'scripts/common.py',
    'scripts/common_test.py',
    'scripts/concurrent_task_utils.py',
    'scripts/concurrent_task_utils_test.py',
    'scripts/create_expression_parser.py',
    'scripts/create_topological_sort_of_all_services.py',
    'scripts/create_topological_sort_of_all_services_test.py',
    'scripts/docstrings_checker.py',
    'scripts/docstrings_checker_test.py',
    'scripts/extend_index_yaml.py',
    'scripts/extend_index_yaml_test.py',
    'scripts/flake_checker.py',
    'scripts/flake_checker_test.py',
    'scripts/install_backend_python_libs.py',
    'scripts/install_backend_python_libs_test.py',
    'scripts/install_chrome_for_ci.py',
    'scripts/install_chrome_for_ci_test.py',
    'scripts/install_third_party_libs.py',
    'scripts/install_third_party_libs_test.py',
    'scripts/install_third_party.py',
    'scripts/install_third_party_test.py',
    'scripts/pre_commit_hook.py',
    'scripts/pre_commit_hook_test.py',
    'scripts/pre_push_hook.py',
    'scripts/pre_push_hook_test.py',
    'scripts/regenerate_requirements.py',
    'scripts/regenerate_requirements_test.py',
    'scripts/rtl_css.py',
    'scripts/rtl_css_test.py',
    'scripts/run_backend_tests.py',
    'scripts/run_custom_eslint_tests.py',
    'scripts/run_e2e_tests.py',
    'scripts/run_e2e_tests_test.py',
    'scripts/run_frontend_tests.py',
    'scripts/run_lighthouse_tests.py',
    'scripts/run_mypy_checks.py',
    'scripts/run_mypy_checks_test.py',
    'scripts/run_portserver.py',
    'scripts/run_presubmit_checks.py',
    'scripts/run_tests.py',
    'scripts/script_import_test.py',
    'scripts/scripts_test_utils.py',
    'scripts/scripts_test_utils_test.py',
    'scripts/servers.py',
    'scripts/servers_test.py',
    'scripts/setup.py',
    'scripts/setup_test.py',
    'scripts/typescript_checks.py',
    'scripts/typescript_checks_test.py',
    'scripts/linters/',
    'scripts/release_scripts/'
]


CONFIG_FILE_PATH = os.path.join('.', 'mypy.ini')
MYPY_REQUIREMENTS_FILE_PATH = os.path.join('.', 'mypy_requirements.txt')
MYPY_TOOLS_DIR = os.path.join(os.getcwd(), 'third_party', 'python3_libs')
PYTHON3_CMD = 'python3'

_PATHS_TO_INSERT = [MYPY_TOOLS_DIR, ]

_PARSER = argparse.ArgumentParser(
    description='Python type checking using mypy script.'
)

_PARSER.add_argument(
    '--skip-install',
    help='If passed, skips installing dependencies.'
    ' By default, they are installed.',
    action='store_true')

_PARSER.add_argument(
    '--install-globally',
    help='optional; if specified, installs mypy and its requirements globally.'
    ' By default, they are installed to %s' % MYPY_TOOLS_DIR,
    action='store_true')

_PARSER.add_argument(
    '--files',
    help='Files to type-check',
    action='store',
    nargs='+'
)


def install_third_party_libraries(skip_install: bool) -> None:
    """Run the installation script.

    Args:
        skip_install: bool. Whether to skip running the installation script.
    """
    if not skip_install:
        install_third_party_libs.main()


def get_mypy_cmd(files, mypy_exec_path, using_global_mypy):
    """Return the appropriate command to be run.

    Args:
        files: list(list(str)). List having first element as list of string.
        mypy_exec_path: str. Path of mypy executable.
        using_global_mypy: bool. Whether generated command should run using
            global mypy.

    Returns:
        list(str). List of command line arguments.
    """
    if using_global_mypy:
        mypy_cmd = 'mypy'
    else:
        mypy_cmd = mypy_exec_path
    if files:
        cmd = [mypy_cmd, '--config-file', CONFIG_FILE_PATH] + files
    else:
        excluded_files_regex = (
            '|'.join(NOT_FULLY_COVERED_FILES + EXCLUDED_DIRECTORIES))
        cmd = [
            mypy_cmd, '--exclude', excluded_files_regex,
            '--config-file', CONFIG_FILE_PATH, '.'
        ]
    return cmd


def install_mypy_prerequisites(install_globally):
    """Install mypy and type stubs from mypy_requirements.txt.

    Args:
        install_globally: bool. Whether mypy and its requirements are to be
            installed globally.

    Returns:
        tuple(int, str). The return code from installing prerequisites and the
        path of the mypy executable.
    """
    # TODO(#13398): Change MyPy installation after Python3 migration. Now, we
    # install packages globally for CI. In CI, pip installation is not in a way
    # we expect.
    if install_globally:
        cmd = [
            PYTHON3_CMD, '-m', 'pip', 'install', '-r',
            MYPY_REQUIREMENTS_FILE_PATH
        ]
    else:
        cmd = [
            PYTHON3_CMD, '-m', 'pip', 'install', '-r',
            MYPY_REQUIREMENTS_FILE_PATH, '--target', MYPY_TOOLS_DIR,
            '--upgrade'
        ]
    process = subprocess.Popen(
        cmd, stdout=subprocess.PIPE, stderr=subprocess.PIPE)
    output = process.communicate()
    if b'can\'t combine user with prefix' in output[1]:
        uextention_text = ['--user', '--prefix=', '--system']
        new_process = subprocess.Popen(
            cmd + uextention_text, stdout=subprocess.PIPE,
            stderr=subprocess.PIPE)
        new_process.communicate()
        _PATHS_TO_INSERT.append(os.path.join(site.USER_BASE, 'bin'))
        mypy_exec_path = os.path.join(site.USER_BASE, 'bin', 'mypy')
        return (new_process.returncode, mypy_exec_path)
    else:
        _PATHS_TO_INSERT.append(os.path.join(MYPY_TOOLS_DIR, 'bin'))
        mypy_exec_path = os.path.join(MYPY_TOOLS_DIR, 'bin', 'mypy')
        return (process.returncode, mypy_exec_path)


def main(args=None):
    """Runs the MyPy type checks."""
    parsed_args = _PARSER.parse_args(args=args)

    for directory in common.DIRS_TO_ADD_TO_SYS_PATH:
        # The directories should only be inserted starting at index 1. See
        # https://stackoverflow.com/a/10095099 and
        # https://stackoverflow.com/q/10095037 for more details.
        sys.path.insert(1, directory)

    install_third_party_libraries(parsed_args.skip_install)
    common.fix_third_party_imports()

    print('Installing Mypy and stubs for third party libraries.')
    return_code, mypy_exec_path = install_mypy_prerequisites(
        parsed_args.install_globally)
    if return_code != 0:
        print('Cannot install Mypy and stubs for third party libraries.')
        sys.exit(1)

    print('Installed Mypy and stubs for third party libraries.')

    print('Starting Mypy type checks.')
    cmd = get_mypy_cmd(
        parsed_args.files, mypy_exec_path, parsed_args.install_globally)

    env = os.environ.copy()
    for path in _PATHS_TO_INSERT:
        env['PATH'] = '%s%s' % (path, os.pathsep) + env['PATH']
    env['PYTHONPATH'] = MYPY_TOOLS_DIR

    process = subprocess.Popen(
        cmd, stdout=subprocess.PIPE, stderr=subprocess.PIPE, env=env)
    stdout, stderr = process.communicate()
    # Standard and error output is in bytes, we need to decode the line to
    # print it.
    print(stdout.decode('utf-8'))
    print(stderr.decode('utf-8'))
    if process.returncode == 0:
        print('Mypy type checks successful.')
    else:
        print(
            'Mypy type checks unsuccessful. Please fix the errors. '
            'For more information, visit: '
            'https://github.com/oppia/oppia/wiki/Backend-Type-Annotations')
        sys.exit(2)
    return process.returncode


if __name__ == '__main__': # pragma: no cover
    main()<|MERGE_RESOLUTION|>--- conflicted
+++ resolved
@@ -57,13 +57,6 @@
     'core/domain/draft_upgrade_services_test.py',
     'core/domain/email_manager.py',
     'core/domain/email_manager_test.py',
-<<<<<<< HEAD
-    'core/domain/email_services.py',
-    'core/domain/email_services_test.py',
-=======
-    'core/domain/email_subscription_services.py',
-    'core/domain/email_subscription_services_test.py',
->>>>>>> 725b6930
     'core/domain/event_services.py',
     'core/domain/event_services_test.py',
     'core/domain/exp_domain.py',
