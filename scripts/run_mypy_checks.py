--- conflicted
+++ resolved
@@ -61,11 +61,6 @@
     'core/domain/object_registry_test.py',
     'core/domain/opportunity_services.py',
     'core/domain/opportunity_services_test.py',
-<<<<<<< HEAD
-=======
-    'core/domain/platform_feature_services.py',
-    'core/domain/platform_feature_services_test.py',
->>>>>>> c3c46855
     'core/domain/question_domain.py',
     'core/domain/question_domain_test.py',
     'core/domain/question_services.py',
