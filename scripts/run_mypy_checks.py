--- conflicted
+++ resolved
@@ -39,14 +39,6 @@
 # List of files who should be type-annotated but are not.
 NOT_FULLY_COVERED_FILES = [
     'core/controllers/',
-<<<<<<< HEAD
-    'core/domain/auth_services.py',
-    'core/domain/auth_services_test.py',
-    'core/domain/change_domain.py',
-=======
-    'core/domain/blog_services.py',
-    'core/domain/blog_services_test.py',
->>>>>>> 69f47671
     'core/domain/classifier_services.py',
     'core/domain/classifier_services_test.py',
     'core/domain/collection_services.py',
@@ -121,13 +113,6 @@
     'core/domain/suggestion_services_test.py',
     'core/domain/summary_services.py',
     'core/domain/summary_services_test.py',
-<<<<<<< HEAD
-    'core/domain/taskqueue_services.py',
-    'core/domain/taskqueue_services_test.py',
-=======
-    'core/domain/takeout_service.py',
-    'core/domain/takeout_service_test.py',
->>>>>>> 69f47671
     'core/domain/topic_fetchers.py',
     'core/domain/topic_fetchers_test.py',
     'core/domain/topic_services.py',
