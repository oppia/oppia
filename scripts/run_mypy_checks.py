# coding: utf-8
#
# Copyright 2021 The Oppia Authors. All Rights Reserved.
#
# Licensed under the Apache License, Version 2.0 (the "License");
# you may not use this file except in compliance with the License.
# You may obtain a copy of the License at
#
#      http://www.apache.org/licenses/LICENSE-2.0
#
# Unless required by applicable law or agreed to in writing, software
# distributed under the License is distributed on an "AS-IS" BASIS,
# WITHOUT WARRANTIES OR CONDITIONS OF ANY KIND, either express or implied.
# See the License for the specific language governing permissions and
# limitations under the License.

"""MyPy test runner script."""

from __future__ import annotations

import argparse
import os
import site
import subprocess
import sys


from scripts import common
from scripts import install_third_party_libs

from typing import List, Optional, Sequence, Tuple

# List of directories whose files won't be type-annotated ever.
EXCLUDED_DIRECTORIES = [
    'proto_files/',
    'scripts/linters/test_files/',
    'third_party/',
    'venv/'
]

# List of files who should be type-annotated but are not.
NOT_FULLY_COVERED_FILES = [
    'core/controllers/',
    'core/domain/auth_services.py',
    'core/domain/auth_services_test.py',
    'core/domain/blog_services.py',
    'core/domain/blog_services_test.py',
    'core/domain/change_domain.py',
    'core/domain/classifier_services.py',
    'core/domain/classifier_services_test.py',
    'core/domain/collection_services.py',
    'core/domain/collection_services_test.py',
    'core/domain/cron_services.py',
    'core/domain/customization_args_util.py',
    'core/domain/customization_args_util_test.py',
    'core/domain/draft_upgrade_services.py',
    'core/domain/draft_upgrade_services_test.py',
    'core/domain/email_manager.py',
    'core/domain/email_manager_test.py',
    'core/domain/event_services.py',
    'core/domain/event_services_test.py',
    'core/domain/exp_domain.py',
    'core/domain/exp_domain_test.py',
    'core/domain/exp_fetchers.py',
    'core/domain/exp_fetchers_test.py',
    'core/domain/exp_services.py',
    'core/domain/exp_services_test.py',
    'core/domain/expression_parser.py',
    'core/domain/expression_parser_test.py',
    'core/domain/feedback_services.py',
    'core/domain/feedback_services_test.py',
    'core/domain/fs_domain.py',
    'core/domain/fs_domain_test.py',
    'core/domain/fs_services.py',
    'core/domain/fs_services_test.py',
    'core/domain/html_cleaner.py',
    'core/domain/html_cleaner_test.py',
    'core/domain/html_validation_service.py',
    'core/domain/html_validation_service_test.py',
    'core/domain/image_validation_services.py',
    'core/domain/image_validation_services_test.py',
    'core/domain/improvements_services.py',
    'core/domain/improvements_services_test.py',
    'core/domain/interaction_registry.py',
    'core/domain/interaction_registry_test.py',
    'core/domain/learner_goals_services.py',
    'core/domain/learner_goals_services_test.py',
    'core/domain/learner_playlist_services.py',
    'core/domain/learner_playlist_services_test.py',
    'core/domain/learner_progress_services.py',
    'core/domain/learner_progress_services_test.py',
    'core/domain/moderator_services.py',
    'core/domain/moderator_services_test.py',
    'core/domain/object_registry.py',
    'core/domain/object_registry_test.py',
    'core/domain/opportunity_services.py',
    'core/domain/opportunity_services_test.py',
    'core/domain/param_domain.py',
    'core/domain/param_domain_test.py',
    'core/domain/platform_feature_services.py',
    'core/domain/platform_feature_services_test.py',
    'core/domain/platform_parameter_domain.py',
    'core/domain/platform_parameter_domain_test.py',
    'core/domain/platform_parameter_list.py',
    'core/domain/platform_parameter_list_test.py',
    'core/domain/platform_parameter_registry.py',
    'core/domain/platform_parameter_registry_test.py',
    'core/domain/playthrough_issue_registry.py',
    'core/domain/playthrough_issue_registry_test.py',
    'core/domain/question_domain.py',
    'core/domain/question_domain_test.py',
    'core/domain/question_fetchers.py',
    'core/domain/question_fetchers_test.py',
    'core/domain/question_services.py',
    'core/domain/question_services_test.py',
    'core/domain/rating_services.py',
    'core/domain/rating_services_test.py',
    'core/domain/recommendations_services.py',
    'core/domain/recommendations_services_test.py',
    'core/domain/rights_manager.py',
    'core/domain/rights_manager_test.py',
    'core/domain/rte_component_registry.py',
    'core/domain/rte_component_registry_test.py',
    'core/domain/rules_registry.py',
    'core/domain/rules_registry_test.py',
    'core/domain/search_services.py',
    'core/domain/search_services_test.py',
    'core/domain/skill_domain.py',
    'core/domain/skill_domain_test.py',
    'core/domain/skill_fetchers.py',
    'core/domain/skill_fetchers_test.py',
    'core/domain/skill_services.py',
    'core/domain/skill_services_test.py',
    'core/domain/state_domain.py',
    'core/domain/state_domain_test.py',
    'core/domain/stats_domain.py',
    'core/domain/stats_domain_test.py',
    'core/domain/stats_services.py',
    'core/domain/stats_services_test.py',
    'core/domain/story_domain.py',
    'core/domain/story_domain_test.py',
    'core/domain/story_fetchers.py',
    'core/domain/story_fetchers_test.py',
    'core/domain/story_services.py',
    'core/domain/story_services_test.py',
    'core/domain/subscription_services.py',
    'core/domain/subscription_services_test.py',
    'core/domain/subtopic_page_domain.py',
    'core/domain/subtopic_page_domain_test.py',
    'core/domain/subtopic_page_services.py',
    'core/domain/subtopic_page_services_test.py',
    'core/domain/suggestion_registry.py',
    'core/domain/suggestion_registry_test.py',
    'core/domain/suggestion_services.py',
    'core/domain/suggestion_services_test.py',
    'core/domain/summary_services.py',
    'core/domain/summary_services_test.py',
    'core/domain/takeout_service.py',
    'core/domain/takeout_service_test.py',
    'core/domain/taskqueue_services.py',
    'core/domain/taskqueue_services_test.py',
    'core/domain/topic_fetchers.py',
    'core/domain/topic_fetchers_test.py',
    'core/domain/topic_services.py',
    'core/domain/topic_services_test.py',
    'core/domain/user_query_services.py',
    'core/domain/user_query_services_test.py',
    'core/domain/user_services.py',
    'core/domain/user_services_test.py',
    'core/domain/visualization_registry.py',
    'core/domain/visualization_registry_test.py',
    'core/domain/voiceover_services.py',
    'core/domain/voiceover_services_test.py',
    'core/domain/wipeout_service.py',
    'core/domain/wipeout_service_test.py',
    'core/platform/storage/cloud_storage_emulator.py',
    'core/platform/storage/cloud_storage_emulator_test.py',
    'core/platform_feature_list.py',
    'core/platform_feature_list_test.py',
    'core/storage/beam_job/gae_models.py',
    'core/storage/beam_job/gae_models_test.py',
    'core/storage/blog/gae_models.py',
    'core/storage/blog/gae_models_test.py',
    'core/storage/storage_models_test.py',
    'core/tests/build_sources/extensions/CodeRepl.py',
    'core/tests/build_sources/extensions/DragAndDropSortInput.py',
    'core/tests/build_sources/extensions/base.py',
    'core/tests/build_sources/extensions/base_test.py',
    'core/tests/build_sources/extensions/models_test.py',
    'core/tests/data/failing_tests.py',
    'core/tests/data/image_constants.py',
    'core/tests/data/unicode_and_str_handler.py',
    'core/tests/gae_suite.py',
    'core/tests/gae_suite_test.py',
    'core/tests/load_tests/feedback_thread_summaries_test.py',
    'core/tests/test_utils.py',
    'core/tests/test_utils_test.py',
    'core/jobs/batch_jobs',
    'core/jobs/decorators',
    'core/jobs/transforms',
    'core/jobs/types/blog_validation_errors.py',
    'core/jobs/types/blog_validation_errors_test.py',
    'core/jobs/types/feedback_validation_errors.py',
    'core/jobs/types/feedback_validation_errors_test.py',
    'core/jobs/types/improvements_validation_errors.py',
    'core/jobs/types/improvements_validation_errors_test.py',
    'core/jobs/types/model_property.py',
    'core/jobs/types/model_property_test.py',
    'core/jobs/types/topic_validation_errors.py',
    'core/jobs/types/topic_validation_errors_test.py',
    'core/jobs/types/user_validation_errors.py',
    'core/jobs/types/user_validation_errors_test.py',
    'core/python_utils.py',
    'core/python_utils_test.py',
    'extensions/',
    'scripts/build.py',
    'scripts/build_test.py',
    'scripts/check_e2e_tests_are_captured_in_ci.py',
    'scripts/check_e2e_tests_are_captured_in_ci_test.py',
    'scripts/check_frontend_test_coverage.py',
    'scripts/check_frontend_test_coverage_test.py',
    'scripts/check_if_pr_is_low_risk.py',
    'scripts/check_if_pr_is_low_risk_test.py',
    'scripts/common.py',
    'scripts/common_test.py',
    'scripts/concurrent_task_utils.py',
    'scripts/concurrent_task_utils_test.py',
    'scripts/docstrings_checker.py',
    'scripts/docstrings_checker_test.py',
    'scripts/extend_index_yaml.py',
    'scripts/extend_index_yaml_test.py',
    'scripts/flake_checker.py',
    'scripts/flake_checker_test.py',
    'scripts/install_backend_python_libs.py',
    'scripts/install_backend_python_libs_test.py',
    'scripts/install_third_party_libs.py',
    'scripts/install_third_party_libs_test.py',
    'scripts/install_third_party.py',
    'scripts/install_third_party_test.py',
    'scripts/pre_commit_hook.py',
    'scripts/pre_commit_hook_test.py',
    'scripts/pre_push_hook.py',
    'scripts/pre_push_hook_test.py',
    'scripts/regenerate_requirements.py',
    'scripts/regenerate_requirements_test.py',
    'scripts/rtl_css.py',
    'scripts/rtl_css_test.py',
    'scripts/run_backend_tests.py',
    'scripts/run_custom_eslint_tests.py',
    'scripts/run_e2e_tests.py',
    'scripts/run_e2e_tests_test.py',
    'scripts/run_frontend_tests.py',
    'scripts/run_lighthouse_tests.py',
    'scripts/run_portserver.py',
    'scripts/run_presubmit_checks.py',
    'scripts/servers.py',
    'scripts/servers_test.py',
<<<<<<< HEAD
    'scripts/typescript_checks.py',
    'scripts/typescript_checks_test.py',
=======
    'scripts/setup.py',
    'scripts/setup_test.py',
>>>>>>> 6a4a15e5
    'scripts/linters/',
    'scripts/release_scripts/'
]


CONFIG_FILE_PATH = os.path.join('.', 'mypy.ini')
MYPY_REQUIREMENTS_FILE_PATH = os.path.join('.', 'mypy_requirements.txt')
MYPY_TOOLS_DIR = os.path.join(os.getcwd(), 'third_party', 'python3_libs')
PYTHON3_CMD = 'python3'

_PATHS_TO_INSERT = [MYPY_TOOLS_DIR, ]

_PARSER = argparse.ArgumentParser(
    description='Python type checking using mypy script.'
)

_PARSER.add_argument(
    '--skip-install',
    help='If passed, skips installing dependencies.'
    ' By default, they are installed.',
    action='store_true')

_PARSER.add_argument(
    '--install-globally',
    help='optional; if specified, installs mypy and its requirements globally.'
    ' By default, they are installed to %s' % MYPY_TOOLS_DIR,
    action='store_true')

_PARSER.add_argument(
    '--files',
    help='Files to type-check',
    action='store',
    nargs='+'
)


def install_third_party_libraries(skip_install: bool) -> None:
    """Run the installation script.

    Args:
        skip_install: bool. Whether to skip running the installation script.
    """
    if not skip_install:
        install_third_party_libs.main()


def get_mypy_cmd(
    files: List[str], mypy_exec_path: str, using_global_mypy: bool
) -> List[str]:
    """Return the appropriate command to be run.

    Args:
        files: list(list(str)). List having first element as list of string.
        mypy_exec_path: str. Path of mypy executable.
        using_global_mypy: bool. Whether generated command should run using
            global mypy.

    Returns:
        list(str). List of command line arguments.
    """
    if using_global_mypy:
        mypy_cmd = 'mypy'
    else:
        mypy_cmd = mypy_exec_path
    if files:
        cmd = [mypy_cmd, '--config-file', CONFIG_FILE_PATH] + files
    else:
        excluded_files_regex = (
            '|'.join(NOT_FULLY_COVERED_FILES + EXCLUDED_DIRECTORIES))
        cmd = [
            mypy_cmd, '--exclude', excluded_files_regex,
            '--config-file', CONFIG_FILE_PATH, '.'
        ]
    return cmd


def install_mypy_prerequisites(install_globally: bool) -> Tuple[int, str]:
    """Install mypy and type stubs from mypy_requirements.txt.

    Args:
        install_globally: bool. Whether mypy and its requirements are to be
            installed globally.

    Returns:
        tuple(int, str). The return code from installing prerequisites and the
        path of the mypy executable.
    """
    # TODO(#13398): Change MyPy installation after Python3 migration. Now, we
    # install packages globally for CI. In CI, pip installation is not in a way
    # we expect.
    if install_globally:
        cmd = [
            PYTHON3_CMD, '-m', 'pip', 'install', '-r',
            MYPY_REQUIREMENTS_FILE_PATH
        ]
    else:
        cmd = [
            PYTHON3_CMD, '-m', 'pip', 'install', '-r',
            MYPY_REQUIREMENTS_FILE_PATH, '--target', MYPY_TOOLS_DIR,
            '--upgrade'
        ]
    process = subprocess.Popen(
        cmd, stdout=subprocess.PIPE, stderr=subprocess.PIPE)
    output = process.communicate()
    if b'can\'t combine user with prefix' in output[1]:
        uextention_text = ['--user', '--prefix=', '--system']
        new_process = subprocess.Popen(
            cmd + uextention_text, stdout=subprocess.PIPE,
            stderr=subprocess.PIPE)
        new_process.communicate()
        if site.USER_BASE:
            _PATHS_TO_INSERT.append(os.path.join(site.USER_BASE, 'bin'))
            mypy_exec_path = os.path.join(site.USER_BASE, 'bin', 'mypy')
        return (new_process.returncode, mypy_exec_path)
    else:
        _PATHS_TO_INSERT.append(os.path.join(MYPY_TOOLS_DIR, 'bin'))
        mypy_exec_path = os.path.join(MYPY_TOOLS_DIR, 'bin', 'mypy')
        return (process.returncode, mypy_exec_path)


def main(args: Optional[Sequence[str]] = None) -> int:
    """Runs the MyPy type checks."""
    parsed_args = _PARSER.parse_args(args=args)

    for directory in common.DIRS_TO_ADD_TO_SYS_PATH:
        # The directories should only be inserted starting at index 1. See
        # https://stackoverflow.com/a/10095099 and
        # https://stackoverflow.com/q/10095037 for more details.
        sys.path.insert(1, directory)

    install_third_party_libraries(parsed_args.skip_install)
    common.fix_third_party_imports()

    print('Installing Mypy and stubs for third party libraries.')
    return_code, mypy_exec_path = install_mypy_prerequisites(
        parsed_args.install_globally)
    if return_code != 0:
        print('Cannot install Mypy and stubs for third party libraries.')
        sys.exit(1)

    print('Installed Mypy and stubs for third party libraries.')

    print('Starting Mypy type checks.')
    cmd = get_mypy_cmd(
        parsed_args.files, mypy_exec_path, parsed_args.install_globally)

    env = os.environ.copy()
    for path in _PATHS_TO_INSERT:
        env['PATH'] = '%s%s' % (path, os.pathsep) + env['PATH']
    env['PYTHONPATH'] = MYPY_TOOLS_DIR

    process = subprocess.Popen(
        cmd, stdout=subprocess.PIPE, stderr=subprocess.PIPE, env=env)
    stdout, stderr = process.communicate()
    # Standard and error output is in bytes, we need to decode the line to
    # print it.
    print(stdout.decode('utf-8'))
    print(stderr.decode('utf-8'))
    if process.returncode == 0:
        print('Mypy type checks successful.')
    else:
        print(
            'Mypy type checks unsuccessful. Please fix the errors. '
            'For more information, visit: '
            'https://github.com/oppia/oppia/wiki/Backend-Type-Annotations')
        sys.exit(2)
    return process.returncode


if __name__ == '__main__': # pragma: no cover
    main()<|MERGE_RESOLUTION|>--- conflicted
+++ resolved
@@ -255,13 +255,6 @@
     'scripts/run_presubmit_checks.py',
     'scripts/servers.py',
     'scripts/servers_test.py',
-<<<<<<< HEAD
-    'scripts/typescript_checks.py',
-    'scripts/typescript_checks_test.py',
-=======
-    'scripts/setup.py',
-    'scripts/setup_test.py',
->>>>>>> 6a4a15e5
     'scripts/linters/',
     'scripts/release_scripts/'
 ]
