--- conflicted
+++ resolved
@@ -778,21 +778,13 @@
         install_third_party_libs.main()
 
 
-<<<<<<< HEAD
-def get_mypy_cmd(files: List[str]) -> List[str]:
-    """Return the appropriate command to be run.
-
-    Args:
-        files: list(str). List having first element as list of string.
-=======
-def get_mypy_cmd(files, using_global_mypy):
+def get_mypy_cmd(files: List[List[str]], using_global_mypy: bool) -> List[str]:
     """Return the appropriate command to be run.
 
     Args:
         files: list(list(str)). List having first element as list of string.
         using_global_mypy: bool. Whether generated command should run using
             global mypy.
->>>>>>> 500a6495
 
     Returns:
         list(str). List of command line arguments.
@@ -841,7 +833,7 @@
     process = subprocess.Popen(
         cmd, stdout=subprocess.PIPE, stderr=subprocess.PIPE)
     output = process.communicate()
-    if 'can\'t combine user with prefix' in output[1]:
+    if b'can\'t combine user with prefix' in output[1]:
         uextention_text = ['--user', '--prefix=', '--system']
         process = subprocess.Popen(
             cmd + uextention_text, stdout=subprocess.PIPE,
@@ -895,17 +887,11 @@
         python_utils.PRINT('Mypy type checks successful.')
     else:
         python_utils.PRINT(
-<<<<<<< HEAD
-            'Mypy type checks unsuccessful. Please fix the errors.')
-        sys.exit(2)
-    return process
-=======
             'Mypy type checks unsuccessful. Please fix the errors. '
             'For more information, visit: '
             'https://github.com/oppia/oppia/wiki/Backend-Type-Annotations')
-        sys.exit(1)
+        sys.exit(2)
     return process.returncode
->>>>>>> 500a6495
 
 
 if __name__ == '__main__': # pragma: no cover
