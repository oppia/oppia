# coding: utf-8
#
# Copyright 2021 The Oppia Authors. All Rights Reserved.
#
# Licensed under the Apache License, Version 2.0 (the "License");
# you may not use this file except in compliance with the License.
# You may obtain a copy of the License at
#
#      http://www.apache.org/licenses/LICENSE-2.0
#
# Unless required by applicable law or agreed to in writing, software
# distributed under the License is distributed on an "AS-IS" BASIS,
# WITHOUT WARRANTIES OR CONDITIONS OF ANY KIND, either express or implied.
# See the License for the specific language governing permissions and
# limitations under the License.

"""MyPy test runner script."""

from __future__ import annotations


import argparse
import os
import site
import subprocess
import sys

from scripts import common
from scripts import install_third_party_libs

# List of directories whose files won't be type-annotated ever.
EXCLUDED_DIRECTORIES = [
    'proto_files/',
    'scripts/linters/test_files/',
    'third_party/',
    'venv/'
]

# List of files who should be type-annotated but are not.
NOT_FULLY_COVERED_FILES = [
    'core/controllers/',
    'core/domain/action_registry.py',
    'core/domain/action_registry_test.py',
    'core/domain/activity_services.py',
    'core/domain/activity_services_test.py',
    'core/domain/auth_services.py',
    'core/domain/auth_services_test.py',
    'core/domain/blog_services.py',
    'core/domain/blog_services_test.py',
<<<<<<< HEAD
    'core/domain/caching_services.py',
    'core/domain/caching_services_test.py',
=======
    'core/domain/blog_validators.py',
    'core/domain/blog_validators_test.py',
>>>>>>> 05f0816a
    'core/domain/calculation_registry.py',
    'core/domain/calculation_registry_test.py',
    'core/domain/change_domain.py',
    'core/domain/classifier_services.py',
    'core/domain/classifier_services_test.py',
    'core/domain/classroom_services.py',
    'core/domain/classroom_services_test.py',
    'core/domain/collection_domain.py',
    'core/domain/collection_domain_test.py',
    'core/domain/collection_services.py',
    'core/domain/collection_services_test.py',
<<<<<<< HEAD
    'core/domain/config_domain.py',
    'core/domain/config_domain_test.py',
=======
    'core/domain/collection_validators.py',
    'core/domain/collection_validators_test.py',
>>>>>>> 05f0816a
    'core/domain/config_services.py',
    'core/domain/config_services_test.py',
    'core/domain/cron_services.py',
    'core/domain/customization_args_util.py',
    'core/domain/customization_args_util_test.py',
    'core/domain/draft_upgrade_services.py',
    'core/domain/draft_upgrade_services_test.py',
    'core/domain/email_manager.py',
    'core/domain/email_manager_test.py',
    'core/domain/email_services.py',
    'core/domain/email_services_test.py',
    'core/domain/email_subscription_services.py',
    'core/domain/email_subscription_services_test.py',
    'core/domain/event_services.py',
    'core/domain/event_services_test.py',
    'core/domain/exp_domain.py',
    'core/domain/exp_domain_test.py',
    'core/domain/exp_fetchers.py',
    'core/domain/exp_fetchers_test.py',
    'core/domain/exp_services.py',
    'core/domain/exp_services_test.py',
    'core/domain/expression_parser.py',
    'core/domain/expression_parser_test.py',
    'core/domain/feedback_services.py',
    'core/domain/feedback_services_test.py',
    'core/domain/fs_domain.py',
    'core/domain/fs_domain_test.py',
    'core/domain/fs_services.py',
    'core/domain/fs_services_test.py',
    'core/domain/html_cleaner.py',
    'core/domain/html_cleaner_test.py',
    'core/domain/html_validation_service.py',
    'core/domain/html_validation_service_test.py',
    'core/domain/image_services.py',
    'core/domain/image_services_test.py',
    'core/domain/image_validation_services.py',
    'core/domain/image_validation_services_test.py',
    'core/domain/improvements_services.py',
    'core/domain/improvements_services_test.py',
    'core/domain/interaction_registry.py',
    'core/domain/interaction_registry_test.py',
    'core/domain/learner_goals_services.py',
    'core/domain/learner_goals_services_test.py',
    'core/domain/learner_playlist_services.py',
    'core/domain/learner_playlist_services_test.py',
    'core/domain/learner_progress_services.py',
    'core/domain/learner_progress_services_test.py',
    'core/domain/moderator_services.py',
    'core/domain/moderator_services_test.py',
    'core/domain/object_registry.py',
    'core/domain/object_registry_test.py',
    'core/domain/opportunity_services.py',
    'core/domain/opportunity_services_test.py',
    'core/domain/param_domain.py',
    'core/domain/param_domain_test.py',
    'core/domain/platform_feature_services.py',
    'core/domain/platform_feature_services_test.py',
    'core/domain/platform_parameter_domain.py',
    'core/domain/platform_parameter_domain_test.py',
    'core/domain/platform_parameter_list.py',
    'core/domain/platform_parameter_list_test.py',
    'core/domain/platform_parameter_registry.py',
    'core/domain/platform_parameter_registry_test.py',
    'core/domain/playthrough_issue_registry.py',
    'core/domain/playthrough_issue_registry_test.py',
    'core/domain/question_domain.py',
    'core/domain/question_domain_test.py',
    'core/domain/question_fetchers.py',
    'core/domain/question_fetchers_test.py',
    'core/domain/question_services.py',
    'core/domain/question_services_test.py',
    'core/domain/rating_services.py',
    'core/domain/rating_services_test.py',
    'core/domain/recommendations_services.py',
    'core/domain/recommendations_services_test.py',
    'core/domain/rights_manager.py',
    'core/domain/rights_manager_test.py',
    'core/domain/role_services.py',
    'core/domain/role_services_test.py',
    'core/domain/rte_component_registry.py',
    'core/domain/rte_component_registry_test.py',
    'core/domain/rules_registry.py',
    'core/domain/rules_registry_test.py',
    'core/domain/search_services.py',
    'core/domain/search_services_test.py',
    'core/domain/skill_domain.py',
    'core/domain/skill_domain_test.py',
    'core/domain/skill_fetchers.py',
    'core/domain/skill_fetchers_test.py',
    'core/domain/skill_services.py',
    'core/domain/skill_services_test.py',
    'core/domain/state_domain.py',
    'core/domain/state_domain_test.py',
    'core/domain/stats_domain.py',
    'core/domain/stats_domain_test.py',
    'core/domain/stats_services.py',
    'core/domain/stats_services_test.py',
    'core/domain/story_domain.py',
    'core/domain/story_domain_test.py',
    'core/domain/story_fetchers.py',
    'core/domain/story_fetchers_test.py',
    'core/domain/story_services.py',
    'core/domain/story_services_test.py',
    'core/domain/subscription_services.py',
    'core/domain/subscription_services_test.py',
    'core/domain/subtopic_page_domain.py',
    'core/domain/subtopic_page_domain_test.py',
    'core/domain/subtopic_page_services.py',
    'core/domain/subtopic_page_services_test.py',
    'core/domain/suggestion_registry.py',
    'core/domain/suggestion_registry_test.py',
    'core/domain/suggestion_services.py',
    'core/domain/suggestion_services_test.py',
    'core/domain/summary_services.py',
    'core/domain/summary_services_test.py',
    'core/domain/takeout_service.py',
    'core/domain/takeout_service_test.py',
    'core/domain/taskqueue_services.py',
    'core/domain/taskqueue_services_test.py',
    'core/domain/topic_domain.py',
    'core/domain/topic_domain_test.py',
    'core/domain/topic_fetchers.py',
    'core/domain/topic_fetchers_test.py',
    'core/domain/topic_services.py',
    'core/domain/topic_services_test.py',
    'core/domain/translatable_object_registry.py',
    'core/domain/translatable_object_registry_test.py',
    'core/domain/translation_fetchers.py',
    'core/domain/translation_fetchers_test.py',
    'core/domain/translation_services.py',
    'core/domain/translation_services_test.py',
    'core/domain/user_domain.py',
    'core/domain/user_domain_test.py',
    'core/domain/user_query_domain.py',
    'core/domain/user_query_domain_test.py',
    'core/domain/user_query_services.py',
    'core/domain/user_query_services_test.py',
    'core/domain/user_services.py',
    'core/domain/user_services_test.py',
    'core/domain/visualization_registry.py',
    'core/domain/visualization_registry_test.py',
    'core/domain/voiceover_services.py',
    'core/domain/voiceover_services_test.py',
    'core/domain/wipeout_service.py',
    'core/domain/wipeout_service_test.py',
    'core/platform/storage/cloud_storage_emulator.py',
    'core/platform/storage/cloud_storage_emulator_test.py',
    'core/platform_feature_list.py',
    'core/platform_feature_list_test.py',
    'core/storage/beam_job/gae_models.py',
    'core/storage/beam_job/gae_models_test.py',
    'core/storage/blog/gae_models.py',
    'core/storage/blog/gae_models_test.py',
    'core/storage/storage_models_test.py',
    'core/tests/build_sources/extensions/CodeRepl.py',
    'core/tests/build_sources/extensions/DragAndDropSortInput.py',
    'core/tests/build_sources/extensions/base.py',
    'core/tests/build_sources/extensions/base_test.py',
    'core/tests/build_sources/extensions/models_test.py',
    'core/tests/data/failing_tests.py',
    'core/tests/data/image_constants.py',
    'core/tests/data/unicode_and_str_handler.py',
    'core/tests/gae_suite.py',
    'core/tests/gae_suite_test.py',
    'core/tests/load_tests/feedback_thread_summaries_test.py',
    'core/tests/test_utils.py',
    'core/tests/test_utils_test.py',
    'core/jobs',
    'core/python_utils.py',
    'core/python_utils_test.py',
    'extensions/',
    'scripts/'
]


CONFIG_FILE_PATH = os.path.join('.', 'mypy.ini')
MYPY_REQUIREMENTS_FILE_PATH = os.path.join('.', 'mypy_requirements.txt')
MYPY_TOOLS_DIR = os.path.join(os.getcwd(), 'third_party', 'python3_libs')
PYTHON3_CMD = 'python3'

_PATHS_TO_INSERT = [MYPY_TOOLS_DIR, ]

_PARSER = argparse.ArgumentParser(
    description='Python type checking using mypy script.'
)

_PARSER.add_argument(
    '--skip-install',
    help='If passed, skips installing dependencies.'
    ' By default, they are installed.',
    action='store_true')

_PARSER.add_argument(
    '--install-globally',
    help='optional; if specified, installs mypy and its requirements globally.'
    ' By default, they are installed to %s' % MYPY_TOOLS_DIR,
    action='store_true')

_PARSER.add_argument(
    '--files',
    help='Files to type-check',
    action='store',
    nargs='+'
)


def install_third_party_libraries(skip_install: bool) -> None:
    """Run the installation script.

    Args:
        skip_install: bool. Whether to skip running the installation script.
    """
    if not skip_install:
        install_third_party_libs.main()


def get_mypy_cmd(files, mypy_exec_path, using_global_mypy):
    """Return the appropriate command to be run.

    Args:
        files: list(list(str)). List having first element as list of string.
        mypy_exec_path: str. Path of mypy executable.
        using_global_mypy: bool. Whether generated command should run using
            global mypy.

    Returns:
        list(str). List of command line arguments.
    """
    if using_global_mypy:
        mypy_cmd = 'mypy'
    else:
        mypy_cmd = mypy_exec_path
    if files:
        cmd = [mypy_cmd, '--config-file', CONFIG_FILE_PATH] + files
    else:
        excluded_files_regex = (
            '|'.join(NOT_FULLY_COVERED_FILES + EXCLUDED_DIRECTORIES))
        cmd = [
            mypy_cmd, '--exclude', excluded_files_regex,
            '--config-file', CONFIG_FILE_PATH, '.'
        ]
    return cmd


def install_mypy_prerequisites(install_globally):
    """Install mypy and type stubs from mypy_requirements.txt.

    Args:
        install_globally: bool. Whether mypy and its requirements are to be
            installed globally.

    Returns:
        tuple(int, str). The return code from installing prerequisites and the
        path of the mypy executable.
    """
    # TODO(#13398): Change MyPy installation after Python3 migration. Now, we
    # install packages globally for CI. In CI, pip installation is not in a way
    # we expect.
    if install_globally:
        cmd = [
            PYTHON3_CMD, '-m', 'pip', 'install', '-r',
            MYPY_REQUIREMENTS_FILE_PATH
        ]
    else:
        cmd = [
            PYTHON3_CMD, '-m', 'pip', 'install', '-r',
            MYPY_REQUIREMENTS_FILE_PATH, '--target', MYPY_TOOLS_DIR,
            '--upgrade'
        ]
    process = subprocess.Popen(
        cmd, stdout=subprocess.PIPE, stderr=subprocess.PIPE)
    output = process.communicate()
    if b'can\'t combine user with prefix' in output[1]:
        uextention_text = ['--user', '--prefix=', '--system']
        new_process = subprocess.Popen(
            cmd + uextention_text, stdout=subprocess.PIPE,
            stderr=subprocess.PIPE)
        new_process.communicate()
        _PATHS_TO_INSERT.append(os.path.join(site.USER_BASE, 'bin'))
        mypy_exec_path = os.path.join(site.USER_BASE, 'bin', 'mypy')
        return (new_process.returncode, mypy_exec_path)
    else:
        _PATHS_TO_INSERT.append(os.path.join(MYPY_TOOLS_DIR, 'bin'))
        mypy_exec_path = os.path.join(MYPY_TOOLS_DIR, 'bin', 'mypy')
        return (process.returncode, mypy_exec_path)


def main(args=None):
    """Runs the MyPy type checks."""
    parsed_args = _PARSER.parse_args(args=args)

    for directory in common.DIRS_TO_ADD_TO_SYS_PATH:
        # The directories should only be inserted starting at index 1. See
        # https://stackoverflow.com/a/10095099 and
        # https://stackoverflow.com/q/10095037 for more details.
        sys.path.insert(1, directory)

    install_third_party_libraries(parsed_args.skip_install)
    common.fix_third_party_imports()

    print('Installing Mypy and stubs for third party libraries.')
    return_code, mypy_exec_path = install_mypy_prerequisites(
        parsed_args.install_globally)
    if return_code != 0:
        print('Cannot install Mypy and stubs for third party libraries.')
        sys.exit(1)

    print('Installed Mypy and stubs for third party libraries.')

    print('Starting Mypy type checks.')
    cmd = get_mypy_cmd(
        parsed_args.files, mypy_exec_path, parsed_args.install_globally)

    env = os.environ.copy()
    for path in _PATHS_TO_INSERT:
        env['PATH'] = '%s%s' % (path, os.pathsep) + env['PATH']
    env['PYTHONPATH'] = MYPY_TOOLS_DIR

    process = subprocess.Popen(
        cmd, stdout=subprocess.PIPE, stderr=subprocess.PIPE, env=env)
    stdout, stderr = process.communicate()
    # Standard and error output is in bytes, we need to decode the line to
    # print it.
    print(stdout.decode('utf-8'))
    print(stderr.decode('utf-8'))
    if process.returncode == 0:
        print('Mypy type checks successful.')
    else:
        print(
            'Mypy type checks unsuccessful. Please fix the errors. '
            'For more information, visit: '
            'https://github.com/oppia/oppia/wiki/Backend-Type-Annotations')
        sys.exit(2)
    return process.returncode


if __name__ == '__main__': # pragma: no cover
    main()<|MERGE_RESOLUTION|>--- conflicted
+++ resolved
@@ -47,13 +47,6 @@
     'core/domain/auth_services_test.py',
     'core/domain/blog_services.py',
     'core/domain/blog_services_test.py',
-<<<<<<< HEAD
-    'core/domain/caching_services.py',
-    'core/domain/caching_services_test.py',
-=======
-    'core/domain/blog_validators.py',
-    'core/domain/blog_validators_test.py',
->>>>>>> 05f0816a
     'core/domain/calculation_registry.py',
     'core/domain/calculation_registry_test.py',
     'core/domain/change_domain.py',
@@ -65,13 +58,6 @@
     'core/domain/collection_domain_test.py',
     'core/domain/collection_services.py',
     'core/domain/collection_services_test.py',
-<<<<<<< HEAD
-    'core/domain/config_domain.py',
-    'core/domain/config_domain_test.py',
-=======
-    'core/domain/collection_validators.py',
-    'core/domain/collection_validators_test.py',
->>>>>>> 05f0816a
     'core/domain/config_services.py',
     'core/domain/config_services_test.py',
     'core/domain/cron_services.py',
