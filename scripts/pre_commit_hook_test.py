# coding: utf-8
#
# Copyright 2019 The Oppia Authors. All Rights Reserved.
#
# Licensed under the Apache License, Version 2.0 (the "License");
# you may not use this file except in compliance with the License.
# You may obtain a copy of the License at
#
#      http://www.apache.org/licenses/LICENSE-2.0
#
# Unless required by applicable law or agreed to in writing, software
# distributed under the License is distributed on an "AS-IS" BASIS,
# WITHOUT WARRANTIES OR CONDITIONS OF ANY KIND, either express or implied.
# See the License for the specific language governing permissions and
# limitations under the License.

"""Unit tests for scripts/pre_commit_hook.py."""

from __future__ import annotations

import builtins
import os
import shutil
import subprocess
import tempfile

from core import utils
from core.tests import test_utils
from scripts import common

import psutil
from typing import List, Tuple

from . import pre_commit_hook


class PreCommitHookTests(test_utils.GenericTestBase):
    """Test the methods for pre commit hook script."""

    def setUp(self) -> None:
        super().setUp()
        self.print_arr: List[str] = []
        def mock_print(msg: str) -> None:
            self.print_arr.append(msg)

        self.print_swap = self.swap(builtins, 'print', mock_print)

    def test_install_hook_with_existing_symlink(self) -> None:
        def mock_islink(unused_file: str) -> bool:
            return True
        def mock_exists(unused_file: str) -> bool:
            return True
<<<<<<< HEAD
        def mock_is_windows():
            return True
        def mock_start_subprocess_for_result(unused_cmd_tokens):
=======
        def mock_start_subprocess_for_result(
            unused_cmd_tokens: List[str]
        ) -> Tuple[str, None]:
>>>>>>> 0bd27d9c
            return ('Output', None)

        islink_swap = self.swap(os.path, 'islink', mock_islink)
        exists_swap = self.swap(os.path, 'exists', mock_exists)
        is_windows_swap = self.swap(common, 'is_windows_os', mock_is_windows)
        subprocess_swap = self.swap(
            pre_commit_hook, 'start_subprocess_for_result',
            mock_start_subprocess_for_result)

        with islink_swap, exists_swap, subprocess_swap, self.print_swap:
            with is_windows_swap:
                pre_commit_hook.install_hook()
        self.assertTrue('Symlink already exists' in self.print_arr)
        self.assertNotIn(
            'pre-commit hook file is now executable!', self.print_arr)

    def test_install_hook_with_error_in_making_pre_push_executable(
        self
    ) -> None:

        def mock_islink(unused_file: str) -> bool:
            return True

        def mock_exists(unused_file: str) -> bool:
            return True

        def mock_start_subprocess_for_result(
            unused_cmd_tokens: List[str]
        ) -> Tuple[str, str]:
            return ('Output', 'Error')

        islink_swap = self.swap(os.path, 'islink', mock_islink)
        exists_swap = self.swap(os.path, 'exists', mock_exists)
        subprocess_swap = self.swap(
            pre_commit_hook, 'start_subprocess_for_result',
            mock_start_subprocess_for_result)

        with islink_swap, exists_swap, subprocess_swap, self.print_swap:
            with self.assertRaisesRegex(ValueError, 'Error'):
                pre_commit_hook.install_hook()
        self.assertTrue('Symlink already exists' in self.print_arr)
        self.assertFalse(
            'pre-commit hook file is now executable!' in self.print_arr)

    def test_install_hook_with_creation_of_symlink(self) -> None:
        check_function_calls = {
            'symlink_is_called': False
        }
        def mock_islink(unused_file: str) -> bool:
            return False
        def mock_exists(unused_file: str) -> bool:
            return False
        def mock_start_subprocess_for_result(
            unused_cmd_tokens: List[str]
        ) -> Tuple[str, None]:
            return ('Output', None)
        def mock_symlink(unused_path: str, unused_file: str) -> None:
            check_function_calls['symlink_is_called'] = True

        islink_swap = self.swap(os.path, 'islink', mock_islink)
        exists_swap = self.swap(os.path, 'exists', mock_exists)
        subprocess_swap = self.swap(
            pre_commit_hook, 'start_subprocess_for_result',
            mock_start_subprocess_for_result)
        symlink_swap = self.swap(os, 'symlink', mock_symlink)

        with islink_swap, exists_swap, subprocess_swap, self.print_swap, (
            symlink_swap):
            pre_commit_hook.install_hook()
        self.assertTrue(check_function_calls['symlink_is_called'])
        self.assertTrue(
            'Created symlink in .git/hooks directory' in self.print_arr)
        self.assertTrue(
            'pre-commit hook file is now executable!' in self.print_arr)

    def test_install_hook_with_error_in_creation_of_symlink(self) -> None:
        check_function_calls = {
            'symlink_is_called': False,
            'copy_is_called': False
        }
        expected_check_function_calls = {
            'symlink_is_called': True,
            'copy_is_called': True
        }
        def mock_islink(unused_file: str) -> bool:
            return False
        def mock_exists(unused_file: str) -> bool:
            return False
        def mock_start_subprocess_for_result(
            unused_cmd_tokens: List[str]
        ) -> Tuple[str, None]:
            return ('Output', None)
        def mock_symlink(unused_path: str, unused_file: str) -> None:
            check_function_calls['symlink_is_called'] = True
            raise OSError
        def mock_copy(unused_type: str, unused_file: str) -> None:
            check_function_calls['copy_is_called'] = True

        islink_swap = self.swap(os.path, 'islink', mock_islink)
        exists_swap = self.swap(os.path, 'exists', mock_exists)
        subprocess_swap = self.swap(
            pre_commit_hook, 'start_subprocess_for_result',
            mock_start_subprocess_for_result)
        symlink_swap = self.swap(os, 'symlink', mock_symlink)
        copy_swap = self.swap(shutil, 'copy', mock_copy)

        with islink_swap, exists_swap, subprocess_swap, symlink_swap, copy_swap:
            with self.print_swap:
                pre_commit_hook.install_hook()
        self.assertEqual(check_function_calls, expected_check_function_calls)
        self.assertTrue('Copied file to .git/hooks directory' in self.print_arr)
        self.assertTrue(
            'pre-commit hook file is now executable!' in self.print_arr)

    def test_install_hook_with_broken_symlink(self) -> None:
        check_function_calls = {
            'unlink_is_called': False,
            'symlink_is_called': False
        }
        def mock_islink(unused_file: str) -> bool:
            return True
        def mock_exists(unused_file: str) -> bool:
            return False
        def mock_start_subprocess_for_result(
            unused_cmd_tokens: List[str]
        ) -> Tuple[str, None]:
            return ('Output', None)
        def mock_unlink(unused_file: str) -> None:
            check_function_calls['unlink_is_called'] = True
        def mock_symlink(unused_path: str, unused_file: str) -> None:
            check_function_calls['symlink_is_called'] = True

        islink_swap = self.swap(os.path, 'islink', mock_islink)
        exists_swap = self.swap(os.path, 'exists', mock_exists)
        subprocess_swap = self.swap(
            pre_commit_hook, 'start_subprocess_for_result',
            mock_start_subprocess_for_result)
        unlink_swap = self.swap(os, 'unlink', mock_unlink)
        symlink_swap = self.swap(os, 'symlink', mock_symlink)

        with islink_swap, exists_swap, subprocess_swap, self.print_swap:
            with unlink_swap, symlink_swap:
                pre_commit_hook.install_hook()
        self.assertTrue(check_function_calls['unlink_is_called'])
        self.assertTrue(check_function_calls['symlink_is_called'])
        self.assertTrue('Removing broken symlink' in self.print_arr)
        self.assertTrue(
            'pre-commit hook file is now executable!' in self.print_arr)

    def test_start_subprocess_for_result(self) -> None:
        process = subprocess.Popen(
            ['echo', 'test'], stdout=subprocess.PIPE, stderr=subprocess.PIPE)
        def mock_popen(  # pylint: disable=unused-argument
            unused_cmd_tokens: List[str],
            stdout: int = subprocess.PIPE,
            stderr: int = subprocess.PIPE
        ) -> psutil.Popen:
            return process

        with self.swap(subprocess, 'Popen', mock_popen):
            self.assertEqual(
                pre_commit_hook.start_subprocess_for_result(['cmd']),
                (b'test\n', b''))

    def test_does_diff_include_package_lock_file_with_package_lock_in_diff(
        self
    ) -> None:
        def mock_start_subprocess_for_result(
            unused_cmd_tokens: List[str]
        ) -> Tuple[bytes, None]:
            return (b'package-lock.json\nfile.1py\nfile2.ts', None)

        with self.swap(
            pre_commit_hook, 'start_subprocess_for_result',
            mock_start_subprocess_for_result
        ):
            self.assertTrue(
                pre_commit_hook.does_diff_include_package_lock_file())

    def test_does_diff_include_package_lock_file_with_no_package_lock_in_diff(
        self
    ) -> None:
        def mock_start_subprocess_for_result(
            unused_cmd_tokens: List[str]
        ) -> Tuple[bytes, None]:
            return (b'file.1py\nfile2.ts', None)

        with self.swap(
            pre_commit_hook, 'start_subprocess_for_result',
            mock_start_subprocess_for_result):
            self.assertFalse(
                pre_commit_hook.does_diff_include_package_lock_file())

    def test_does_diff_include_package_lock_file_with_error(self) -> None:
        def mock_start_subprocess_for_result(
            unused_cmd_tokens: List[str]
        ) -> Tuple[bytes, bytes]:
            return (b'file.1py\nfile2.ts', b'Error')

        subprocess_swap = self.swap(
            pre_commit_hook, 'start_subprocess_for_result',
            mock_start_subprocess_for_result)
        with subprocess_swap, self.assertRaisesRegex(ValueError, 'Error'):
            pre_commit_hook.does_diff_include_package_lock_file()

    def test_does_current_folder_contain_have_package_lock_file(self) -> None:
        def mock_isfile(unused_path: str) -> bool:
            return True
        with self.swap(os.path, 'isfile', mock_isfile):
            self.assertTrue(
                pre_commit_hook
                .does_current_folder_contain_have_package_lock_file())

    def test_check_changes_in_config_with_no_invalid_changes(self) -> None:
        def mock_check_output(cmd_tokens: List[str]) -> bytes:
            if pre_commit_hook.FECONF_FILEPATH in cmd_tokens:
                return (
                    b'-CLASSIFIERS_DIR = os.path.join(\'.\', \'dir1\')\n'
                    b'+CLASSIFIERS_DIR = os.path.join(\'.\', \'dir2\')\n')
            return (
                b'-  "DASHBOARD_TYPE_CREATOR": "creator",\n'
                b'+  "DASHBOARD_TYPE_CREATOR": "creator-change",\n')
        with self.swap(subprocess, 'check_output', mock_check_output):
            pre_commit_hook.check_changes_in_config()

    def test_check_changes_with_no_config_file_changed(self) -> None:
        self.assertTrue(pre_commit_hook.check_changes('filetype'))

    def test_check_changes_in_config_with_invalid_feconf_changes(
        self
    ) -> None:
        def mock_check_output(cmd_tokens: List[str]) -> bytes:
            if pre_commit_hook.FECONF_FILEPATH in cmd_tokens:
                return (
                    b'-SYSTEM_EMAIL_NAME = \'sys@email.com\'\n+'
                    b'+SYSTEM_EMAIL_NAME = \'sys-change@email.com\'\n')
            return (
                b'-  "DASHBOARD_TYPE_CREATOR": "creator",\n'
                b'+  "DASHBOARD_TYPE_CREATOR": "creator-change",\n')
        check_output_swap = self.swap(
            subprocess, 'check_output', mock_check_output)
        with check_output_swap, self.assertRaisesRegex(
            Exception,
            'Changes to %s made for deployment cannot be committed.' % (
                pre_commit_hook.FECONF_FILEPATH)):
            pre_commit_hook.check_changes_in_config()

    def test_check_changes_in_config_with_invalid_constants_changes(
        self
    ) -> None:
        def mock_check_output(cmd_tokens: List[str]) -> bytes:
            if pre_commit_hook.FECONF_FILEPATH in cmd_tokens:
                return (
                    b'-CLASSIFIERS_DIR = os.path.join(\'.\', \'dir1\')\n'
                    b'+CLASSIFIERS_DIR = os.path.join(\'.\', \'dir2\')\n')
            return (
                b'-  "FIREBASE_CONFIG_API_KEY": "fake-api-key",\n'
                b'+  "FIREBASE_CONFIG_API_KEY": "changed-api-key",\n')
        check_output_swap = self.swap(
            subprocess, 'check_output', mock_check_output)
        with check_output_swap, self.assertRaisesRegex(
            Exception,
            'Changes to %s made for deployment cannot be committed.' % (
                pre_commit_hook.CONSTANTS_FILEPATH)):
            pre_commit_hook.check_changes_in_config()

    def test_main_with_errors(self) -> None:
        check_function_calls = {
            'check_changes_in_config_is_called': False
        }
        def mock_func() -> bool:
            return True
        def mock_check_changes_in_config() -> None:
            check_function_calls['check_changes_in_config_is_called'] = True
        package_lock_swap = self.swap(
            pre_commit_hook, 'does_diff_include_package_lock_file', mock_func)
        package_lock_in_current_folder_swap = self.swap(
            pre_commit_hook,
            'does_current_folder_contain_have_package_lock_file',
            mock_func)
        check_config_swap = self.swap(
            pre_commit_hook, 'check_changes_in_config',
            mock_check_changes_in_config)
        with package_lock_swap, package_lock_in_current_folder_swap:
            with check_config_swap, self.print_swap, self.assertRaisesRegex(
                SystemExit, '1'):
                pre_commit_hook.main(args=[])
        self.assertTrue(
            '-----------COMMIT ABORTED-----------' in self.print_arr)
        self.assertTrue(
            check_function_calls['check_changes_in_config_is_called'])

    def test_main_with_install_arg(self) -> None:
        check_function_calls = {
            'install_hook_is_called': False
        }
        def mock_install_hook() -> None:
            check_function_calls['install_hook_is_called'] = True
        with self.swap(
            pre_commit_hook, 'install_hook', mock_install_hook):
            pre_commit_hook.main(args=['--install'])

    def test_main_without_install_arg_and_errors(self) -> None:
        check_function_calls = {
            'check_changes_in_config_is_called': False
        }
        def mock_func() -> bool:
            return False
        def mock_check_changes_in_config() -> None:
            check_function_calls['check_changes_in_config_is_called'] = True
        package_lock_swap = self.swap(
            pre_commit_hook, 'does_diff_include_package_lock_file', mock_func)
        package_lock_in_current_folder_swap = self.swap(
            pre_commit_hook,
            'does_current_folder_contain_have_package_lock_file',
            mock_func)
        check_config_swap = self.swap(
            pre_commit_hook, 'check_changes_in_config',
            mock_check_changes_in_config)
        with package_lock_swap, package_lock_in_current_folder_swap:
            with check_config_swap:
                pre_commit_hook.main(args=[])
        self.assertTrue(
            check_function_calls['check_changes_in_config_is_called'])

    def test_check_changes_in_gcloud_path_without_mismatch(self) -> None:
        temp_file = tempfile.NamedTemporaryFile()
        temp_file_name = 'mock_release_constants.json'
        # Here we use MyPy ignore because we are assigning value to
        # the read-only 'name' attribute which causes MyPy to throw an error.
        # Thus, to avoid the error, we used ignore here.
        temp_file.name = temp_file_name  # type: ignore[misc]
        with utils.open_file(temp_file_name, 'w') as tmp:
            tmp.write('{"GCLOUD_PATH": "%s"}' % common.GCLOUD_PATH)
        with self.swap(
            pre_commit_hook, 'RELEASE_CONSTANTS_FILEPATH', temp_file_name):
            pre_commit_hook.check_changes_in_gcloud_path()
        temp_file.close()
        if os.path.isfile(temp_file_name):
            # On Windows system, occasionally this temp file is not deleted.
            os.remove(temp_file_name)

    def test_check_changes_in_gcloud_path_with_mismatch(self) -> None:
        temp_file = tempfile.NamedTemporaryFile()
        temp_file_name = 'mock_release_constants.json'
        # Here we use MyPy ignore because we are assigning value to
        # the read-only 'name' attribute which causes MyPy to throw an error.
        # Thus, to avoid the error, we used ignore here.
        temp_file.name = temp_file_name  # type: ignore[misc]
        incorrect_gcloud_path = (
            '../oppia_tools/google-cloud-sdk-314.0.0/google-cloud-sdk/'
            'bin/gcloud')
        with utils.open_file(temp_file_name, 'w') as tmp:
            tmp.write('{"GCLOUD_PATH": "%s"}' % incorrect_gcloud_path)
        constants_file_swap = self.swap(
            pre_commit_hook, 'RELEASE_CONSTANTS_FILEPATH', temp_file_name)
        with constants_file_swap, self.assertRaisesRegex(
            Exception, (
                'The gcloud path in common.py: %s should match the path in '
                'release_constants.json: %s. Please fix.' % (
                    common.GCLOUD_PATH, incorrect_gcloud_path))):
            pre_commit_hook.check_changes_in_gcloud_path()
        temp_file.close()
        if os.path.isfile(temp_file_name):
            # On Windows system, occasionally this temp file is not deleted.
            os.remove(temp_file_name)<|MERGE_RESOLUTION|>--- conflicted
+++ resolved
@@ -50,15 +50,11 @@
             return True
         def mock_exists(unused_file: str) -> bool:
             return True
-<<<<<<< HEAD
         def mock_is_windows():
             return True
-        def mock_start_subprocess_for_result(unused_cmd_tokens):
-=======
         def mock_start_subprocess_for_result(
             unused_cmd_tokens: List[str]
         ) -> Tuple[str, None]:
->>>>>>> 0bd27d9c
             return ('Output', None)
 
         islink_swap = self.swap(os.path, 'islink', mock_islink)
