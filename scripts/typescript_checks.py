--- conflicted
+++ resolved
@@ -23,26 +23,16 @@
 import subprocess
 import sys
 
-<<<<<<< HEAD
 import yaml
 
-from core import utils
-=======
 # TODO(#15567): This can be removed after Literal in utils.py is loaded
 # from typing instead of typing_extensions, this will be possible after
 # we migrate to Python 3.8.
 from scripts import common  # isort:skip pylint: disable=wrong-import-position, unused-import
->>>>>>> 011db8e3
 
 from core import utils  # isort:skip
 
-<<<<<<< HEAD
-from . import common
-=======
-import yaml
-
 from typing import List, Optional, Sequence  # isort:skip
->>>>>>> 011db8e3
 
 # Contains the name of all files that are not strictly typed.
 # This list must be kept up-to-date; the changes (only remove) should be done
