--- conflicted
+++ resolved
@@ -34,10 +34,9 @@
         r'%s' % feconf.SUGGESTION_EMAIL_HANDLER_URL,
         feedback.SuggestionEmailHandler, 'suggestion_email_handler'),
     main.get_redirect_route(
-<<<<<<< HEAD
     	r'%s' % feconf.REPORT_EMAIL_HANDLER_URL,
         feedback.ReportEmailHandler, 'report_email_handler'),
-=======
+    main.get_redirect_route(    
         r'%s' % feconf.INSTANT_FEEDBACK_EMAIL_HANDLER_URL,
         feedback.InstantFeedbackMessageEmailHandler,
         'instant_feedback_message_email_handler'),
@@ -45,7 +44,6 @@
         r'%s' % feconf.FEEDBACK_STATUS_EMAIL_HANDLER_URL,
         feedback.FeedbackThreadStatusChangeEmailHandler,
         'feedback_thread_status_change_email_handler'),
->>>>>>> 03240a93
 ]
 
 app = transaction_services.toplevel_wrapper(  # pylint: disable=invalid-name
