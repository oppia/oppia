# Copyright 2016 The Oppia Authors. All Rights Reserved.
#
# Licensed under the Apache License, Version 2.0 (the "License");
# you may not use this file except in compliance with the License.
# You may obtain a copy of the License at
#
#      http://www.apache.org/licenses/LICENSE-2.0
#
# Unless required by applicable law or agreed to in writing, software
# distributed under the License is distributed on an "AS-IS" BASIS,
# WITHOUT WARRANTIES OR CONDITIONS OF ANY KIND, either express or implied.
# See the License for the specific language governing permissions and
# limitations under the License.

"""Main package for URL routing for requests originating from the task queue."""

# pylint: disable=relative-import
<<<<<<< HEAD
from core.controllers import feedback
from core.controllers import reader
=======
from core.controllers import tasks
>>>>>>> 8046a7b8
from core.platform import models
import feconf
import main
# pylint: enable=relative-import

import webapp2

transaction_services = models.Registry.import_transaction_services()

# Register the URLs with the classes responsible for handling them.
URLS = [
    main.get_redirect_route(
        r'%s' % feconf.TASK_URL_FEEDBACK_MESSAGE_EMAILS,
        tasks.UnsentFeedbackEmailHandler,
        'feedback_message_email_task_handler'),
    main.get_redirect_route(
        r'%s' % feconf.TASK_URL_SUGGESTION_EMAILS,
        tasks.SuggestionEmailHandler,
        'suggestion_email_task_handler'),
    main.get_redirect_route(
<<<<<<< HEAD
        r'%s' % feconf.FLAG_EXPLORATION_EMAIL_HANDLER_URL,
        reader.FlagExplorationEmailHandler, 'flag_exploration_email_handler'),
    main.get_redirect_route(
        r'%s' % feconf.INSTANT_FEEDBACK_EMAIL_HANDLER_URL,
        feedback.InstantFeedbackMessageEmailHandler,
        'instant_feedback_message_email_handler'),
=======
        r'%s' % feconf.TASK_URL_INSTANT_FEEDBACK_EMAILS,
        tasks.InstantFeedbackMessageEmailHandler,
        'instant_feedback_message_email_task_handler'),
>>>>>>> 8046a7b8
    main.get_redirect_route(
        r'%s' % feconf.TASK_URL_FEEDBACK_STATUS_EMAILS,
        tasks.FeedbackThreadStatusChangeEmailHandler,
        'feedback_thread_status_change_email_task_handler'),
]

app = transaction_services.toplevel_wrapper(  # pylint: disable=invalid-name
    webapp2.WSGIApplication(URLS, debug=feconf.DEBUG))<|MERGE_RESOLUTION|>--- conflicted
+++ resolved
@@ -15,12 +15,8 @@
 """Main package for URL routing for requests originating from the task queue."""
 
 # pylint: disable=relative-import
-<<<<<<< HEAD
-from core.controllers import feedback
-from core.controllers import reader
-=======
+
 from core.controllers import tasks
->>>>>>> 8046a7b8
 from core.platform import models
 import feconf
 import main
@@ -41,18 +37,12 @@
         tasks.SuggestionEmailHandler,
         'suggestion_email_task_handler'),
     main.get_redirect_route(
-<<<<<<< HEAD
-        r'%s' % feconf.FLAG_EXPLORATION_EMAIL_HANDLER_URL,
-        reader.FlagExplorationEmailHandler, 'flag_exploration_email_handler'),
+        r'%s' % feconf.TASK_URL_FLAG_EXPLORATION_EMAILS,
+        tasks.FlagExplorationEmailHandler, 'flag_exploration_email_handler'),
     main.get_redirect_route(
-        r'%s' % feconf.INSTANT_FEEDBACK_EMAIL_HANDLER_URL,
-        feedback.InstantFeedbackMessageEmailHandler,
-        'instant_feedback_message_email_handler'),
-=======
         r'%s' % feconf.TASK_URL_INSTANT_FEEDBACK_EMAILS,
         tasks.InstantFeedbackMessageEmailHandler,
         'instant_feedback_message_email_task_handler'),
->>>>>>> 8046a7b8
     main.get_redirect_route(
         r'%s' % feconf.TASK_URL_FEEDBACK_STATUS_EMAILS,
         tasks.FeedbackThreadStatusChangeEmailHandler,
