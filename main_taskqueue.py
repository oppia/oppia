--- conflicted
+++ resolved
@@ -25,13 +25,8 @@
 import webapp2
 
 MYPY = False
-<<<<<<< HEAD
-if MYPY:
-    from mypy_imports import * # pragma: no cover # pylint: disable=import-only-modules,wildcard-import,unused-wildcard-import
-=======
 if MYPY: # pragma: no cover
     from mypy_imports import transaction_services
->>>>>>> aa09ef71
 
 transaction_services = models.Registry.import_transaction_services()
 
