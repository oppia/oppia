--- conflicted
+++ resolved
@@ -31,15 +31,7 @@
   allow_failures:
   # The backend tests, with coverage, take too long to run, so we make this
   # optional.
-<<<<<<< HEAD
-  - env: RUN_BACKEND_TESTS=true RUN_FRONTEND_TESTS=false RUN_LINT=false REPORT_BACKEND_COVERAGE=true
-  # The e2e tests are not succeeding consistently, and fail for PRs from outside the Oppia repository,
-  # so we're making them optional for now.
-  # However, we plan to make them mandatory once both these issues are addressed.
-  - env: RUN_E2E_TESTS=true
-=======
   - env: RUN_BACKEND_TESTS=true REPORT_BACKEND_COVERAGE=true
->>>>>>> f5c6c1f7
   fast_finish: true
 
 notifications:
