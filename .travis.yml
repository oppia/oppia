--- conflicted
+++ resolved
@@ -22,32 +22,20 @@
 
 env:
   matrix:
-<<<<<<< HEAD
-    - RUN_LINT=true
-    - RUN_FRONTEND_TESTS=true
-    - RUN_E2E_TESTS=true
-    - RUN_BACKEND_TESTS=true REPORT_BACKEND_COVERAGE=false
-    - RUN_BACKEND_TESTS=true REPORT_BACKEND_COVERAGE=true
-=======
     - RUN_E2E_TESTS=true
     - RUN_BACKEND_TESTS=false RUN_FRONTEND_TESTS=false RUN_LINT=true REPORT_BACKEND_COVERAGE=false
     - RUN_BACKEND_TESTS=false RUN_FRONTEND_TESTS=true RUN_LINT=false REPORT_BACKEND_COVERAGE=false
     - RUN_BACKEND_TESTS=true RUN_FRONTEND_TESTS=false RUN_LINT=false REPORT_BACKEND_COVERAGE=false
     - RUN_BACKEND_TESTS=true RUN_FRONTEND_TESTS=false RUN_LINT=false REPORT_BACKEND_COVERAGE=true
->>>>>>> dee6f965
 matrix:
   allow_failures:
   # The backend tests, with coverage, take too long to run, so we make this
   # optional.
-<<<<<<< HEAD
-  - env: RUN_BACKEND_TESTS=true REPORT_BACKEND_COVERAGE=true
-=======
   - env: RUN_BACKEND_TESTS=true RUN_FRONTEND_TESTS=false RUN_LINT=false REPORT_BACKEND_COVERAGE=true
   # The e2e tests are not succeeding consistently, and fail for PRs from outside the Oppia repository,
-  # so we're making them optional for now. 
+  # so we're making them optional for now.
   # However, we plan to make them mandatory once both these issues are addressed.
   - env: RUN_E2E_TESTS=true
->>>>>>> dee6f965
   fast_finish: true
 
 notifications:
@@ -106,8 +94,4 @@
 
 before_cache:
   # Delete python bytecode to prevent cache rebuild.
-<<<<<<< HEAD
-  - find third_party -name "*.pyc" -print -delete
-=======
-  - find third_party -name "*.pyc" -print -delete
->>>>>>> dee6f965
+  - find third_party -name "*.pyc" -print -delete