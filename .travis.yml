sudo: required
# In order to install Chrome stable we need trusty distribution.
dist: trusty
language: python
python:
- 2.7

addons:
  browserstack:
    username: $USERNAME
    access_key: $ACCESS_KEY

branches:
  only:
  - master
  - develop
  - /^release-\d+\.\d+\.\d+$/
  - /^release-\d+\.\d+\.\d+-hotfix-\d+$/

env:
  matrix:
    - RUN_LINT=true
    - RUN_FRONTEND_TESTS=true
    - RUN_BACKEND_TESTS=true REPORT_BACKEND_COVERAGE=false EXCLUDE_LOAD_TESTS=true
    # TODO(sll): Reinstate this when we can get it to run in reasonable time.
    # - RUN_BACKEND_TESTS=true REPORT_BACKEND_COVERAGE=true
    # TODO(sll): Reinstate this when the load tests are more reliable.
    # - RUN_BACKEND_TESTS=true REPORT_BACKEND_COVERAGE=true EXCLUDE_LOAD_TESTS=false
    - RUN_E2E_TESTS_ACCESSIBILITY=true
    - RUN_E2E_TESTS_ADDITIONAL_EDITOR_AND_PLAYER_FEATURES=true
    - RUN_E2E_TESTS_COLLECTIONS=true
    - RUN_E2E_TESTS_CORE_EDITOR_AND_PLAYER_FEATURES=true
    - RUN_E2E_TESTS_EMBEDDING=true
    - RUN_E2E_TESTS_EXPLORATION_FEEDBACK_TAB=true
    - RUN_E2E_TESTS_EXPLORATION_HISTORY_TAB=true
    - RUN_E2E_TESTS_EXPLORATION_STATISTICS_TAB=true
    - RUN_E2E_TESTS_EXPLORATION_TRANSLATION_TAB=true
    - RUN_E2E_TESTS_EXTENSIONS=true
    - RUN_E2E_TESTS_LEARNER_DASHBOARD=true
    - RUN_E2E_TESTS_LEARNER=true
    - RUN_E2E_TESTS_LIBRARY=true
    - RUN_E2E_TESTS_NAVIGATION=true
    - RUN_E2E_TESTS_PREFERENCES=true
    - RUN_E2E_TESTS_PROFILE_MENU=true
    - RUN_E2E_TESTS_PUBLICATION=true
    - RUN_E2E_TESTS_SUBSCRIPTIONS=true
    - RUN_E2E_TESTS_TOPICS_AND_SKILLS_DASHBOARD=true
<<<<<<< HEAD
    - RUN_E2E_TESTS_TOPIC_AND_STORY_EDITOR=true
=======
    - RUN_E2E_TESTS_SKILL_EDITOR=true
>>>>>>> f98290bb
    - RUN_E2E_TESTS_USERS=true

matrix:
  allow_failures: []
  fast_finish: true

jobs:
  include:
    # The mobile end-to-end tests are run only for the develop branch as the
    # BrowserStack credentials are stored as encrypted Travis environment
    # variables and are therefore not available for forks of the repository.
    # For more details, refer to https://docs.travis-ci.com/user/environment-variables#encrypting-environment-variables
    if: branch = develop AND type = push
    env: RUN_E2E_TESTS_MOBILE=true

notifications:
  email:
    recipients:
    - sean@seanlip.org
    - henning.benmax@gmail.com
    - tzjiang1@gmail.com
    - apurvabajaj007@gmail.com
    - nithusha21@yahoo.co.in
    on_success: change
    on_failure: change
  irc:
    channels:
    - chat.freenode.net#oppia
    on_success: never
    on_failure: always
  webhooks:
    urls:
    # This URL can be obtained by going to the Gitter chat room
    # and clicking Settings > Integrations.
    - https://webhooks.gitter.im/e/f8f782497ec1ffcea2e7
    on_success: always
    on_failure: always

before_install:
# For the rationale behind the next two lines, see:
#   https://github.com/travis-ci/travis-ci/issues/6928#issuecomment-264227708
- source /opt/jdk_switcher/jdk_switcher.sh
- jdk_switcher use oraclejdk8
- pip install codecov
- pip install pyyaml
- export CHROME_BIN=/usr/bin/google-chrome-stable
- export DISPLAY=:99.0
- bash -e /etc/init.d/xvfb start

install:
- pushd $TRAVIS_BUILD_DIR
- source scripts/setup.sh || exit 1
- source scripts/setup_gae.sh || exit 1

script:
- if [ "$RUN_LINT" == 'true' ]; then bash scripts/install_third_party.sh; python scripts/third_party_size_check.py; python scripts/pre_commit_linter.py --path=.; fi
# Travis aborts test run if nothing is printed back to STDOUT for some time.
# -x is used to avoid that.
- if [ "$RUN_FRONTEND_TESTS" == 'true' ]; then travis_retry bash -x scripts/run_frontend_tests.sh --run-minified-tests=true; fi
- if [ "$RUN_BACKEND_TESTS" == 'true' ] && [ "$REPORT_BACKEND_COVERAGE" == 'true' ] && [ "$EXCLUDE_LOAD_TESTS" == 'true' ]; then bash scripts/run_backend_tests.sh --generate_coverage_report --exclude_load_tests; fi
- if [ "$RUN_BACKEND_TESTS" == 'true' ] && [ "$REPORT_BACKEND_COVERAGE" == 'false' ] && [ "$EXCLUDE_LOAD_TESTS" == 'true' ]; then bash scripts/run_backend_tests.sh --exclude_load_tests; fi
- if [ "$RUN_BACKEND_TESTS" == 'true' ] && [ "$REPORT_BACKEND_COVERAGE" == 'true' ] && [ "$EXCLUDE_LOAD_TESTS" == 'false' ]; then bash scripts/run_backend_tests.sh --generate_coverage_report; fi
- if [ "$RUN_BACKEND_TESTS" == 'true' ] && [ "$REPORT_BACKEND_COVERAGE" == 'false' ] && [ "$EXCLUDE_LOAD_TESTS" == 'false' ]; then bash scripts/run_backend_tests.sh; fi
# Run e2e tests in production mode.
- if [ "$RUN_E2E_TESTS_ACCESSIBILITY" == 'true' ]; then travis_retry bash scripts/run_e2e_tests.sh --suite="accessibility" --prod_env; fi
- if [ "$RUN_E2E_TESTS_ADDITIONAL_EDITOR_AND_PLAYER_FEATURES" == 'true' ]; then travis_retry bash scripts/run_e2e_tests.sh --suite="additionalEditorAndPlayerFeatures" --prod_env; fi
- if [ "$RUN_E2E_TESTS_COLLECTIONS" == 'true' ]; then travis_retry bash scripts/run_e2e_tests.sh --suite="collections" --prod_env; fi
- if [ "$RUN_E2E_TESTS_CORE_EDITOR_AND_PLAYER_FEATURES" == 'true' ]; then travis_retry bash scripts/run_e2e_tests.sh --suite="coreEditorAndPlayerFeatures" --prod_env; fi
- if [ "$RUN_E2E_TESTS_EMBEDDING" == 'true' ]; then travis_retry bash scripts/run_e2e_tests.sh --suite="embedding" --prod_env; fi
- if [ "$RUN_E2E_TESTS_EXPLORATION_FEEDBACK_TAB" == 'true' ]; then travis_retry bash scripts/run_e2e_tests.sh --suite="explorationFeedbackTab" --prod_env; fi
- if [ "$RUN_E2E_TESTS_EXPLORATION_HISTORY_TAB" == 'true' ]; then travis_retry bash scripts/run_e2e_tests.sh --suite="explorationHistoryTab" --prod_env; fi
- if [ "$RUN_E2E_TESTS_EXPLORATION_STATISTICS_TAB" == 'true' ]; then travis_retry bash scripts/run_e2e_tests.sh --suite="explorationStatisticsTab" --prod_env; fi
- if [ "$RUN_E2E_TESTS_EXPLORATION_TRANSLATION_TAB" == 'true' ]; then travis_retry bash scripts/run_e2e_tests.sh --suite="explorationTranslationTab" --prod_env; fi
- if [ "$RUN_E2E_TESTS_EXTENSIONS" == 'true' ]; then travis_retry bash scripts/run_e2e_tests.sh --suite="extensions" --prod_env; fi
- if [ "$RUN_E2E_TESTS_LEARNER_DASHBOARD" == 'true' ]; then travis_retry bash scripts/run_e2e_tests.sh --suite="learnerDashboard" --prod_env; fi
- if [ "$RUN_E2E_TESTS_LEARNER" == 'true' ]; then travis_retry bash scripts/run_e2e_tests.sh --suite="learner" --prod_env; fi
- if [ "$RUN_E2E_TESTS_LIBRARY" == 'true' ]; then travis_retry bash scripts/run_e2e_tests.sh --suite="library" --prod_env; fi
- if [ "$RUN_E2E_TESTS_NAVIGATION" == 'true' ]; then travis_retry bash scripts/run_e2e_tests.sh --suite="navigation" --prod_env; fi
- if [ "$RUN_E2E_TESTS_PREFERENCES" == 'true' ]; then travis_retry bash scripts/run_e2e_tests.sh --suite="preferences" --prod_env; fi
- if [ "$RUN_E2E_TESTS_PROFILE_MENU" == 'true' ]; then travis_retry bash scripts/run_e2e_tests.sh --suite="profileMenu" --prod_env; fi
- if [ "$RUN_E2E_TESTS_PUBLICATION" == 'true' ]; then travis_retry bash scripts/run_e2e_tests.sh --suite="publication" --prod_env; fi
- if [ "$RUN_E2E_TESTS_SUBSCRIPTIONS" == 'true' ]; then travis_retry bash scripts/run_e2e_tests.sh --suite="subscriptions" --prod_env; fi
- if [ "$RUN_E2E_TESTS_TOPICS_AND_SKILLS_DASHBOARD" == 'true' ]; then travis_retry bash scripts/run_e2e_tests.sh --suite="topicsAndSkillsDashboard" --prod_env; fi
<<<<<<< HEAD
- if [ "$RUN_E2E_TESTS_TOPIC_AND_STORY_EDITOR" == 'true' ]; then travis_retry bash scripts/run_e2e_tests.sh --suite="topicAndStoryEditor" --prod_env; fi
=======
- if [ "$RUN_E2E_TESTS_SKILL_EDITOR" == 'true' ]; then travis_retry bash scripts/run_e2e_tests.sh --suite="skillEditorPage" --prod_env; fi
>>>>>>> f98290bb
- if [ "$RUN_E2E_TESTS_USERS" == 'true' ]; then travis_retry bash scripts/run_e2e_tests.sh --suite="users" --prod_env; fi
# Run e2e tests for mobile in dev mode since the demo explorations and collections are only available in the dev mode and not in production mode.
- if [ "$RUN_E2E_TESTS_MOBILE" == 'true' ]; then travis_retry bash scripts/run_e2e_tests.sh --browserstack; fi

after_success:
- if [ "$RUN_BACKEND_TESTS" == 'true' ] && [ "$REPORT_BACKEND_COVERAGE" == 'true' ]; then codecov; fi
- if [ "$RUN_FRONTEND_TESTS" == 'true' ]; then codecov --file ../karma_coverage_reports/coverage-final.json; fi

cache:
  # Cache Oppia's dependencies.
  directories:
    - ../node_modules/
    - ../oppia_tools/
    - third_party/
    - $HOME/.cache/pip
    - $HOME/.cache/TravisChrome/
    - backend_prod_files/templates/head/
    - build/templates/head/
    - backend_prod_files/extensions/
    - build/extensions/

before_cache:
  # Delete python bytecode to prevent cache rebuild.
  - find third_party -name "*.pyc" -print -delete
  - find backend_prod_files/extensions/ -name "*.pyc" -print -delete<|MERGE_RESOLUTION|>--- conflicted
+++ resolved
@@ -43,13 +43,10 @@
     - RUN_E2E_TESTS_PREFERENCES=true
     - RUN_E2E_TESTS_PROFILE_MENU=true
     - RUN_E2E_TESTS_PUBLICATION=true
+    - RUN_E2E_TESTS_SKILL_EDITOR=true
     - RUN_E2E_TESTS_SUBSCRIPTIONS=true
     - RUN_E2E_TESTS_TOPICS_AND_SKILLS_DASHBOARD=true
-<<<<<<< HEAD
     - RUN_E2E_TESTS_TOPIC_AND_STORY_EDITOR=true
-=======
-    - RUN_E2E_TESTS_SKILL_EDITOR=true
->>>>>>> f98290bb
     - RUN_E2E_TESTS_USERS=true
 
 matrix:
@@ -131,13 +128,10 @@
 - if [ "$RUN_E2E_TESTS_PREFERENCES" == 'true' ]; then travis_retry bash scripts/run_e2e_tests.sh --suite="preferences" --prod_env; fi
 - if [ "$RUN_E2E_TESTS_PROFILE_MENU" == 'true' ]; then travis_retry bash scripts/run_e2e_tests.sh --suite="profileMenu" --prod_env; fi
 - if [ "$RUN_E2E_TESTS_PUBLICATION" == 'true' ]; then travis_retry bash scripts/run_e2e_tests.sh --suite="publication" --prod_env; fi
+- if [ "$RUN_E2E_TESTS_SKILL_EDITOR" == 'true' ]; then travis_retry bash scripts/run_e2e_tests.sh --suite="skillEditorPage" --prod_env; fi
 - if [ "$RUN_E2E_TESTS_SUBSCRIPTIONS" == 'true' ]; then travis_retry bash scripts/run_e2e_tests.sh --suite="subscriptions" --prod_env; fi
 - if [ "$RUN_E2E_TESTS_TOPICS_AND_SKILLS_DASHBOARD" == 'true' ]; then travis_retry bash scripts/run_e2e_tests.sh --suite="topicsAndSkillsDashboard" --prod_env; fi
-<<<<<<< HEAD
 - if [ "$RUN_E2E_TESTS_TOPIC_AND_STORY_EDITOR" == 'true' ]; then travis_retry bash scripts/run_e2e_tests.sh --suite="topicAndStoryEditor" --prod_env; fi
-=======
-- if [ "$RUN_E2E_TESTS_SKILL_EDITOR" == 'true' ]; then travis_retry bash scripts/run_e2e_tests.sh --suite="skillEditorPage" --prod_env; fi
->>>>>>> f98290bb
 - if [ "$RUN_E2E_TESTS_USERS" == 'true' ]; then travis_retry bash scripts/run_e2e_tests.sh --suite="users" --prod_env; fi
 # Run e2e tests for mobile in dev mode since the demo explorations and collections are only available in the dev mode and not in production mode.
 - if [ "$RUN_E2E_TESTS_MOBILE" == 'true' ]; then travis_retry bash scripts/run_e2e_tests.sh --browserstack; fi
