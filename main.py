# Copyright 2014 The Oppia Authors. All Rights Reserved.
#
# Licensed under the Apache License, Version 2.0 (the "License");
# you may not use this file except in compliance with the License.
# You may obtain a copy of the License at
#
#      http://www.apache.org/licenses/LICENSE-2.0
#
# Unless required by applicable law or agreed to in writing, software
# distributed under the License is distributed on an "AS-IS" BASIS,
# WITHOUT WARRANTIES OR CONDITIONS OF ANY KIND, either express or implied.
# See the License for the specific language governing permissions and
# limitations under the License.

"""URL routing definitions, and some basic error/warmup handlers."""

from __future__ import annotations

import logging

from core import android_validation_constants
from core import feconf
from core.constants import constants
from core.controllers import access_validators
from core.controllers import acl_decorators
from core.controllers import admin
from core.controllers import android
from core.controllers import base
from core.controllers import beam_jobs
from core.controllers import blog_admin
from core.controllers import blog_dashboard
from core.controllers import blog_homepage
from core.controllers import classifier
from core.controllers import classroom
from core.controllers import collection_editor
from core.controllers import collection_viewer
from core.controllers import concept_card_viewer
from core.controllers import contributor_dashboard
from core.controllers import contributor_dashboard_admin
from core.controllers import creator_dashboard
from core.controllers import cron
from core.controllers import custom_landing_pages
from core.controllers import diagnostic_test_player
from core.controllers import editor
from core.controllers import email_dashboard
from core.controllers import feature_flag
from core.controllers import features
from core.controllers import feedback
from core.controllers import feedback_updates
from core.controllers import firebase
from core.controllers import improvements
from core.controllers import incoming_app_feedback_report
from core.controllers import learner_dashboard
from core.controllers import learner_goals
from core.controllers import learner_group
from core.controllers import learner_playlist
from core.controllers import library
from core.controllers import moderator
from core.controllers import oppia_root
from core.controllers import pages
from core.controllers import practice_sessions
from core.controllers import profile
from core.controllers import question_editor
from core.controllers import questions_list
from core.controllers import reader
from core.controllers import recent_commits
from core.controllers import release_coordinator
from core.controllers import resources
from core.controllers import review_tests
from core.controllers import skill_editor
from core.controllers import skill_mastery
from core.controllers import story_editor
from core.controllers import story_viewer
from core.controllers import subscriptions
from core.controllers import subtopic_viewer
from core.controllers import suggestion
from core.controllers import tasks
from core.controllers import topic_editor
from core.controllers import topic_viewer
from core.controllers import topics_and_skills_dashboard
from core.controllers import voice_artist
from core.controllers import voiceover
from core.platform import models
from core.platform.auth import firebase_auth_services

import google.cloud.logging
from typing import Dict, Optional, Type, TypeVar
import webapp2
from webapp2_extras import routes

MYPY = False
if MYPY:  # pragma: no cover
    from mypy_imports import datastore_services
    from mypy_imports import memory_cache_services as cache_services

T = TypeVar('T')  # pylint: disable=invalid-name

cache_services = models.Registry.import_cache_services()
datastore_services = models.Registry.import_datastore_services()

# Cloud Logging is disabled in emulator mode, since it is unnecessary and
# creates a lot of noise.
if not constants.EMULATOR_MODE:
    # Instantiates a client and rtrieves a Cloud Logging handler based on the
    # environment you're running in and integrates the handler with the Python
    # logging module.
    client = google.cloud.logging.Client()
    client.setup_logging()

# Suppress debug logging for chardet. See https://stackoverflow.com/a/48581323.
# Without this, a lot of unnecessary debug logs are printed in error logs,
# which makes it tiresome to identify the actual error.
logging.getLogger(name='chardet.charsetprober').setLevel(logging.INFO)


class InternetConnectivityHandler(
    base.BaseHandler[Dict[str, str], Dict[str, str]]
):
    """Handles the get request to the server from the
    frontend to check for internet connection."""

    GET_HANDLER_ERROR_RETURN_TYPE = feconf.HANDLER_TYPE_JSON
    URL_PATH_ARGS_SCHEMAS: Dict[str, str] = {}
    HANDLER_ARGS_SCHEMAS: Dict[str, Dict[str, str]] = {'GET': {}}

    @acl_decorators.open_access
    def get(self) -> None:
        """Handles GET requests."""
        self.render_json({'is_internet_connected': True})


class FrontendErrorHandler(
    base.BaseHandler[Dict[str, str], Dict[str, str]]
):
    """Handles errors arising from the frontend."""

    REQUIRE_PAYLOAD_CSRF_CHECK = False
    URL_PATH_ARGS_SCHEMAS: Dict[str, str] = {}
    HANDLER_ARGS_SCHEMAS = {
        'POST': {
            'error': {
                'schema': {
                    'type': 'basestring'
                }
            }
        }
    }

    @acl_decorators.open_access
    def post(self) -> None:
        """Records errors reported by the frontend."""
        assert self.normalized_payload is not None
        logging.error(
            'Frontend error: %s' % self.normalized_payload.get('error')
        )
        self.render_json(self.values)


class WarmupPage(
    base.BaseHandler[Dict[str, str], Dict[str, str]]
):
    """Handles warmup requests."""

    GET_HANDLER_ERROR_RETURN_TYPE = feconf.HANDLER_TYPE_HTML
    URL_PATH_ARGS_SCHEMAS: Dict[str, str] = {}
    HANDLER_ARGS_SCHEMAS: Dict[str, Dict[str, str]] = {'GET': {}}

    @acl_decorators.open_access
    def get(self) -> None:
        """Handles GET warmup requests."""
        pass


class SplashRedirectPage(
    base.BaseHandler[Dict[str, str], Dict[str, str]]
):
    """Redirect the old splash URL, '/splash' to the new one, '/'."""

    GET_HANDLER_ERROR_RETURN_TYPE = feconf.HANDLER_TYPE_HTML
    URL_PATH_ARGS_SCHEMAS: Dict[str, str] = {}
    HANDLER_ARGS_SCHEMAS: Dict[str, Dict[str, str]] = {'GET': {}}

    @acl_decorators.open_access
    def get(self) -> None:
        self.redirect('/')


# Type for `defaults` is set to Dict[str, str] based on the usage in our
# backend. Should be changed in future as per the requirements.
def get_redirect_route(
        regex_route: str,
        handler: Type[webapp2.RequestHandler],
        defaults: Optional[Dict[str, str]] = None
) -> routes.RedirectRoute:
    """Returns a route that redirects /foo/ to /foo.

    Warning: this method strips off parameters after the trailing slash. URLs
    with parameters should be formulated without the trailing slash.

    Args:
        regex_route: unicode. A raw string representing a route.
        handler: RequestHandler. A callable to handle the route.
        defaults: dict. Optional defaults parameter to be passed
            into the RedirectRoute object.

    Returns:
        RedirectRoute. A RedirectRoute object for redirects.
    """
    if defaults is None:
        defaults = {}
    name = regex_route.replace('/', '_')
    return routes.RedirectRoute(
        regex_route, handler, name, strict_slash=True, defaults=defaults)


# Register the URLs with the classes responsible for handling them.
URLS = [
    get_redirect_route(
        '/<firebase_path:__/auth(?:/.*)?>',
        firebase.FirebaseProxyPage
    ),
    get_redirect_route(r'/_ah/warmup', WarmupPage),
    get_redirect_route(r'/splash', SplashRedirectPage),
    get_redirect_route(
        r'/internetconnectivityhandler', InternetConnectivityHandler),
    get_redirect_route(r'/foundation', pages.FoundationRedirectPage),
    get_redirect_route(r'/credits', pages.AboutRedirectPage),
    get_redirect_route(r'/participate', pages.TeachRedirectPage),
    get_redirect_route(r'/site_guidelines', pages.TeachRedirectPage),
    get_redirect_route(r'/console_errors', pages.ConsoleErrorPage),

    get_redirect_route(r'/forum', pages.ForumRedirectPage),

    # Access Validators.
    get_redirect_route(
        r'%s/can_access_classroom_page' %
        feconf.ACCESS_VALIDATION_HANDLER_PREFIX,
        access_validators.ClassroomAccessValidationHandler),

    get_redirect_route(
        r'%s/can_access_blog_home_page' %
        feconf.ACCESS_VALIDATION_HANDLER_PREFIX,
        access_validators.BlogHomePageAccessValidationHandler),

    get_redirect_route(
        r'%s/can_access_blog_post_page' %
        feconf.ACCESS_VALIDATION_HANDLER_PREFIX,
        access_validators.BlogPostPageAccessValidationHandler),

    get_redirect_route(
        r'%s/can_access_blog_author_profile_page/<author_username>' %
        feconf.ACCESS_VALIDATION_HANDLER_PREFIX,
        access_validators.BlogAuthorProfilePageAccessValidationHandler),

    get_redirect_route(
        r'%s/can_manage_own_account' % feconf.ACCESS_VALIDATION_HANDLER_PREFIX,
        access_validators.ManageOwnAccountValidationHandler),

    get_redirect_route(
        r'%s/does_profile_exist/<username>' %
        feconf.ACCESS_VALIDATION_HANDLER_PREFIX,
        access_validators.ProfileExistsValidationHandler),

    get_redirect_route(
        r'%s/can_access_release_coordinator_page' %
        feconf.ACCESS_VALIDATION_HANDLER_PREFIX,
        access_validators.ReleaseCoordinatorAccessValidationHandler
    ),

    get_redirect_route(
<<<<<<< HEAD
        r'%s/can_access_diagnostic_test_player_page' %
        feconf.ACCESS_VALIDATION_HANDLER_PREFIX,
        access_validators.DiagnosticTestPlayerAccessValidationHandler),
=======
        r'%s/can_access_edit_learner_group_page/<learner_group_id>' %
        feconf.ACCESS_VALIDATION_HANDLER_PREFIX,
        access_validators.EditLearnerGroupPageAccessValidationHandler
    ),
>>>>>>> b0542af6

    get_redirect_route(
        r'%s/does_learner_group_exist/<learner_group_id>' %
        feconf.ACCESS_VALIDATION_HANDLER_PREFIX,
        access_validators.ViewLearnerGroupPageAccessValidationHandler),

    get_redirect_route(r'%s' % feconf.ADMIN_URL, oppia_root.OppiaRootPage),
    get_redirect_route(r'/adminhandler', admin.AdminHandler),
    get_redirect_route(r'/adminrolehandler', admin.AdminRoleHandler),
    get_redirect_route(r'/bannedusershandler', admin.BannedUsersHandler),
    get_redirect_route(
        r'/topicmanagerrolehandler', admin.TopicManagerRoleHandler),
    get_redirect_route(
        r'/translationcoordinatorrolehandler',
        admin.TranslationCoordinatorRoleHandler),
    get_redirect_route(
        r'/adminsuperadminhandler', admin.AdminSuperAdminPrivilegesHandler),
    get_redirect_route(
        r'/admintopicscsvdownloadhandler',
        admin.AdminTopicsCsvFileDownloader),
    get_redirect_route(
        r'/updateblogpostdatahandler', admin.UpdateBlogPostHandler),
    get_redirect_route(
        r'/contributionrightshandler/<category>',
        contributor_dashboard_admin.ContributionRightsHandler),
    get_redirect_route(
        r'/getcontributorusershandler/<category>',
        contributor_dashboard_admin.ContributorUsersListHandler),
    get_redirect_route(
        r'/contributionrightsdatahandler',
        contributor_dashboard_admin.ContributionRightsDataHandler),
    get_redirect_route(
        r'%s' % feconf.CONTRIBUTOR_DASHBOARD_ADMIN_URL,
        contributor_dashboard_admin.ContributorDashboardAdminPage),
    get_redirect_route(
        r'%s/<contribution_type>/<contribution_subtype>' % (
            feconf.CONTRIBUTOR_DASHBOARD_ADMIN_STATS_URL_PREFIX),
        contributor_dashboard_admin.ContributorDashboardAdminStatsHandler),
    get_redirect_route(
        r'%s' % (feconf.COMMUNITY_CONTRIBUTION_STATS_URL),
        contributor_dashboard_admin.CommunityContributionStatsHandler),
    get_redirect_route(
        r'/translationcontributionstatshandler',
        contributor_dashboard_admin.TranslationContributionStatsHandler),
    get_redirect_route(
        r'%s/<contribution_type>/<contribution_subtype>/<username>' % (
            feconf.CONTRIBUTOR_STATS_SUMMARIES_URL),
        contributor_dashboard.ContributorStatsSummariesHandler),
    get_redirect_route(
        r'%s/<username>' % feconf.CONTRIBUTOR_ALL_STATS_SUMMARIES_URL,
        contributor_dashboard.ContributorAllStatsSummariesHandler),
    get_redirect_route(
        r'%s/<username>/<suggestion_type>' % (
            feconf.CONTRIBUTOR_CERTIFICATE_URL),
        contributor_dashboard.ContributorCertificateHandler),
    get_redirect_route(
        '/contributor_dashboard',
        creator_dashboard.OldContributorDashboardRedirectPage),
    get_redirect_route(
        '/creator_dashboard',
        creator_dashboard.OldCreatorDashboardRedirectPage),
    get_redirect_route(
        r'%s' % feconf.CREATOR_DASHBOARD_URL,
        creator_dashboard.CreatorDashboardPage),
    get_redirect_route(
        r'%s' % feconf.CREATOR_DASHBOARD_DATA_URL,
        creator_dashboard.CreatorDashboardHandler),
    get_redirect_route(
        r'%s' % feconf.NEW_EXPLORATION_URL,
        creator_dashboard.NewExplorationHandler),
    get_redirect_route(
        r'%s' % feconf.NEW_COLLECTION_URL,
        creator_dashboard.NewCollectionHandler),
    get_redirect_route(
        r'%s' % feconf.FRACTIONS_LANDING_PAGE_URL,
        custom_landing_pages.FractionLandingRedirectPage),
    get_redirect_route(
        r'/learn/maths/<topic>', custom_landing_pages.TopicLandingRedirectPage),
    get_redirect_route(
        r'%s/<opportunity_type>' % feconf.CONTRIBUTOR_OPPORTUNITIES_DATA_URL,
        contributor_dashboard.ContributionOpportunitiesHandler),
    get_redirect_route(
        r'/preferredtranslationlanguage',
        contributor_dashboard.TranslationPreferenceHandler),
    get_redirect_route(
        r'%s' % feconf.REVIEWABLE_OPPORTUNITIES_URL,
        contributor_dashboard.ReviewableOpportunitiesHandler),
    get_redirect_route(
        r'%s' % feconf.PINNED_OPPORTUNITIES_URL,
        contributor_dashboard.LessonsPinningHandler,
    ),
    get_redirect_route(
        r'/gettranslatabletexthandler',
        contributor_dashboard.TranslatableTextHandler),
    get_redirect_route(
        r'%s' % feconf.MACHINE_TRANSLATION_DATA_URL,
        contributor_dashboard.MachineTranslationStateTextsHandler),
    get_redirect_route(
        r'/usercontributionrightsdatahandler',
        contributor_dashboard.UserContributionRightsDataHandler),
    get_redirect_route(
        r'/retrievefeaturedtranslationlanguages',
        contributor_dashboard.FeaturedTranslationLanguagesHandler),
    get_redirect_route(
        r'/gettranslatabletopicnames',
        contributor_dashboard.TranslatableTopicNamesHandler),
    get_redirect_route(
        r'%s' % feconf.NEW_SKILL_URL,
        topics_and_skills_dashboard.NewSkillHandler),
    get_redirect_route(
        r'%s' % feconf.NEW_QUESTION_URL,
        question_editor.QuestionCreationHandler),
    get_redirect_route(
        r'%s/<comma_separated_skill_ids>' % feconf.QUESTIONS_LIST_URL_PREFIX,
        questions_list.QuestionsListHandler),
    get_redirect_route(
        r'%s/<comma_separated_skill_ids>' % feconf.QUESTION_COUNT_URL_PREFIX,
        questions_list.QuestionCountDataHandler),
    get_redirect_route(
        r'%s/practice/session' % feconf.TOPIC_VIEWER_URL_PREFIX,
        practice_sessions.PracticeSessionsPage),
    get_redirect_route(
        r'%s/<classroom_url_fragment>/<topic_url_fragment>' %
        feconf.PRACTICE_SESSION_DATA_URL_PREFIX,
        practice_sessions.PracticeSessionsPageDataHandler),
    get_redirect_route(
        r'%s/<classroom_url_fragment>/<topic_url_fragment>'
        r'/<story_url_fragment>' % feconf.REVIEW_TEST_DATA_URL_PREFIX,
        review_tests.ReviewTestsPageDataHandler),
    get_redirect_route(
        r'%s/review-test/<story_url_fragment>'
        % feconf.TOPIC_VIEWER_URL_PREFIX,
        review_tests.ReviewTestsPage),
    get_redirect_route(
        r'%s/<classroom_url_fragment>/<topic_url_fragment>'
        r'/<story_url_fragment>' % feconf.STORY_DATA_HANDLER,
        story_viewer.StoryPageDataHandler),
    get_redirect_route(
        r'%s/<story_url_fragment>' % feconf.STORY_URL_FRAGMENT_HANDLER,
        story_editor.StoryUrlFragmentHandler),
    get_redirect_route(
        r'%s/<topic_name>' % feconf.TOPIC_NAME_HANDLER,
        topic_editor.TopicNameHandler),
    get_redirect_route(
        r'%s/<topic_url_fragment>' % feconf.TOPIC_URL_FRAGMENT_HANDLER,
        topic_editor.TopicUrlFragmentHandler),
    get_redirect_route(
        r'%s/<skill_description>' % feconf.SKILL_DESCRIPTION_HANDLER,
        skill_editor.SkillDescriptionHandler),
    get_redirect_route(
        r'%s/<skill_id>' % feconf.DIAGNOSTIC_TEST_SKILL_ASSIGNMENT_HANDLER,
        skill_editor.DiagnosticTestSkillAssignmentHandler),
    get_redirect_route(
        r'%s/' %
        feconf.TOPIC_ID_TO_DIAGNOSTIC_TEST_SKILL_IDS_HANDLER,
        topics_and_skills_dashboard.TopicIdToDiagnosticTestSkillIdsHandler),
    get_redirect_route(
        r'%s/story' % feconf.TOPIC_VIEWER_URL_PREFIX,
        topic_viewer.TopicViewerPage),
    get_redirect_route(
        r'%s/<topic_id>' % feconf.DIAGNOSTIC_TEST_QUESTIONS_HANDLER_URL,
        diagnostic_test_player.DiagnosticTestQuestionsHandler
    ),
    get_redirect_route(
        r'%s' % feconf.CLASSROOM_ID_TO_NAME_HANDLER_URL,
        classroom.ClassroomIdToNameHandler),
    get_redirect_route(
        r'%s' % feconf.UNUSED_TOPICS_HANDLER_URL,
        classroom.UnusedTopicsHandler),
    get_redirect_route(
        r'%s' % feconf.NEW_CLASSROOM_ID_HANDLER_URL,
        classroom.NewClassroomIdHandler),
    get_redirect_route(
        r'%s/<classroom_id>' % feconf.CLASSROOM_HANDLER_URL,
        classroom.ClassroomHandler),
    get_redirect_route(
        r'%s/<classroom_url_fragment>' % feconf.CLASSROOM_URL_FRAGMENT_HANDLER,
        classroom.ClassroomUrlFragmentHandler),
    get_redirect_route(
        r'%s/<classroom_url_fragment>' % feconf.CLASSROOM_ID_HANDLER_URL,
        classroom.ClassroomIdHandler
    ),
    get_redirect_route(
        r'%s' % feconf.VOICEOVER_ADMIN_PAGE_URL,
        voiceover.VoiceoverAdminPage
    ),
    get_redirect_route(
        r'%s' % feconf.VOICEOVER_ADMIN_DATA_HANDLER_URL,
        voiceover.VoiceoverAdminDataHandler
    ),
    get_redirect_route(
        r'%s' % feconf.VOICEOVER_LANGUAGE_CODES_MAPPING_HANDLER_URL,
        voiceover.VoiceoverLanguageCodesMappingHandler
    ),

    get_redirect_route(
        r'%s/<classroom_url_fragment>/<topic_url_fragment>'
        r'/<story_url_fragment>/<node_id>' % feconf.STORY_PROGRESS_URL_PREFIX,
        story_viewer.StoryProgressHandler),
    get_redirect_route(
        r'%s/<classroom_url_fragment>/<topic_url_fragment>'
        r'/<subtopic_url_fragment>' % feconf.SUBTOPIC_DATA_HANDLER,
        subtopic_viewer.SubtopicPageDataHandler),
    get_redirect_route(
        r'%s/revision' % feconf.TOPIC_VIEWER_URL_PREFIX,
        topic_viewer.TopicViewerPage),
    get_redirect_route(
        r'%s/revision/<subtopic_url_fragment>' %
        feconf.TOPIC_VIEWER_URL_PREFIX, subtopic_viewer.SubtopicViewerPage),
    get_redirect_route(
        r'%s/<topic_id>' % feconf.TOPIC_EDITOR_STORY_URL,
        topic_editor.TopicEditorStoryHandler),
    get_redirect_route(
        r'%s' % feconf.TOPIC_VIEWER_URL_PREFIX,
        topic_viewer.TopicViewerPage),
    get_redirect_route(
        r'%s/practice' % feconf.TOPIC_VIEWER_URL_PREFIX,
        topic_viewer.TopicViewerPage),
    get_redirect_route(
        r'%s/<classroom_url_fragment>/<topic_url_fragment>'
        % feconf.TOPIC_DATA_HANDLER,
        topic_viewer.TopicPageDataHandler),
    get_redirect_route(
        r'%s/<classroom_url_fragment>' % feconf.CLASSROOM_DATA_HANDLER,
        classroom.ClassroomDataHandler),
    get_redirect_route(
        r'%s' % feconf.NEW_TOPIC_URL,
        topics_and_skills_dashboard.NewTopicHandler),
    get_redirect_route(
        r'%s' % feconf.UPLOAD_EXPLORATION_URL,
        creator_dashboard.UploadExplorationHandler),
    get_redirect_route(
        '/learner_dashboard',
        learner_dashboard.OldLearnerDashboardRedirectPage),
    get_redirect_route(
        r'%s' % feconf.LEARNER_DASHBOARD_TOPIC_AND_STORY_DATA_URL,
        learner_dashboard.LearnerDashboardTopicsAndStoriesProgressHandler),
    get_redirect_route(
        r'%s' % feconf.LEARNER_COMPLETED_CHAPTERS_COUNT_DATA_URL,
        learner_dashboard.LearnerCompletedChaptersCountHandler),
    get_redirect_route(
        r'%s' % feconf.LEARNER_DASHBOARD_COLLECTION_DATA_URL,
        learner_dashboard.LearnerDashboardCollectionsProgressHandler),
    get_redirect_route(
        r'%s' % feconf.LEARNER_DASHBOARD_EXPLORATION_DATA_URL,
        learner_dashboard.LearnerDashboardExplorationsProgressHandler),
    get_redirect_route(
        r'%s' % feconf.FEEDBACK_UPDATES_DATA_URL,
        feedback_updates.FeedbackUpdatesHandler),
    get_redirect_route(
        r'%s' % feconf.LEARNER_DASHBOARD_IDS_DATA_URL,
        learner_dashboard.LearnerDashboardIdsHandler),
    get_redirect_route(
        r'%s/<thread_id>' %
        feconf.FEEDBACK_UPDATES_THREAD_DATA_URL,
        feedback_updates.FeedbackThreadHandler),
    get_redirect_route(
        r'%s' % feconf.TOPICS_AND_SKILLS_DASHBOARD_URL,
        topics_and_skills_dashboard.TopicsAndSkillsDashboardPage),
    get_redirect_route(
        r'%s' % feconf.MERGE_SKILLS_URL,
        topics_and_skills_dashboard.MergeSkillHandler),
    get_redirect_route(
        r'%s' % feconf.TOPICS_AND_SKILLS_DASHBOARD_DATA_URL,
        topics_and_skills_dashboard.TopicsAndSkillsDashboardPageDataHandler),
    get_redirect_route(
        r'%s/<skill_id>' % feconf.UNASSIGN_SKILL_DATA_HANDLER_URL,
        topics_and_skills_dashboard.TopicAssignmentsHandler),
    get_redirect_route(
        r'%s' % feconf.SKILL_DASHBOARD_DATA_URL,
        topics_and_skills_dashboard.SkillsDashboardPageDataHandler),

    get_redirect_route(
        r'%s/<activity_type>/<activity_id>' %
        feconf.LEARNER_INCOMPLETE_ACTIVITY_DATA_URL,
        reader.LearnerIncompleteActivityHandler),

    get_redirect_route(
        r'%s/<activity_type>/<topic_id>' % feconf.LEARNER_GOALS_DATA_URL,
        learner_goals.LearnerGoalsHandler),

    get_redirect_route(
        r'%s/<activity_type>/<activity_id>' % feconf.LEARNER_PLAYLIST_DATA_URL,
        learner_playlist.LearnerPlaylistHandler),

    get_redirect_route(
        r'%s/<blog_post_url>' % feconf.BLOG_HOMEPAGE_DATA_URL,
        blog_homepage.BlogPostDataHandler),
    get_redirect_route(
        r'%s/<author_username>' %
        feconf.BLOG_AUTHOR_PROFILE_PAGE_DATA_URL_PREFIX,
        blog_homepage.AuthorsPageHandler),
    get_redirect_route(
        r'%s' % feconf.BLOG_HOMEPAGE_DATA_URL,
        blog_homepage.BlogHomepageDataHandler),
    get_redirect_route(
        r'%s' % feconf.BLOG_SEARCH_DATA_URL,
        blog_homepage.BlogPostSearchHandler),

    get_redirect_route(
        r'/assetsdevhandler/<page_context>/<page_identifier>/'
        'assets/<asset_type:(image|audio|thumbnail)>/<encoded_filename>',
        resources.AssetDevHandler),
    get_redirect_route(
        r'/value_generator_handler/<generator_id>',
        resources.ValueGeneratorHandler),
    get_redirect_route(r'/promo_bar_handler', resources.PromoBarHandler),
    get_redirect_route('/library', library.OldLibraryRedirectPage),
    get_redirect_route(
        r'%s' % feconf.LIBRARY_INDEX_DATA_URL, library.LibraryIndexHandler),
    get_redirect_route(
        r'%s' % feconf.LIBRARY_GROUP_DATA_URL,
        library.LibraryGroupIndexHandler),
    get_redirect_route(
        r'%s' % feconf.LIBRARY_SEARCH_DATA_URL, library.SearchHandler),
    get_redirect_route(r'/gallery', library.LibraryRedirectPage),
    get_redirect_route(r'/contribute', library.LibraryRedirectPage),
    get_redirect_route(r'/learn', classroom.DefaultClassroomRedirectPage),
    get_redirect_route(r'/playtest', library.LibraryRedirectPage),
    get_redirect_route(
        feconf.EXPLORATION_SUMMARIES_DATA_URL,
        library.ExplorationSummariesHandler),
    get_redirect_route(
        feconf.COLLECTION_SUMMARIES_DATA_URL,
        library.CollectionSummariesHandler),

    get_redirect_route(
        r'/profilehandler/data/<username>', profile.ProfileHandler),
    get_redirect_route(
        r'/mailinglistsubscriptionhandler',
        profile.MailingListSubscriptionHandler),
    get_redirect_route(
        r'%s/<secret>' % feconf.BULK_EMAIL_WEBHOOK_ENDPOINT,
        profile.BulkEmailWebhookEndpoint),
    get_redirect_route(
        feconf.PREFERENCES_DATA_URL, profile.PreferencesHandler),
    get_redirect_route(r'%s' % feconf.SIGNUP_URL, profile.SignupPage),
    get_redirect_route(r'%s' % feconf.SIGNUP_DATA_URL, profile.SignupHandler),
    get_redirect_route(
        feconf.DELETE_ACCOUNT_HANDLER_URL, profile.DeleteAccountHandler),
    get_redirect_route(
        feconf.EXPORT_ACCOUNT_HANDLER_URL, profile.ExportAccountHandler),
    get_redirect_route(
        r'%s' % feconf.USERNAME_CHECK_DATA_URL, profile.UsernameCheckHandler),
    get_redirect_route(
        r'%s' % feconf.SITE_LANGUAGE_DATA_URL, profile.SiteLanguageHandler),
    get_redirect_route(r'/userinfohandler', profile.UserInfoHandler),
    get_redirect_route(r'/userinfohandler/data', profile.UserInfoHandler),
    get_redirect_route(r'/url_handler', profile.UrlHandler),
    get_redirect_route(
        r'/moderatorhandler/featured', moderator.FeaturedActivitiesHandler),
    get_redirect_route(
        r'/moderatorhandler/email_draft', moderator.EmailDraftHandler),

    get_redirect_route(
        r'/memorycachehandler', release_coordinator.MemoryCacheHandler),
    get_redirect_route(
        r'%s' % feconf.FEATURE_FLAGS_URL,
        release_coordinator.FeatureFlagsHandler),

    get_redirect_route(
        r'%s/<exploration_id>' % feconf.EXPLORATION_URL_PREFIX,
        reader.ExplorationPage),
    get_redirect_route(
        r'%s/<exploration_id>' % feconf.EXPLORATION_URL_EMBED_PREFIX,
        reader.ExplorationEmbedPage),
    get_redirect_route(
        r'%s/<exploration_id>' % feconf.EXPLORATION_INIT_URL_PREFIX,
        reader.ExplorationHandler),
    get_redirect_route(
        r'%s/<exploration_id>' % feconf.EXPLORATION_PRETESTS_URL_PREFIX,
        reader.PretestHandler),
    get_redirect_route(
        r'%s/<exploration_id>' % feconf.EXPLORATION_FEATURES_PREFIX,
        features.ExplorationFeaturesHandler),
    get_redirect_route(
        '/explorehandler/exploration_start_event/<exploration_id>',
        reader.ExplorationStartEventHandler),
    get_redirect_route(
        '/explorehandler/exploration_actual_start_event/<exploration_id>',
        reader.ExplorationActualStartEventHandler),
    get_redirect_route(
        '/explorehandler/solution_hit_event/<exploration_id>',
        reader.SolutionHitEventHandler),
    get_redirect_route(
        '/sync_logged_out_and_logged_in_progress/<exploration_id>',
        reader.SyncLoggedOutLearnerProgressHandler),
    get_redirect_route(
        r'/explorehandler/state_hit_event/<exploration_id>',
        reader.StateHitEventHandler),
    get_redirect_route(
        r'/explorehandler/state_complete_event/<exploration_id>',
        reader.StateCompleteEventHandler),
    get_redirect_route(
        r'/explorehandler/checkpoint_reached_by_logged_out_user/<exploration_id>', # pylint: disable=line-too-long
        reader.SaveTransientCheckpointProgressHandler),
    get_redirect_route(
        '/progress/<unique_progress_url_id>',
        reader.TransientCheckpointUrlPage),
    get_redirect_route(
        r'/explorehandler/leave_for_refresher_exp_event/<exploration_id>',
        reader.LeaveForRefresherExpEventHandler),
    get_redirect_route(
        r'/explorehandler/answer_submitted_event/<exploration_id>',
        reader.AnswerSubmittedEventHandler),
    get_redirect_route(
        r'/explorehandler/checkpoint_reached/<exploration_id>',
        reader.CheckpointReachedEventHandler),
    get_redirect_route(
        r'/explorehandler/restart/<exploration_id>',
        reader.ExplorationRestartEventHandler),
    get_redirect_route(
        r'/explorehandler/give_feedback/<exploration_id>',
        reader.ReaderFeedbackHandler),
    get_redirect_route(
        r'/explorehandler/exploration_complete_event/<exploration_id>',
        reader.ExplorationCompleteEventHandler),
    get_redirect_route(
        r'/explorehandler/exploration_maybe_leave_event/<exploration_id>',
        reader.ExplorationMaybeLeaveHandler),
    get_redirect_route(
        r'/explorehandler/stats_events/<exploration_id>',
        reader.StatsEventsHandler),
    get_redirect_route(
        r'/explorehandler/store_playthrough/<exploration_id>',
        reader.StorePlaythroughHandler),
    get_redirect_route(
        r'/explorehandler/rating/<exploration_id>', reader.RatingHandler),
    get_redirect_route(
        r'/explorehandler/recommendations/<exploration_id>',
        reader.RecommendationsHandler),
    get_redirect_route(
        r'%s/<entity_type>/<entity_id>' % (
            feconf.LEARNER_ANSWER_DETAILS_SUBMIT_URL),
        reader.LearnerAnswerDetailsSubmissionHandler),
    get_redirect_route(
        r'%s/<exploration_id>/<state_name>/<version>' % (
            feconf.STATE_VERSION_HISTORY_URL_PREFIX
        ), reader.StateVersionHistoryHandler),
    get_redirect_route(
        r'%s/<exploration_id>/<version>' % (
            feconf.METADATA_VERSION_HISTORY_URL_PREFIX
        ), reader.MetadataVersionHistoryHandler),

    get_redirect_route(
        r'%s/<question_id>' % feconf.QUESTION_EDITOR_DATA_URL_PREFIX,
        question_editor.EditableQuestionDataHandler),

    get_redirect_route(
        r'%s/<exploration_id>' % feconf.EDITOR_URL_PREFIX,
        editor.ExplorationPage),
    get_redirect_route(
        r'%s/<exploration_id>' % feconf.EXPLORATION_DATA_PREFIX,
        editor.ExplorationHandler),
    get_redirect_route(
        r'/editsallowedhandler/<exploration_id>',
        editor.ExplorationEditsAllowedHandler),
    get_redirect_route(
        r'/createhandler/download/<exploration_id>',
        editor.ExplorationFileDownloader),
    get_redirect_route(
        r'%s/<entity_type>/<entity_id>' % (
            feconf.EXPLORATION_IMAGE_UPLOAD_PREFIX),
        editor.ImageUploadHandler),
    get_redirect_route(
        r'/createhandler/audioupload/<exploration_id>',
        voice_artist.AudioUploadHandler),
    get_redirect_route(
        r'/createhandler/state_yaml/<exploration_id>',
        editor.StateYamlHandler),
    get_redirect_route(
        r'/createhandler/check_revert_valid/<exploration_id>/<version>',
        editor.ExplorationCheckRevertValidHandler),
    get_redirect_route(
        r'/createhandler/revert/<exploration_id>',
        editor.ExplorationRevertHandler),
    get_redirect_route(
        r'%s/<exploration_id>' % feconf.EXPLORATION_RIGHTS_PREFIX,
        editor.ExplorationRightsHandler),
    get_redirect_route(
        r'%s/<exploration_id>' % feconf.USER_PERMISSIONS_URL_PREFIX,
        editor.UserExplorationPermissionsHandler),
    get_redirect_route(
        r'%s/<exploration_id>' % feconf.EXPLORATION_STATUS_PREFIX,
        editor.ExplorationStatusHandler),
    get_redirect_route(
        r'/createhandler/moderatorrights/<exploration_id>',
        editor.ExplorationModeratorRightsHandler),
    get_redirect_route(
        r'%s/<exploration_id>' % feconf.USER_EXPLORATION_EMAILS_PREFIX,
        editor.UserExplorationEmailsHandler),
    get_redirect_route(
        r'/createhandler/snapshots/<exploration_id>',
        editor.ExplorationSnapshotsHandler),
    get_redirect_route(
        r'/createhandler/statistics/<exploration_id>',
        editor.ExplorationStatisticsHandler),
    get_redirect_route(
        r'/createhandler/state_interaction_stats/<exploration_id>/<state_name>',
        editor.StateInteractionStatsHandler),
    get_redirect_route(
        r'%s/<exploration_id>' % feconf.EXPLORATION_STATE_ANSWER_STATS_PREFIX,
        editor.StateAnswerStatisticsHandler),
    get_redirect_route(
        r'/createhandler/started_tutorial_event/<exploration_id>',
        editor.StartedTutorialEventHandler),
    get_redirect_route(
        r'/createhandler/started_translation_tutorial_event/<exploration_id>',
        voice_artist.StartedTranslationTutorialEventHandler),
    get_redirect_route(
        r'/createhandler/autosave_draft/<exploration_id>',
        editor.EditorAutosaveHandler),
    get_redirect_route(
        r'/createhandler/get_top_unresolved_answers/<exploration_id>',
        editor.TopUnresolvedAnswersHandler),
    get_redirect_route(
        r'%s/<entity_type>/<entity_id>' %
        feconf.LEARNER_ANSWER_INFO_HANDLER_URL,
        editor.LearnerAnswerInfoHandler),

    get_redirect_route(
        r'%s' % feconf.RECENT_COMMITS_DATA_URL,
        recent_commits.RecentCommitsHandler),
    get_redirect_route(
        r'%s' % feconf.RECENT_FEEDBACK_MESSAGES_DATA_URL,
        feedback.RecentFeedbackMessagesHandler),

    get_redirect_route(
        r'%s/<thread_id>' % feconf.FEEDBACK_THREAD_VIEW_EVENT_URL,
        feedback.FeedbackThreadViewEventHandler),
    get_redirect_route(
        r'%s/<exploration_id>' % feconf.FEEDBACK_THREADLIST_URL_PREFIX,
        feedback.ThreadListHandler),
    get_redirect_route(
        r'%s/<topic_id>' % feconf.FEEDBACK_THREADLIST_URL_PREFIX_FOR_TOPICS,
        feedback.ThreadListHandlerForTopicsHandler),
    get_redirect_route(
        r'%s/<thread_id>' % feconf.FEEDBACK_THREAD_URL_PREFIX,
        feedback.ThreadHandler),
    get_redirect_route(
        r'%s/<exploration_id>' % feconf.FEEDBACK_STATS_URL_PREFIX,
        feedback.FeedbackStatsHandler),
    get_redirect_route(
        r'%s/' % feconf.SUGGESTION_URL_PREFIX,
        suggestion.SuggestionHandler),
    get_redirect_route(
        r'%s/<suggestion_id>' % feconf.UPDATE_TRANSLATION_SUGGESTION_URL_PREFIX,
        suggestion.UpdateTranslationSuggestionHandler),
    get_redirect_route(
        r'%s/<suggestion_id>' % feconf.UPDATE_QUESTION_SUGGESTION_URL_PREFIX,
        suggestion.UpdateQuestionSuggestionHandler),
    get_redirect_route(
        r'%s' % feconf.QUESTIONS_URL_PREFIX,
        reader.QuestionPlayerHandler),
    get_redirect_route(
        r'%s/exploration/<target_id>/<suggestion_id>' %
        feconf.SUGGESTION_ACTION_URL_PREFIX,
        suggestion.SuggestionToExplorationActionHandler),
    get_redirect_route(
        r'%s/resubmit/<suggestion_id>' % feconf.SUGGESTION_ACTION_URL_PREFIX,
        suggestion.ResubmitSuggestionHandler),
    get_redirect_route(
        r'%s/skill/<target_id>/<suggestion_id>' %
        feconf.SUGGESTION_ACTION_URL_PREFIX,
        suggestion.SuggestionToSkillActionHandler),
    get_redirect_route(
        r'%s' % feconf.SUGGESTION_LIST_URL_PREFIX,
        suggestion.SuggestionListHandler),
    get_redirect_route(
        r'/getreviewablesuggestions/<target_type>/<suggestion_type>',
        suggestion.ReviewableSuggestionsHandler),
    get_redirect_route(
        r'/getsubmittedsuggestions/<target_type>/<suggestion_type>',
        suggestion.UserSubmittedSuggestionsHandler),
    get_redirect_route(
        r'%s' % feconf.SUBSCRIBE_URL_PREFIX,
        subscriptions.SubscribeHandler),
    get_redirect_route(
        r'%s' % feconf.UNSUBSCRIBE_URL_PREFIX,
        subscriptions.UnsubscribeHandler),
    get_redirect_route(
        r'%s/<exploration_id>' % feconf.FLAG_EXPLORATION_URL_PREFIX,
        reader.FlagExplorationHandler),
    get_redirect_route(
        r'%s/<collection_id>' % feconf.COLLECTION_URL_PREFIX,
        collection_viewer.CollectionPage),
    get_redirect_route(
        r'%s/<collection_id>' % feconf.COLLECTION_DATA_URL_PREFIX,
        collection_viewer.CollectionDataHandler),

    get_redirect_route(
        r'%s/<collection_id>' % feconf.COLLECTION_EDITOR_URL_PREFIX,
        collection_editor.CollectionEditorPage),
    get_redirect_route(
        r'%s/<collection_id>' % feconf.COLLECTION_EDITOR_DATA_URL_PREFIX,
        collection_editor.EditableCollectionDataHandler),
    get_redirect_route(
        r'%s/<collection_id>' % feconf.COLLECTION_RIGHTS_PREFIX,
        collection_editor.CollectionRightsHandler),
    get_redirect_route(
        r'%s/<collection_id>' % feconf.COLLECTION_PUBLISH_PREFIX,
        collection_editor.CollectionPublishHandler),
    get_redirect_route(
        r'%s/<collection_id>' % feconf.COLLECTION_UNPUBLISH_PREFIX,
        collection_editor.CollectionUnpublishHandler),

    get_redirect_route(
        r'%s/<topic_id>' % feconf.TOPIC_EDITOR_URL_PREFIX,
        topic_editor.TopicEditorPage),
    get_redirect_route(
        r'%s/<topic_id>' % feconf.TOPIC_EDITOR_DATA_URL_PREFIX,
        topic_editor.EditableTopicDataHandler),
    get_redirect_route(
        r'%s/<topic_id>/<subtopic_id>' %
        feconf.SUBTOPIC_PAGE_EDITOR_DATA_URL_PREFIX,
        topic_editor.EditableSubtopicPageDataHandler),
    get_redirect_route(
        r'%s/<topic_id>' % feconf.TOPIC_RIGHTS_URL_PREFIX,
        topic_editor.TopicRightsHandler),
    get_redirect_route(
        r'%s/<topic_id>' % feconf.TOPIC_STATUS_URL_PREFIX,
        topic_editor.TopicPublishHandler),
    get_redirect_route(
        r'%s/<topic_id>' % feconf.TOPIC_SEND_MAIL_URL_PREFIX,
        topic_editor.TopicPublishSendMailHandler),
    get_redirect_route(
        r'%s/' % feconf.TOPIC_ID_TO_TOPIC_NAME,
        topic_editor.TopicIdToTopicNameHandler),

    get_redirect_route(
        r'%s/<selected_skill_ids>' % feconf.CONCEPT_CARD_DATA_URL_PREFIX,
        concept_card_viewer.ConceptCardDataHandler),
    get_redirect_route(
        r'%s/<question_id>' % feconf.QUESTION_SKILL_LINK_URL_PREFIX,
        question_editor.QuestionSkillLinkHandler),
    get_redirect_route(
        r'%s/<comma_separated_skill_ids>' % feconf.SKILL_DATA_URL_PREFIX,
        skill_editor.SkillDataHandler),
    get_redirect_route(
        r'%s' % feconf.FETCH_SKILLS_URL_PREFIX,
        skill_editor.FetchSkillsHandler),
    get_redirect_route(
        r'%s/<skill_id>' % feconf.SKILL_EDITOR_URL_PREFIX,
        skill_editor.SkillEditorPage),
    get_redirect_route(
        r'%s/<skill_id>' % feconf.SKILL_EDITOR_DATA_URL_PREFIX,
        skill_editor.EditableSkillDataHandler),
    get_redirect_route(
        r'%s' % feconf.SKILL_MASTERY_DATA_URL,
        skill_mastery.SkillMasteryDataHandler),
    get_redirect_route(
        r'%s/<skill_id>' % feconf.SKILL_RIGHTS_URL_PREFIX,
        skill_editor.SkillRightsHandler),

    get_redirect_route(
        r'%s' % feconf.SUBTOPIC_MASTERY_DATA_URL,
        skill_mastery.SubtopicMasteryDataHandler),

    get_redirect_route(
        r'%s/<story_id>' % feconf.STORY_EDITOR_URL_PREFIX,
        story_editor.StoryEditorPage),
    get_redirect_route(
        r'%s/<story_id>' % feconf.STORY_EDITOR_DATA_URL_PREFIX,
        story_editor.EditableStoryDataHandler),
    get_redirect_route(
        r'%s/<story_id>' % feconf.STORY_PUBLISH_HANDLER,
        story_editor.StoryPublishHandler),
    get_redirect_route(
        r'%s/<story_id>' %
        feconf.VALIDATE_STORY_EXPLORATIONS_URL_PREFIX,
        story_editor.ValidateExplorationsHandler),

    get_redirect_route(
        r'/emaildashboarddatahandler',
        email_dashboard.EmailDashboardDataHandler),
    get_redirect_route(
        r'/querystatuscheck', email_dashboard.QueryStatusCheckHandler),
    get_redirect_route(
        r'/emaildashboardresult/<query_id>',
        email_dashboard.EmailDashboardResultPage),
    get_redirect_route(
        r'/emaildashboardcancelresult/<query_id>',
        email_dashboard.EmailDashboardCancelEmailHandler),
    get_redirect_route(
        r'/emaildashboardtestbulkemailhandler/<query_id>',
        email_dashboard.EmailDashboardTestBulkEmailHandler),
    get_redirect_route(
        r'%s' % feconf.EXPLORATION_METADATA_SEARCH_URL,
        collection_editor.ExplorationMetadataSearchHandler),
    get_redirect_route(
        r'/explorationdataextractionhandler', admin.DataExtractionQueryHandler),
    get_redirect_route(
        r'/senddummymailtoadminhandler', admin.SendDummyMailToAdminHandler),
    get_redirect_route(r'/updateusernamehandler', admin.UpdateUsernameHandler),
    get_redirect_route(
        r'/numberofdeletionrequestshandler',
        admin.NumberOfDeletionRequestsHandler),
    get_redirect_route(
        r'/verifyusermodelsdeletedhandler',
        admin.VerifyUserModelsDeletedHandler),
    get_redirect_route(r'/deleteuserhandler', admin.DeleteUserHandler),
    get_redirect_route(
        r'/interactions',
        admin.InteractionsByExplorationIdHandler),
    get_redirect_route(r'/frontend_errors', FrontendErrorHandler),

    get_redirect_route(r'/session_begin', base.SessionBeginHandler),
    get_redirect_route(r'/session_end', base.SessionEndHandler),

    get_redirect_route(
        r'%s/%s/<exploration_id>' % (
            feconf.IMPROVEMENTS_URL_PREFIX,
            constants.TASK_ENTITY_TYPE_EXPLORATION),
        improvements.ExplorationImprovementsHandler),
    get_redirect_route(
        r'%s/%s/<exploration_id>' % (
            feconf.IMPROVEMENTS_HISTORY_URL_PREFIX,
            constants.TASK_ENTITY_TYPE_EXPLORATION),
        improvements.ExplorationImprovementsHistoryHandler),
    get_redirect_route(
        r'%s/%s/<exploration_id>' % (
            feconf.IMPROVEMENTS_CONFIG_URL_PREFIX,
            constants.TASK_ENTITY_TYPE_EXPLORATION),
        improvements.ExplorationImprovementsConfigHandler),

    get_redirect_route(
        r'%s' % feconf.BLOG_ADMIN_ROLE_HANDLER_URL,
        blog_admin.BlogAdminRolesHandler),
    get_redirect_route(
        r'/blogadminhandler', blog_admin.BlogAdminHandler),

    get_redirect_route('/beam_job', beam_jobs.BeamJobHandler),
    get_redirect_route('/beam_job_run', beam_jobs.BeamJobRunHandler),
    get_redirect_route(
        '/beam_job_run_result', beam_jobs.BeamJobRunResultHandler),

    get_redirect_route(
        r'%s/<blog_post_id>' % feconf.BLOG_EDITOR_DATA_URL_PREFIX,
        blog_dashboard.BlogPostHandler),
    get_redirect_route(
        r'%s/<blog_post_id>' % feconf.BLOG_TITLE_HANDLER,
        blog_dashboard.BlogPostTitleHandler),
    get_redirect_route(
        r'%s' % feconf.BLOG_DASHBOARD_DATA_URL,
        blog_dashboard.BlogDashboardDataHandler),
    get_redirect_route(
        r'%s' % feconf.BLOG_DASHBOARD_URL, blog_dashboard.BlogDashboardPage),

    get_redirect_route(
        r'/issuesdatahandler/<exploration_id>', editor.FetchIssuesHandler),

    get_redirect_route(
        r'/ml/trainedclassifierhandler', classifier.TrainedClassifierHandler),
    get_redirect_route(
        r'/ml/nextjobhandler', classifier.NextJobHandler),

    get_redirect_route(
        r'/playthroughdatahandler/<exploration_id>/<playthrough_id>',
        editor.FetchPlaythroughHandler),

    get_redirect_route(
        r'/resolveissuehandler/<exploration_id>', editor.ResolveIssueHandler),

    get_redirect_route(
        r'%s' % feconf.CSRF_HANDLER_URL, base.CsrfTokenHandler),

    get_redirect_route(
        r'/feature_flags_evaluation_handler',
        feature_flag.FeatureFlagsEvaluationHandler),
    get_redirect_route(
        r'/feature_flag_dummy_handler',
        feature_flag.FeatureFlagDummyHandler),

    get_redirect_route(
        r'%s' % (
            android_validation_constants.INCOMING_ANDROID_FEEDBACK_REPORT_URL),
        incoming_app_feedback_report.IncomingAndroidFeedbackReportHandler),

    get_redirect_route(
        r'/voice_artist_management_handler/<entity_type>/<entity_id>',
        voice_artist.VoiceArtistManagementHandler),

    get_redirect_route(
        r'/topics_and_skills_dashboard/categorized_and_untriaged_skills_data',
        topics_and_skills_dashboard
            .CategorizedAndUntriagedSkillsDataHandler),

    get_redirect_route(
        r'/entity_translations_handler/<entity_type>/<entity_id>/'
        r'<entity_version>/<language_code>',
        reader.EntityTranslationHandler),
    get_redirect_route(
        r'/create_learner_group_handler',
        learner_group.CreateLearnerGroupHandler),
    get_redirect_route(
        r'/update_learner_group_handler/<learner_group_id>',
        learner_group.LearnerGroupHandler),
    get_redirect_route(
        r'/delete_learner_group_handler/<learner_group_id>',
        learner_group.LearnerGroupHandler),
    get_redirect_route(
        r'%s' % feconf.FACILITATOR_DASHBOARD_HANDLER,
        learner_group.FacilitatorDashboardHandler),
    get_redirect_route(
        r'%s' % feconf.LEARNER_DASHBOARD_LEARNER_GROUPS_HANDLER,
        learner_group.LearnerDashboardLearnerGroupsHandler),
    get_redirect_route(
        r'/view_learner_group_info_handler/<learner_group_id>',
        learner_group.ViewLearnerGroupInfoHandler),
    get_redirect_route(
        r'/learner_group_search_syllabus_handler',
        learner_group.LearnerGroupSearchSyllabusHandler),
    get_redirect_route(
        r'/learner_group_syllabus_handler/<learner_group_id>',
        learner_group.LearnerGroupSyllabusHandler),
    get_redirect_route(
        r'/learner_group_user_progress_handler/<learner_group_id>',
        learner_group.LearnerGroupLearnerProgressHandler),
    get_redirect_route(
        r'/learner_group_learner_specific_progress_handler/<learner_group_id>',
        learner_group.LearnerGroupLearnerSpecificProgressHandler
    ),
    get_redirect_route(
        r'%s' % feconf.FACILITATOR_DASHBOARD_PAGE_URL,
        learner_group.FacilitatorDashboardPage),
    get_redirect_route(
        r'%s' % feconf.CREATE_LEARNER_GROUP_PAGE_URL,
        learner_group.CreateLearnerGroupPage),
    get_redirect_route(
        r'/learner_group_search_learner_handler',
        learner_group.LearnerGroupSearchLearnerHandler),
    get_redirect_route(
        r'/learner_group_learners_info_handler/<learner_group_id>',
        learner_group.LearnerGroupLearnersInfoHandler),
    get_redirect_route(
        r'/learner_group_learner_invitation_handler/<learner_group_id>',
        learner_group.LearnerGroupLearnerInvitationHandler),
    get_redirect_route(
        r'/learner_group_progress_sharing_permission_handler/<learner_group_id>', # pylint: disable=line-too-long
        learner_group.LearnerGroupProgressSharingPermissionHandler),
    get_redirect_route(
        r'/exit_learner_group_handler/<learner_group_id>',
        learner_group.ExitLearnerGroupHandler),
    get_redirect_route(
        r'/user_progress_in_stories_chapters_handler/<username>',
        learner_group.LearnerStoriesChaptersProgressHandler),
    get_redirect_route(
        '/learner_groups_feature_status_handler',
        learner_group.LearnerGroupsFeatureStatusHandler),
    get_redirect_route('/android_data', android.AndroidActivityHandler)
]

# Adding redirects for topic landing pages.
for subject, topics in constants.AVAILABLE_LANDING_PAGES.items():
    for topic in topics:
        URLS.append(
            get_redirect_route(
                r'/%s/%s' % (subject, topic),
                oppia_root.OppiaRootPage))

if constants.DEV_MODE:
    URLS.append(
        get_redirect_route(
            r'/initialize_android_test_data',
            android.InitializeAndroidTestDataHandler))

# Adding redirects for all stewards landing pages.
for stewards_route in constants.STEWARDS_LANDING_PAGE['ROUTES']:
    URLS.append(
        get_redirect_route(
            r'/%s' % stewards_route, oppia_root.OppiaRootPage))

# Redirect all routes handled using angular router to the oppia root page.
for page in constants.PAGES_REGISTERED_WITH_FRONTEND.values():
    if not 'MANUALLY_REGISTERED_WITH_BACKEND' in page:
        if 'LIGHTWEIGHT' in page:
            URLS.append(
                get_redirect_route(
                    r'/%s' % page['ROUTE'],
                    oppia_root.OppiaLightweightRootPage
                )
            )
        else:
            URLS.append(
                get_redirect_route(
                    r'/%s' % page['ROUTE'], oppia_root.OppiaRootPage))

# Manually redirect routes with url fragments to the oppia root page.
URLS.extend((
    get_redirect_route(r'/profile/<username>', oppia_root.OppiaRootPage),
    get_redirect_route(
        r'%s/story/<story_url_fragment>' % feconf.TOPIC_VIEWER_URL_PREFIX,
        oppia_root.OppiaRootPage),
    get_redirect_route(
        r'/learn/<classroom_url_fragment>',
        oppia_root.OppiaRootPage
    ),
    get_redirect_route(
        r'%s/<blog_post_url>' % feconf.BLOG_HOMEPAGE_URL,
        oppia_root.OppiaRootPage
    ),
    get_redirect_route(
        r'%s/<author_username>' % feconf.BLOG_AUTHOR_PROFILE_PAGE_URL_PREFIX,
        oppia_root.OppiaRootPage
    )
))

# Add cron urls. Note that cron URLs MUST start with /cron for them to work
# in production (see dispatch() in base.py).
URLS.extend((
    get_redirect_route(
        r'/cron/models/cleanup', cron.CronModelsCleanupHandler),
    get_redirect_route(
        r'/cron/users/user_deletion', cron.CronUserDeletionHandler),
    get_redirect_route(
        r'/cron/users/fully_complete_user_deletion',
        cron.CronFullyCompleteUserDeletionHandler),
    get_redirect_route(
        r'/cron/mail/admins/contributor_dashboard_bottlenecks',
        cron.CronMailAdminContributorDashboardBottlenecksHandler),
    get_redirect_route(
        r'/cron/mail/reviewers/contributor_dashboard_suggestions',
        cron.CronMailReviewersContributorDashboardSuggestionsHandler),
    get_redirect_route(
        r'/cron/app_feedback_report/scrub_expiring_reports',
        cron.CronAppFeedbackReportsScrubberHandlerPage),
    get_redirect_route(
        r'/cron/explorations/recommendations',
        cron.CronExplorationRecommendationsHandler),
    get_redirect_route(
        r'/cron/explorations/search_rank', cron.CronActivitySearchRankHandler),
    get_redirect_route(
        r'/cron/blog_posts/search_rank', cron.CronBlogPostSearchRankHandler),
    get_redirect_route(
        r'/cron/users/dashboard_stats', cron.CronDashboardStatsHandler),
    get_redirect_route(
        r'/cron/mail/curriculum_admins/chapter_publication_notfications',
        cron.CronMailChapterPublicationsNotificationsHandler),
    get_redirect_route(
        r'/cron/mail/reviewers/new_contributor_dashboard_suggestions',
        cron.CronMailReviewerNewSuggestionsHandler),
))

# Add tasks urls.
URLS.extend((
    get_redirect_route(
        r'%s' % feconf.TASK_URL_FEEDBACK_MESSAGE_EMAILS,
        tasks.UnsentFeedbackEmailHandler),
    get_redirect_route(
        r'%s' % (
            feconf
            .TASK_URL_CONTRIBUTOR_DASHBOARD_ACHIEVEMENT_NOTIFICATION_EMAILS),
        tasks.ContributorDashboardAchievementEmailHandler),
    get_redirect_route(
        r'%s' % feconf.TASK_URL_FLAG_EXPLORATION_EMAILS,
        tasks.FlagExplorationEmailHandler),
    get_redirect_route(
        r'%s' % feconf.TASK_URL_INSTANT_FEEDBACK_EMAILS,
        tasks.InstantFeedbackMessageEmailHandler),
    get_redirect_route(
        r'%s' % feconf.TASK_URL_FEEDBACK_STATUS_EMAILS,
        tasks.FeedbackThreadStatusChangeEmailHandler),
    get_redirect_route(
        r'%s' % feconf.TASK_URL_DEFERRED, tasks.DeferredTasksHandler),
))

# 404 error handler (Needs to be at the end of the URLS list).
URLS.append(get_redirect_route(r'/<:.*>', base.Error404Handler))


class NdbWsgiMiddleware:
    """Wraps the WSGI application into the NDB client context."""

    def __init__(self, wsgi_app: webapp2.WSGIApplication) -> None:
        self.wsgi_app = wsgi_app

    def __call__(
        self,
        environ: Dict[str, str],
        start_response: webapp2.Response
    ) -> webapp2.Response:
        global_cache = datastore_services.RedisCache(
            cache_services.CLOUD_NDB_REDIS_CLIENT)
        with datastore_services.get_ndb_context(global_cache=global_cache):
            return self.wsgi_app(environ, start_response)


app_without_context = webapp2.WSGIApplication(URLS, debug=feconf.DEBUG)
app = NdbWsgiMiddleware(app_without_context)
firebase_auth_services.establish_firebase_connection()<|MERGE_RESOLUTION|>--- conflicted
+++ resolved
@@ -268,21 +268,21 @@
     ),
 
     get_redirect_route(
-<<<<<<< HEAD
-        r'%s/can_access_diagnostic_test_player_page' %
-        feconf.ACCESS_VALIDATION_HANDLER_PREFIX,
-        access_validators.DiagnosticTestPlayerAccessValidationHandler),
-=======
         r'%s/can_access_edit_learner_group_page/<learner_group_id>' %
         feconf.ACCESS_VALIDATION_HANDLER_PREFIX,
         access_validators.EditLearnerGroupPageAccessValidationHandler
     ),
->>>>>>> b0542af6
 
     get_redirect_route(
         r'%s/does_learner_group_exist/<learner_group_id>' %
         feconf.ACCESS_VALIDATION_HANDLER_PREFIX,
         access_validators.ViewLearnerGroupPageAccessValidationHandler),
+
+    get_redirect_route(
+        r'%s/can_access_diagnostic_test_player_page' %
+        feconf.ACCESS_VALIDATION_HANDLER_PREFIX,
+        access_validators.DiagnosticTestPlayerAccessValidationHandler
+    ),
 
     get_redirect_route(r'%s' % feconf.ADMIN_URL, oppia_root.OppiaRootPage),
     get_redirect_route(r'/adminhandler', admin.AdminHandler),
@@ -437,6 +437,10 @@
     get_redirect_route(
         r'%s/story' % feconf.TOPIC_VIEWER_URL_PREFIX,
         topic_viewer.TopicViewerPage),
+    get_redirect_route(
+        r'%s' % feconf.DIAGNOSTIC_TEST_PLAYER_PAGE_URL,
+        diagnostic_test_player.DiagnosticTestPlayerPage
+    ),
     get_redirect_route(
         r'%s/<topic_id>' % feconf.DIAGNOSTIC_TEST_QUESTIONS_HANDLER_URL,
         diagnostic_test_player.DiagnosticTestQuestionsHandler
