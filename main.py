# Copyright 2014 The Oppia Authors. All Rights Reserved.
#
# Licensed under the Apache License, Version 2.0 (the "License");
# you may not use this file except in compliance with the License.
# You may obtain a copy of the License at
#
#      http://www.apache.org/licenses/LICENSE-2.0
#
# Unless required by applicable law or agreed to in writing, software
# distributed under the License is distributed on an "AS-IS" BASIS,
# WITHOUT WARRANTIES OR CONDITIONS OF ANY KIND, either express or implied.
# See the License for the specific language governing permissions and
# limitations under the License.

"""URL routing definitions, and some basic error/warmup handlers."""

from __future__ import annotations

import logging

from core import android_validation_constants
from core import feconf
from core.constants import constants
from core.controllers import access_validators
from core.controllers import acl_decorators
from core.controllers import admin
from core.controllers import android_e2e_config
from core.controllers import base
from core.controllers import beam_jobs
from core.controllers import blog_admin
from core.controllers import blog_dashboard
from core.controllers import blog_homepage
from core.controllers import classifier
from core.controllers import classroom
from core.controllers import collection_editor
from core.controllers import collection_viewer
from core.controllers import concept_card_viewer
from core.controllers import contributor_dashboard
from core.controllers import contributor_dashboard_admin
from core.controllers import creator_dashboard
from core.controllers import cron
from core.controllers import custom_landing_pages
from core.controllers import editor
from core.controllers import email_dashboard
from core.controllers import features
from core.controllers import feedback
from core.controllers import improvements
from core.controllers import incoming_app_feedback_report
from core.controllers import learner_dashboard
from core.controllers import learner_goals
from core.controllers import learner_group
from core.controllers import learner_playlist
from core.controllers import library
from core.controllers import moderator
from core.controllers import oppia_root
from core.controllers import pages
from core.controllers import platform_feature
from core.controllers import practice_sessions
from core.controllers import profile
from core.controllers import question_editor
from core.controllers import questions_list
from core.controllers import reader
from core.controllers import recent_commits
from core.controllers import release_coordinator
from core.controllers import resources
from core.controllers import review_tests
from core.controllers import skill_editor
from core.controllers import skill_mastery
from core.controllers import story_editor
from core.controllers import story_viewer
from core.controllers import subscriptions
from core.controllers import subtopic_viewer
from core.controllers import suggestion
from core.controllers import tasks
from core.controllers import topic_editor
from core.controllers import topic_viewer
from core.controllers import topics_and_skills_dashboard
from core.controllers import voice_artist
from core.platform import models
from core.platform.auth import firebase_auth_services

import google.cloud.logging
from typing import Any, Dict, Optional, Type, TypeVar, cast
import webapp2
from webapp2_extras import routes

MYPY = False
if MYPY:  # pragma: no cover
    from mypy_imports import datastore_services

T = TypeVar('T')  # pylint: disable=invalid-name

cache_services = models.Registry.import_cache_services()
datastore_services = models.Registry.import_datastore_services()

# Cloud Logging is disabled in emulator mode, since it is unnecessary and
# creates a lot of noise.
if not constants.EMULATOR_MODE:
    # Instantiates a client and rtrieves a Cloud Logging handler based on the
    # environment you're running in and integrates the handler with the Python
    # logging module.
    client = google.cloud.logging.Client()
    client.setup_logging()

# Suppress debug logging for chardet. See https://stackoverflow.com/a/48581323.
# Without this, a lot of unnecessary debug logs are printed in error logs,
# which makes it tiresome to identify the actual error.
logging.getLogger(name='chardet.charsetprober').setLevel(logging.INFO)


class InternetConnectivityHandler(base.BaseHandler):
    """Handles the get request to the server from the
    frontend to check for internet connection."""

    GET_HANDLER_ERROR_RETURN_TYPE = feconf.HANDLER_TYPE_JSON
    # Using Dict[str, Any] because this class inherits this attribute
    # from core.controllers.base.BaseModel.
    URL_PATH_ARGS_SCHEMAS: Dict[str, Any] = {}
    # Using Dict[str, Any] because this class inherits this attribute
    # from core.controllers.base.BaseModel.
    HANDLER_ARGS_SCHEMAS: Dict[str, Any] = {'GET': {}}

    # Using type ignore[misc] here because untyped decorator makes function
    # "get" also untyped.
    @acl_decorators.open_access # type: ignore[misc]
    def get(self) -> None:
        """Handles GET requests."""
        self.render_json({'is_internet_connected': True})


class FrontendErrorHandler(base.BaseHandler):
    """Handles errors arising from the frontend."""

    REQUIRE_PAYLOAD_CSRF_CHECK = False

    # Using type ignore[misc] here because untyped decorator makes function
    # "post" also untyped.
    @acl_decorators.open_access # type: ignore[misc]
    def post(self) -> None:
        """Records errors reported by the frontend."""
        logging.error('Frontend error: %s' % self.payload.get('error'))
        self.render_json(self.values)


class WarmupPage(base.BaseHandler):
    """Handles warmup requests."""

    # Using type ignore[misc] here because untyped decorator makes function
    # "get" also untyped.
    @acl_decorators.open_access # type: ignore[misc]
    def get(self) -> None:
        """Handles GET warmup requests."""
        pass


class SplashRedirectPage(base.BaseHandler):
    """Redirect the old splash URL, '/splash' to the new one, '/'."""

    # Using type ignore[misc] here because untyped decorator makes function
    # "get" also untyped.
    @acl_decorators.open_access  # type: ignore[misc]
    def get(self) -> None:
        self.redirect('/')


# Type for `defaults` is set to Dict[str, str] based on the usage in our
# backend. Should be changed in future as per the requirements.
def get_redirect_route(
        regex_route: str,
        handler: Type[base.BaseHandler],
        defaults: Optional[Dict[str, str]] = None
) -> routes.RedirectRoute:
    """Returns a route that redirects /foo/ to /foo.

    Warning: this method strips off parameters after the trailing slash. URLs
    with parameters should be formulated without the trailing slash.

    Args:
        regex_route: unicode. A raw string representing a route.
        handler: BaseHandler. A callable to handle the route.
        defaults: dict. Optional defaults parameter to be passed
            into the RedirectRoute object.

    Returns:
        RedirectRoute. A RedirectRoute object for redirects.
    """
    if defaults is None:
        defaults = {}
    name = regex_route.replace('/', '_')
    return routes.RedirectRoute(
        regex_route, handler, name, strict_slash=True, defaults=defaults)


# Register the URLs with the classes responsible for handling them.
URLS = [
    get_redirect_route(r'/_ah/warmup', WarmupPage),
    get_redirect_route(r'/splash', SplashRedirectPage),
    get_redirect_route(
        r'/internetconnectivityhandler', InternetConnectivityHandler),
    get_redirect_route(r'/foundation', pages.FoundationRedirectPage),
    get_redirect_route(r'/credits', pages.AboutRedirectPage),
    get_redirect_route(r'/participate', pages.TeachRedirectPage),
    get_redirect_route(r'/site_guidelines', pages.TeachRedirectPage),
    get_redirect_route(r'/console_errors', pages.ConsoleErrorPage),

    get_redirect_route(r'/forum', pages.ForumRedirectPage),

    # Access Validators.
    get_redirect_route(
        r'%s/can_access_classroom_page' %
        feconf.ACCESS_VALIDATION_HANDLER_PREFIX,
        access_validators.ClassroomAccessValidationHandler),

    get_redirect_route(
        r'%s/can_manage_own_account' % feconf.ACCESS_VALIDATION_HANDLER_PREFIX,
        access_validators.ManageOwnAccountValidationHandler),

    get_redirect_route(
        r'%s/does_profile_exist/<username>' %
        feconf.ACCESS_VALIDATION_HANDLER_PREFIX,
        access_validators.ProfileExistsValidationHandler),

    get_redirect_route(
        r'%s/can_access_release_coordinator_page' %
        feconf.ACCESS_VALIDATION_HANDLER_PREFIX,
        access_validators.ReleaseCoordinatorAccessValidationHandler
    ),

    get_redirect_route(r'%s' % feconf.ADMIN_URL, admin.AdminPage),
    get_redirect_route(r'/adminhandler', admin.AdminHandler),
    get_redirect_route(r'/adminrolehandler', admin.AdminRoleHandler),
    get_redirect_route(r'/bannedusershandler', admin.BannedUsersHandler),
    get_redirect_route(
        r'/topicmanagerrolehandler', admin.TopicManagerRoleHandler),
    get_redirect_route(
        r'/adminsuperadminhandler', admin.AdminSuperAdminPrivilegesHandler),
    get_redirect_route(
        r'/admintopicscsvdownloadhandler',
        admin.AdminTopicsCsvFileDownloader),
    get_redirect_route(
        r'/updateblogpostdatahandler', admin.UpdateBlogPostHandler),
    get_redirect_route(
        r'/contributionrightshandler/<category>',
        contributor_dashboard_admin.ContributionRightsHandler),
    get_redirect_route(
        r'/getcontributorusershandler/<category>',
        contributor_dashboard_admin.ContributorUsersListHandler),
    get_redirect_route(
        r'/contributionrightsdatahandler',
        contributor_dashboard_admin.ContributionRightsDataHandler),
    get_redirect_route(
        r'%s' % feconf.CONTRIBUTOR_DASHBOARD_ADMIN_URL,
        contributor_dashboard_admin.ContributorDashboardAdminPage),
    get_redirect_route(
        r'/translationcontributionstatshandler',
        contributor_dashboard_admin.TranslationContributionStatsHandler),
    get_redirect_route(
        r'%s' % feconf.CONTRIBUTOR_DASHBOARD_URL,
        contributor_dashboard.ContributorDashboardPage),
    get_redirect_route(
        '/contributor_dashboard',
        creator_dashboard.OldContributorDashboardRedirectPage),
    get_redirect_route(
        '/creator_dashboard',
        creator_dashboard.OldCreatorDashboardRedirectPage),
    get_redirect_route(
        r'%s' % feconf.CREATOR_DASHBOARD_URL,
        creator_dashboard.CreatorDashboardPage),
    get_redirect_route(
        r'%s' % feconf.CREATOR_DASHBOARD_DATA_URL,
        creator_dashboard.CreatorDashboardHandler),
    get_redirect_route(
        r'%s' % feconf.NEW_EXPLORATION_URL,
        creator_dashboard.NewExplorationHandler),
    get_redirect_route(
        r'%s' % feconf.NEW_COLLECTION_URL,
        creator_dashboard.NewCollectionHandler),
    get_redirect_route(
        r'%s' % feconf.FRACTIONS_LANDING_PAGE_URL,
        custom_landing_pages.FractionLandingRedirectPage),
    get_redirect_route(
        r'/learn/maths/<topic>', custom_landing_pages.TopicLandingRedirectPage),
    get_redirect_route(
        r'%s/<opportunity_type>' % feconf.CONTRIBUTOR_OPPORTUNITIES_DATA_URL,
        contributor_dashboard.ContributionOpportunitiesHandler),
    get_redirect_route(
        r'/preferredtranslationlanguage',
        contributor_dashboard.TranslationPreferenceHandler),
    get_redirect_route(
        r'%s' % feconf.REVIEWABLE_OPPORTUNITIES_URL,
        contributor_dashboard.ReviewableOpportunitiesHandler),
    get_redirect_route(
        r'/gettranslatabletexthandler',
        contributor_dashboard.TranslatableTextHandler),
    get_redirect_route(
        r'%s' % feconf.MACHINE_TRANSLATION_DATA_URL,
        contributor_dashboard.MachineTranslationStateTextsHandler),
    get_redirect_route(
        r'/usercontributionrightsdatahandler',
        contributor_dashboard.UserContributionRightsDataHandler),
    get_redirect_route(
        r'/retrivefeaturedtranslationlanguages',
        contributor_dashboard.FeaturedTranslationLanguagesHandler),
    get_redirect_route(
        r'/gettranslatabletopicnames',
        contributor_dashboard.TranslatableTopicNamesHandler),
    get_redirect_route(
        r'%s' % feconf.NEW_SKILL_URL,
        topics_and_skills_dashboard.NewSkillHandler),
    get_redirect_route(
        r'%s' % feconf.NEW_QUESTION_URL,
        question_editor.QuestionCreationHandler),
    get_redirect_route(
        r'%s/<comma_separated_skill_ids>' % feconf.QUESTIONS_LIST_URL_PREFIX,
        questions_list.QuestionsListHandler),
    get_redirect_route(
        r'%s/<comma_separated_skill_ids>' % feconf.QUESTION_COUNT_URL_PREFIX,
        questions_list.QuestionCountDataHandler),
    get_redirect_route(
        r'%s/practice/session' % feconf.TOPIC_VIEWER_URL_PREFIX,
        practice_sessions.PracticeSessionsPage),
    get_redirect_route(
        r'%s/<classroom_url_fragment>/<topic_url_fragment>' %
        feconf.PRACTICE_SESSION_DATA_URL_PREFIX,
        practice_sessions.PracticeSessionsPageDataHandler),
    get_redirect_route(
        r'%s/<classroom_url_fragment>/<topic_url_fragment>'
        r'/<story_url_fragment>' % feconf.REVIEW_TEST_DATA_URL_PREFIX,
        review_tests.ReviewTestsPageDataHandler),
    get_redirect_route(
        r'%s/review-test/<story_url_fragment>'
        % feconf.TOPIC_VIEWER_URL_PREFIX,
        review_tests.ReviewTestsPage),
    get_redirect_route(
        r'%s/<classroom_url_fragment>/<topic_url_fragment>'
        r'/<story_url_fragment>' % feconf.STORY_DATA_HANDLER,
        story_viewer.StoryPageDataHandler),
    get_redirect_route(
        r'%s/<story_url_fragment>' % feconf.STORY_URL_FRAGMENT_HANDLER,
        story_editor.StoryUrlFragmentHandler),
    get_redirect_route(
        r'%s/<topic_name>' % feconf.TOPIC_NAME_HANDLER,
        topic_editor.TopicNameHandler),
    get_redirect_route(
        r'%s/<topic_url_fragment>' % feconf.TOPIC_URL_FRAGMENT_HANDLER,
        topic_editor.TopicUrlFragmentHandler),
    get_redirect_route(
        r'%s/<skill_description>' % feconf.SKILL_DESCRIPTION_HANDLER,
        skill_editor.SkillDescriptionHandler),
    get_redirect_route(
        r'%s/story' % feconf.TOPIC_VIEWER_URL_PREFIX,
        topic_viewer.TopicViewerPage),

    get_redirect_route(
        r'%s/<classroom_url_fragment>/<topic_url_fragment>'
        r'/<story_url_fragment>/<node_id>' % feconf.STORY_PROGRESS_URL_PREFIX,
        story_viewer.StoryProgressHandler),
    get_redirect_route(
        r'%s/<classroom_url_fragment>/<topic_url_fragment>'
        r'/<subtopic_url_fragment>' % feconf.SUBTOPIC_DATA_HANDLER,
        subtopic_viewer.SubtopicPageDataHandler),
    get_redirect_route(
        r'%s/revision' % feconf.TOPIC_VIEWER_URL_PREFIX,
        topic_viewer.TopicViewerPage),
    get_redirect_route(
        r'%s/revision/<subtopic_url_fragment>' %
        feconf.TOPIC_VIEWER_URL_PREFIX, subtopic_viewer.SubtopicViewerPage),
    get_redirect_route(
        r'%s/<topic_id>' % feconf.TOPIC_EDITOR_STORY_URL,
        topic_editor.TopicEditorStoryHandler),
    get_redirect_route(
        r'%s' % feconf.TOPIC_VIEWER_URL_PREFIX,
        topic_viewer.TopicViewerPage),
    get_redirect_route(
        r'%s/practice' % feconf.TOPIC_VIEWER_URL_PREFIX,
        topic_viewer.TopicViewerPage),
    get_redirect_route(
        r'%s/<classroom_url_fragment>/<topic_url_fragment>'
        % feconf.TOPIC_DATA_HANDLER,
        topic_viewer.TopicPageDataHandler),
    get_redirect_route(
        r'%s/<classroom_url_fragment>' % feconf.CLASSROOM_DATA_HANDLER,
        classroom.ClassroomDataHandler),
    get_redirect_route(
        r'%s' % feconf.NEW_TOPIC_URL,
        topics_and_skills_dashboard.NewTopicHandler),
    get_redirect_route(
        r'%s' % feconf.UPLOAD_EXPLORATION_URL,
        creator_dashboard.UploadExplorationHandler),
    get_redirect_route(
        '/learner_dashboard',
        learner_dashboard.OldLearnerDashboardRedirectPage),
    get_redirect_route(
        r'%s' % feconf.LEARNER_DASHBOARD_URL,
        learner_dashboard.LearnerDashboardPage),
    get_redirect_route(
        r'%s' % feconf.LEARNER_DASHBOARD_TOPIC_AND_STORY_DATA_URL,
        learner_dashboard.LearnerDashboardTopicsAndStoriesProgressHandler),
    get_redirect_route(
        r'%s' % feconf.LEARNER_COMPLETED_CHAPTERS_COUNT_DATA_URL,
        learner_dashboard.LearnerCompletedChaptersCountHandler),
    get_redirect_route(
        r'%s' % feconf.LEARNER_DASHBOARD_COLLECTION_DATA_URL,
        learner_dashboard.LearnerDashboardCollectionsProgressHandler),
    get_redirect_route(
        r'%s' % feconf.LEARNER_DASHBOARD_EXPLORATION_DATA_URL,
        learner_dashboard.LearnerDashboardExplorationsProgressHandler),
    get_redirect_route(
        r'%s' % feconf.LEARNER_DASHBOARD_FEEDBACK_UPDATES_DATA_URL,
        learner_dashboard.LearnerDashboardFeedbackUpdatesHandler),
    get_redirect_route(
        r'%s' % feconf.LEARNER_DASHBOARD_IDS_DATA_URL,
        learner_dashboard.LearnerDashboardIdsHandler),
    get_redirect_route(
        r'%s/<thread_id>' %
        feconf.LEARNER_DASHBOARD_FEEDBACK_THREAD_DATA_URL,
        learner_dashboard.LearnerDashboardFeedbackThreadHandler),
    get_redirect_route(
        r'%s' % feconf.TOPICS_AND_SKILLS_DASHBOARD_URL,
        topics_and_skills_dashboard.TopicsAndSkillsDashboardPage),
    get_redirect_route(
        r'%s' % feconf.MERGE_SKILLS_URL,
        topics_and_skills_dashboard.MergeSkillHandler),
    get_redirect_route(
        r'%s' % feconf.TOPICS_AND_SKILLS_DASHBOARD_DATA_URL,
        topics_and_skills_dashboard.TopicsAndSkillsDashboardPageDataHandler),
    get_redirect_route(
        r'%s/<skill_id>' % feconf.UNASSIGN_SKILL_DATA_HANDLER_URL,
        topics_and_skills_dashboard.TopicAssignmentsHandler),
    get_redirect_route(
        r'%s' % feconf.SKILL_DASHBOARD_DATA_URL,
        topics_and_skills_dashboard.SkillsDashboardPageDataHandler),

    get_redirect_route(
        r'%s/<activity_type>/<activity_id>' %
        feconf.LEARNER_INCOMPLETE_ACTIVITY_DATA_URL,
        reader.LearnerIncompleteActivityHandler),

    get_redirect_route(
        r'%s/<activity_type>/<topic_id>' % feconf.LEARNER_GOALS_DATA_URL,
        learner_goals.LearnerGoalsHandler),

    get_redirect_route(
        r'%s/<activity_type>/<activity_id>' % feconf.LEARNER_PLAYLIST_DATA_URL,
        learner_playlist.LearnerPlaylistHandler),

    get_redirect_route(
        r'%s/<author_username>' %
        feconf.AUTHOR_SPECIFIC_BLOG_POST_PAGE_URL_PREFIX,
        blog_homepage.AuthorsPageHandler),
    get_redirect_route(
        r'%s/<blog_post_url>' % feconf.BLOG_HOMEPAGE_URL,
        blog_homepage.BlogPostHandler),
    get_redirect_route(
        r'%s' % feconf.BLOG_HOMEPAGE_DATA_URL,
        blog_homepage.BlogHomepageDataHandler),

    get_redirect_route(
        r'/assetsdevhandler/<page_context>/<page_identifier>/'
        'assets/<asset_type:(image|audio|thumbnail)>/<encoded_filename>',
        resources.AssetDevHandler),
    get_redirect_route(
        r'/value_generator_handler/<generator_id>',
        resources.ValueGeneratorHandler),
    get_redirect_route(r'/promo_bar_handler', resources.PromoBarHandler),
    get_redirect_route('/library', library.OldLibraryRedirectPage),
    get_redirect_route(
        r'%s' % feconf.LIBRARY_INDEX_DATA_URL, library.LibraryIndexHandler),
    get_redirect_route(
        r'%s' % feconf.LIBRARY_GROUP_DATA_URL,
        library.LibraryGroupIndexHandler),
    get_redirect_route(
        r'%s' % feconf.LIBRARY_SEARCH_DATA_URL, library.SearchHandler),
    get_redirect_route(r'/gallery', library.LibraryRedirectPage),
    get_redirect_route(r'/contribute', library.LibraryRedirectPage),
    get_redirect_route(r'/learn', classroom.DefaultClassroomRedirectPage),
    get_redirect_route(r'/playtest', library.LibraryRedirectPage),
    get_redirect_route(
        feconf.EXPLORATION_SUMMARIES_DATA_URL,
        library.ExplorationSummariesHandler),
    get_redirect_route(
        feconf.COLLECTION_SUMMARIES_DATA_URL,
        library.CollectionSummariesHandler),

    get_redirect_route(
        r'/profilehandler/data/<username>', profile.ProfileHandler),
    get_redirect_route(
        r'%s/<secret>' % feconf.BULK_EMAIL_WEBHOOK_ENDPOINT,
        profile.BulkEmailWebhookEndpoint),
    get_redirect_route(
        feconf.PREFERENCES_DATA_URL, profile.PreferencesHandler),
    get_redirect_route(
        r'/preferenceshandler/profile_picture', profile.ProfilePictureHandler),
    get_redirect_route(
        r'/preferenceshandler/profile_picture_by_username/<username>',
        profile.ProfilePictureHandlerByUsernameHandler),
    get_redirect_route(r'%s' % feconf.SIGNUP_URL, profile.SignupPage),
    get_redirect_route(r'%s' % feconf.SIGNUP_DATA_URL, profile.SignupHandler),
    get_redirect_route(
        feconf.DELETE_ACCOUNT_HANDLER_URL, profile.DeleteAccountHandler),
    get_redirect_route(
        feconf.EXPORT_ACCOUNT_HANDLER_URL, profile.ExportAccountHandler),
    get_redirect_route(
        r'%s' % feconf.USERNAME_CHECK_DATA_URL, profile.UsernameCheckHandler),
    get_redirect_route(
        r'%s' % feconf.SITE_LANGUAGE_DATA_URL, profile.SiteLanguageHandler),
    get_redirect_route(r'/userinfohandler', profile.UserInfoHandler),
    get_redirect_route(r'/userinfohandler/data', profile.UserInfoHandler),
    get_redirect_route(r'/url_handler', profile.UrlHandler),
    get_redirect_route(r'/moderator', moderator.ModeratorPage),
    get_redirect_route(
        r'/moderatorhandler/featured', moderator.FeaturedActivitiesHandler),
    get_redirect_route(
        r'/moderatorhandler/email_draft', moderator.EmailDraftHandler),

    get_redirect_route(
        r'/memorycachehandler', release_coordinator.MemoryCacheHandler),

    get_redirect_route(
        '/checkpoints_feature_status_handler',
        reader.CheckpointsFeatureStatusHandler),
    get_redirect_route(
        r'%s/<exploration_id>' % feconf.EXPLORATION_URL_PREFIX,
        reader.ExplorationPage),
    get_redirect_route(
        r'%s/<exploration_id>' % feconf.EXPLORATION_URL_EMBED_PREFIX,
        reader.ExplorationEmbedPage),
    get_redirect_route(
        r'%s/<exploration_id>' % feconf.EXPLORATION_INIT_URL_PREFIX,
        reader.ExplorationHandler),
    get_redirect_route(
        r'%s/<exploration_id>' % feconf.EXPLORATION_PRETESTS_URL_PREFIX,
        reader.PretestHandler),
    get_redirect_route(
        r'%s/<exploration_id>' % feconf.EXPLORATION_FEATURES_PREFIX,
        features.ExplorationFeaturesHandler),
    get_redirect_route(
        '/explorehandler/exploration_start_event/<exploration_id>',
        reader.ExplorationStartEventHandler),
    get_redirect_route(
        '/explorehandler/exploration_actual_start_event/<exploration_id>',
        reader.ExplorationActualStartEventHandler),
    get_redirect_route(
        '/explorehandler/solution_hit_event/<exploration_id>',
        reader.SolutionHitEventHandler),
    get_redirect_route(
        '/sync_logged_out_and_logged_in_progress/<exploration_id>',
        reader.SyncLoggedOutLearnerProgressHandler),
    get_redirect_route(
        r'/explorehandler/state_hit_event/<exploration_id>',
        reader.StateHitEventHandler),
    get_redirect_route(
        r'/explorehandler/state_complete_event/<exploration_id>',
        reader.StateCompleteEventHandler),
    get_redirect_route(
        r'/explorehandler/checkpoint_reached_by_logged_out_user/<exploration_id>', # pylint: disable=line-too-long
        reader.SaveTransientCheckpointProgressHandler),
    get_redirect_route(
        '/progress/<unique_progress_url_id>',
        reader.TransientCheckpointUrlPage),
    get_redirect_route(
        r'/explorehandler/leave_for_refresher_exp_event/<exploration_id>',
        reader.LeaveForRefresherExpEventHandler),
    get_redirect_route(
        r'/explorehandler/answer_submitted_event/<exploration_id>',
        reader.AnswerSubmittedEventHandler),
    get_redirect_route(
        r'/explorehandler/checkpoint_reached/<exploration_id>',
        reader.CheckpointReachedEventHandler),
    get_redirect_route(
        r'/explorehandler/restart/<exploration_id>',
        reader.ExplorationRestartEventHandler),
    get_redirect_route(
        r'/explorehandler/give_feedback/<exploration_id>',
        reader.ReaderFeedbackHandler),
    get_redirect_route(
        r'/explorehandler/exploration_complete_event/<exploration_id>',
        reader.ExplorationCompleteEventHandler),
    get_redirect_route(
        r'/explorehandler/exploration_maybe_leave_event/<exploration_id>',
        reader.ExplorationMaybeLeaveHandler),
    get_redirect_route(
        r'/explorehandler/stats_events/<exploration_id>',
        reader.StatsEventsHandler),
    get_redirect_route(
        r'/explorehandler/store_playthrough/<exploration_id>',
        reader.StorePlaythroughHandler),
    get_redirect_route(
        r'/explorehandler/rating/<exploration_id>', reader.RatingHandler),
    get_redirect_route(
        r'/explorehandler/recommendations/<exploration_id>',
        reader.RecommendationsHandler),
    get_redirect_route(
        r'%s/<entity_type>/<entity_id>' % (
            feconf.LEARNER_ANSWER_DETAILS_SUBMIT_URL),
        reader.LearnerAnswerDetailsSubmissionHandler),
    get_redirect_route(
        r'%s/<exploration_id>/<state_name>/<version>' % (
            feconf.STATE_VERSION_HISTORY_URL_PREFIX
        ), reader.StateVersionHistoryHandler),
    get_redirect_route(
        r'%s/<exploration_id>/<version>' % (
            feconf.METADATA_VERSION_HISTORY_URL_PREFIX
        ), reader.MetadataVersionHistoryHandler),

    get_redirect_route(
        r'%s/<question_id>' % feconf.QUESTION_EDITOR_DATA_URL_PREFIX,
        question_editor.EditableQuestionDataHandler),

    get_redirect_route(
        r'%s/<exploration_id>' % feconf.EDITOR_URL_PREFIX,
        editor.ExplorationPage),
    get_redirect_route(
        r'%s/<exploration_id>' % feconf.EXPLORATION_DATA_PREFIX,
        editor.ExplorationHandler),
    get_redirect_route(
        r'/editsallowedhandler/<exploration_id>',
        editor.ExplorationEditsAllowedHandler),
    get_redirect_route(
        r'/createhandler/download/<exploration_id>',
        editor.ExplorationFileDownloader),
    get_redirect_route(
        r'%s/<entity_type>/<entity_id>' % (
            feconf.EXPLORATION_IMAGE_UPLOAD_PREFIX),
        editor.ImageUploadHandler),
    get_redirect_route(
        r'/createhandler/audioupload/<exploration_id>',
        voice_artist.AudioUploadHandler),
    get_redirect_route(
        r'/createhandler/state_yaml/<exploration_id>',
        editor.StateYamlHandler),
    get_redirect_route(
        r'/createhandler/revert/<exploration_id>',
        editor.ExplorationRevertHandler),
    get_redirect_route(
        r'%s/<exploration_id>' % feconf.EXPLORATION_RIGHTS_PREFIX,
        editor.ExplorationRightsHandler),
    get_redirect_route(
        r'%s/<exploration_id>' % feconf.USER_PERMISSIONS_URL_PREFIX,
        editor.UserExplorationPermissionsHandler),
    get_redirect_route(
        r'%s/<exploration_id>' % feconf.EXPLORATION_STATUS_PREFIX,
        editor.ExplorationStatusHandler),
    get_redirect_route(
        r'/createhandler/moderatorrights/<exploration_id>',
        editor.ExplorationModeratorRightsHandler),
    get_redirect_route(
        r'%s/<exploration_id>' % feconf.USER_EXPLORATION_EMAILS_PREFIX,
        editor.UserExplorationEmailsHandler),
    get_redirect_route(
        r'/createhandler/snapshots/<exploration_id>',
        editor.ExplorationSnapshotsHandler),
    get_redirect_route(
        r'/createhandler/statistics/<exploration_id>',
        editor.ExplorationStatisticsHandler),
    get_redirect_route(
        r'/createhandler/state_interaction_stats/<exploration_id>/<state_name>',
        editor.StateInteractionStatsHandler),
    get_redirect_route(
        r'%s/<exploration_id>' % feconf.EXPLORATION_STATE_ANSWER_STATS_PREFIX,
        editor.StateAnswerStatisticsHandler),
    get_redirect_route(
        r'/createhandler/started_tutorial_event/<exploration_id>',
        editor.StartedTutorialEventHandler),
    get_redirect_route(
        r'/createhandler/started_translation_tutorial_event/<exploration_id>',
        voice_artist.StartedTranslationTutorialEventHandler),
    get_redirect_route(
        r'/createhandler/autosave_draft/<exploration_id>',
        editor.EditorAutosaveHandler),
    get_redirect_route(
        r'/createhandler/get_top_unresolved_answers/<exploration_id>',
        editor.TopUnresolvedAnswersHandler),
    get_redirect_route(
        r'%s/<entity_type>/<entity_id>' %
        feconf.LEARNER_ANSWER_INFO_HANDLER_URL,
        editor.LearnerAnswerInfoHandler),

    get_redirect_route(
        r'%s' % feconf.RECENT_COMMITS_DATA_URL,
        recent_commits.RecentCommitsHandler),
    get_redirect_route(
        r'%s' % feconf.RECENT_FEEDBACK_MESSAGES_DATA_URL,
        feedback.RecentFeedbackMessagesHandler),

    get_redirect_route(
        r'%s/<thread_id>' % feconf.FEEDBACK_THREAD_VIEW_EVENT_URL,
        feedback.FeedbackThreadViewEventHandler),
    get_redirect_route(
        r'%s/<exploration_id>' % feconf.FEEDBACK_THREADLIST_URL_PREFIX,
        feedback.ThreadListHandler),
    get_redirect_route(
        r'%s/<topic_id>' % feconf.FEEDBACK_THREADLIST_URL_PREFIX_FOR_TOPICS,
        feedback.ThreadListHandlerForTopicsHandler),
    get_redirect_route(
        r'%s/<thread_id>' % feconf.FEEDBACK_THREAD_URL_PREFIX,
        feedback.ThreadHandler),
    get_redirect_route(
        r'%s/<exploration_id>' % feconf.FEEDBACK_STATS_URL_PREFIX,
        feedback.FeedbackStatsHandler),
    get_redirect_route(
        r'%s/' % feconf.SUGGESTION_URL_PREFIX,
        suggestion.SuggestionHandler),
    get_redirect_route(
        r'%s/<suggestion_id>' % feconf.UPDATE_TRANSLATION_SUGGESTION_URL_PREFIX,
        suggestion.UpdateTranslationSuggestionHandler),
    get_redirect_route(
        r'%s/<suggestion_id>' % feconf.UPDATE_QUESTION_SUGGESTION_URL_PREFIX,
        suggestion.UpdateQuestionSuggestionHandler),
    get_redirect_route(
        r'%s' % feconf.QUESTIONS_URL_PREFIX,
        reader.QuestionPlayerHandler),
    get_redirect_route(
        r'%s/exploration/<target_id>/<suggestion_id>' %
        feconf.SUGGESTION_ACTION_URL_PREFIX,
        suggestion.SuggestionToExplorationActionHandler),
    get_redirect_route(
        r'%s/resubmit/<suggestion_id>' % feconf.SUGGESTION_ACTION_URL_PREFIX,
        suggestion.ResubmitSuggestionHandler),
    get_redirect_route(
        r'%s/skill/<target_id>/<suggestion_id>' %
        feconf.SUGGESTION_ACTION_URL_PREFIX,
        suggestion.SuggestionToSkillActionHandler),
    get_redirect_route(
        r'%s' % feconf.SUGGESTION_LIST_URL_PREFIX,
        suggestion.SuggestionListHandler),
    get_redirect_route(
        r'/getreviewablesuggestions/<target_type>/<suggestion_type>',
        suggestion.ReviewableSuggestionsHandler),
    get_redirect_route(
        r'/getsubmittedsuggestions/<target_type>/<suggestion_type>',
        suggestion.UserSubmittedSuggestionsHandler),
    get_redirect_route(
        r'%s' % feconf.SUBSCRIBE_URL_PREFIX,
        subscriptions.SubscribeHandler),
    get_redirect_route(
        r'%s' % feconf.UNSUBSCRIBE_URL_PREFIX,
        subscriptions.UnsubscribeHandler),
    get_redirect_route(
        r'%s/<exploration_id>' % feconf.FLAG_EXPLORATION_URL_PREFIX,
        reader.FlagExplorationHandler),
    get_redirect_route(
        r'%s/<collection_id>' % feconf.COLLECTION_URL_PREFIX,
        collection_viewer.CollectionPage),
    get_redirect_route(
        r'%s/<collection_id>' % feconf.COLLECTION_DATA_URL_PREFIX,
        collection_viewer.CollectionDataHandler),

    get_redirect_route(
        r'%s/<collection_id>' % feconf.COLLECTION_EDITOR_URL_PREFIX,
        collection_editor.CollectionEditorPage),
    get_redirect_route(
        r'%s/<collection_id>' % feconf.COLLECTION_EDITOR_DATA_URL_PREFIX,
        collection_editor.EditableCollectionDataHandler),
    get_redirect_route(
        r'%s/<collection_id>' % feconf.COLLECTION_RIGHTS_PREFIX,
        collection_editor.CollectionRightsHandler),
    get_redirect_route(
        r'%s/<collection_id>' % feconf.COLLECTION_PUBLISH_PREFIX,
        collection_editor.CollectionPublishHandler),
    get_redirect_route(
        r'%s/<collection_id>' % feconf.COLLECTION_UNPUBLISH_PREFIX,
        collection_editor.CollectionUnpublishHandler),

    get_redirect_route(
        r'%s/<topic_id>' % feconf.TOPIC_EDITOR_URL_PREFIX,
        topic_editor.TopicEditorPage),
    get_redirect_route(
        r'%s/<topic_id>' % feconf.TOPIC_EDITOR_DATA_URL_PREFIX,
        topic_editor.EditableTopicDataHandler),
    get_redirect_route(
        r'%s/<topic_id>/<subtopic_id>' %
        feconf.SUBTOPIC_PAGE_EDITOR_DATA_URL_PREFIX,
        topic_editor.EditableSubtopicPageDataHandler),
    get_redirect_route(
        r'%s/<topic_id>' % feconf.TOPIC_RIGHTS_URL_PREFIX,
        topic_editor.TopicRightsHandler),
    get_redirect_route(
        r'%s/<topic_id>' % feconf.TOPIC_STATUS_URL_PREFIX,
        topic_editor.TopicPublishHandler),
    get_redirect_route(
        r'%s/<topic_id>' % feconf.TOPIC_SEND_MAIL_URL_PREFIX,
        topic_editor.TopicPublishSendMailHandler),

    get_redirect_route(
        r'%s/<selected_skill_ids>' % feconf.CONCEPT_CARD_DATA_URL_PREFIX,
        concept_card_viewer.ConceptCardDataHandler),
    get_redirect_route(
        r'%s/<question_id>' % feconf.QUESTION_SKILL_LINK_URL_PREFIX,
        question_editor.QuestionSkillLinkHandler),
    get_redirect_route(
        r'%s/<comma_separated_skill_ids>' % feconf.SKILL_DATA_URL_PREFIX,
        skill_editor.SkillDataHandler),
    get_redirect_route(
        r'%s' % feconf.FETCH_SKILLS_URL_PREFIX,
        skill_editor.FetchSkillsHandler),
    get_redirect_route(
        r'%s/<skill_id>' % feconf.SKILL_EDITOR_URL_PREFIX,
        skill_editor.SkillEditorPage),
    get_redirect_route(
        r'%s/<skill_id>' % feconf.SKILL_EDITOR_DATA_URL_PREFIX,
        skill_editor.EditableSkillDataHandler),
    get_redirect_route(
        r'%s' % feconf.SKILL_MASTERY_DATA_URL,
        skill_mastery.SkillMasteryDataHandler),
    get_redirect_route(
        r'%s/<skill_id>' % feconf.SKILL_RIGHTS_URL_PREFIX,
        skill_editor.SkillRightsHandler),

    get_redirect_route(
        r'%s' % feconf.SUBTOPIC_MASTERY_DATA_URL,
        skill_mastery.SubtopicMasteryDataHandler),

    get_redirect_route(
        r'%s/<story_id>' % feconf.STORY_EDITOR_URL_PREFIX,
        story_editor.StoryEditorPage),
    get_redirect_route(
        r'%s/<story_id>' % feconf.STORY_EDITOR_DATA_URL_PREFIX,
        story_editor.EditableStoryDataHandler),
    get_redirect_route(
        r'%s/<story_id>' % feconf.STORY_PUBLISH_HANDLER,
        story_editor.StoryPublishHandler),
    get_redirect_route(
        r'%s/<story_id>' %
        feconf.VALIDATE_STORY_EXPLORATIONS_URL_PREFIX,
        story_editor.ValidateExplorationsHandler),

    get_redirect_route(
        '/classroom_promos_status_handler',
        classroom.ClassroomPromosStatusHandler),

    get_redirect_route(r'/emaildashboard', email_dashboard.EmailDashboardPage),
    get_redirect_route(
        r'/emaildashboarddatahandler',
        email_dashboard.EmailDashboardDataHandler),
    get_redirect_route(
        r'/querystatuscheck', email_dashboard.QueryStatusCheckHandler),
    get_redirect_route(
        r'/emaildashboardresult/<query_id>',
        email_dashboard.EmailDashboardResultPage),
    get_redirect_route(
        r'/emaildashboardcancelresult/<query_id>',
        email_dashboard.EmailDashboardCancelEmailHandler),
    get_redirect_route(
        r'/emaildashboardtestbulkemailhandler/<query_id>',
        email_dashboard.EmailDashboardTestBulkEmailHandler),
    get_redirect_route(
        r'%s' % feconf.EXPLORATION_METADATA_SEARCH_URL,
        collection_editor.ExplorationMetadataSearchHandler),
    get_redirect_route(
        r'/explorationdataextractionhandler', admin.DataExtractionQueryHandler),
    get_redirect_route(
        r'/senddummymailtoadminhandler', admin.SendDummyMailToAdminHandler),
    get_redirect_route(r'/updateusernamehandler', admin.UpdateUsernameHandler),
    get_redirect_route(
        r'/numberofdeletionrequestshandler',
        admin.NumberOfDeletionRequestsHandler),
    get_redirect_route(
        r'/verifyusermodelsdeletedhandler',
        admin.VerifyUserModelsDeletedHandler),
    get_redirect_route(r'/deleteuserhandler', admin.DeleteUserHandler),
    get_redirect_route(r'/frontend_errors', FrontendErrorHandler),

    get_redirect_route(r'/session_begin', base.SessionBeginHandler),
    get_redirect_route(r'/session_end', base.SessionEndHandler),

    get_redirect_route(
        r'%s/%s/<exploration_id>' % (
            feconf.IMPROVEMENTS_URL_PREFIX,
            constants.TASK_ENTITY_TYPE_EXPLORATION),
        improvements.ExplorationImprovementsHandler),
    get_redirect_route(
        r'%s/%s/<exploration_id>' % (
            feconf.IMPROVEMENTS_HISTORY_URL_PREFIX,
            constants.TASK_ENTITY_TYPE_EXPLORATION),
        improvements.ExplorationImprovementsHistoryHandler),
    get_redirect_route(
        r'%s/%s/<exploration_id>' % (
            feconf.IMPROVEMENTS_CONFIG_URL_PREFIX,
            constants.TASK_ENTITY_TYPE_EXPLORATION),
        improvements.ExplorationImprovementsConfigHandler),

    get_redirect_route(
        r'%s' % feconf.BLOG_ADMIN_PAGE_URL, blog_admin.BlogAdminPage),
    get_redirect_route(
        r'%s' % feconf.BLOG_ADMIN_ROLE_HANDLER_URL,
        blog_admin.BlogAdminRolesHandler),
    get_redirect_route(
        r'/blogadminhandler', blog_admin.BlogAdminHandler),

    get_redirect_route('/beam_job', beam_jobs.BeamJobHandler),
    get_redirect_route('/beam_job_run', beam_jobs.BeamJobRunHandler),
    get_redirect_route(
        '/beam_job_run_result', beam_jobs.BeamJobRunResultHandler),

    get_redirect_route(
        r'%s/<blog_post_id>' % feconf.BLOG_EDITOR_DATA_URL_PREFIX,
        blog_dashboard.BlogPostHandler),
    get_redirect_route(
        r'%s' % feconf.BLOG_DASHBOARD_DATA_URL,
        blog_dashboard.BlogDashboardDataHandler),
    get_redirect_route(
        r'%s' % feconf.BLOG_DASHBOARD_URL, blog_dashboard.BlogDashboardPage),

    get_redirect_route(
        r'/issuesdatahandler/<exploration_id>', editor.FetchIssuesHandler),

    get_redirect_route(
        r'/ml/trainedclassifierhandler', classifier.TrainedClassifierHandler),
    get_redirect_route(
        r'/ml/nextjobhandler', classifier.NextJobHandler),

    get_redirect_route(
        r'/playthroughdatahandler/<exploration_id>/<playthrough_id>',
        editor.FetchPlaythroughHandler),

    get_redirect_route(
        r'/resolveissuehandler/<exploration_id>', editor.ResolveIssueHandler),

    get_redirect_route(
        r'%s' % feconf.CSRF_HANDLER_URL, base.CsrfTokenHandler),

    get_redirect_route(
        r'/platform_features_evaluation_handler',
        platform_feature.PlatformFeaturesEvaluationHandler),
    get_redirect_route(
        r'/platform_feature_dummy_handler',
        platform_feature.PlatformFeatureDummyHandler),

    get_redirect_route(
        r'%s' % (
            android_validation_constants.INCOMING_ANDROID_FEEDBACK_REPORT_URL),
        incoming_app_feedback_report.IncomingAndroidFeedbackReportHandler),

    get_redirect_route(
        r'/voice_artist_management_handler/<entity_type>/<entity_id>',
        voice_artist.VoiceArtistManagementHandler),

    get_redirect_route(
        r'/topics_and_skills_dashboard/categorized_and_untriaged_skills_data',
        topics_and_skills_dashboard
            .CategorizedAndUntriagedSkillsDataHandler),

    get_redirect_route(
        r'/create_learner_group_handler',
        learner_group.CreateLearnerGroupHandler),
    get_redirect_route(
        r'/update_learner_group_handler/<learner_group_id>',
        learner_group.LearnerGroupHandler),
    get_redirect_route(
        r'/delete_learner_group_handler/<learner_group_id>',
        learner_group.LearnerGroupHandler),
    get_redirect_route(
        r'%s' % feconf.FACILITATOR_DASHBOARD_HANDLER,
        learner_group.FacilitatorDashboardHandler),
    get_redirect_route(
        r'/facilitator_view_of_learner_group_handler/<learner_group_id>',
        learner_group.FacilitatorLearnerGroupViewHandler),
    get_redirect_route(
        r'/learner_group_search_syllabus_handler',
        learner_group.LearnerGroupSearchSyllabusHandler),
    get_redirect_route(
        r'/learner_group_syllabus_handler/<learner_group_id>',
        learner_group.LearnerGroupSyllabusHandler),
    get_redirect_route(
        r'/learner_group_user_progress_handler/<learner_group_id>',
        learner_group.LearnerGroupStudentProgressHandler),
    get_redirect_route(
        r'%s' % feconf.FACILITATOR_DASHBOARD_PAGE_URL,
        learner_group.FacilitatorDashboardPage),
    get_redirect_route(
        r'%s' % feconf.CREATE_LEARNER_GROUP_PAGE_URL,
        learner_group.CreateLearnerGroupPage),
    get_redirect_route(
        r'/learner_group_search_student_handler',
<<<<<<< HEAD
        learner_group.LearnerGroupSearchStudentHandler),
    get_redirect_route(
        r'/learner_group_students_info_handler/<learner_group_id>',
        learner_group.LearnerGroupStudentsInfoHandler),
    get_redirect_route(
        r'/learner_group_student_invitation_handler/<learner_group_id>',
        learner_group.LearnerGroupStudentInvitationHandler),
    get_redirect_route(
        r'/edit-learner-group/<group_id>', learner_group.EditLearnerGroupPage)
=======
        learner_group.LearnerGroupSearchStudentHandler)
>>>>>>> 378d2555
]

# Adding redirects for topic landing pages.
for subject, topics in constants.AVAILABLE_LANDING_PAGES.items():
    for topic in topics:
        URLS.append(
            get_redirect_route(
                r'/%s/%s' % (subject, topic),
                oppia_root.OppiaRootPage))

if constants.DEV_MODE:
    URLS.append(
        get_redirect_route(
            r'/initialize_android_test_data',
            android_e2e_config.InitializeAndroidTestDataHandler))

# Adding redirects for all stewards landing pages.
for stewards_route in constants.STEWARDS_LANDING_PAGE['ROUTES']:
    URLS.append(
        get_redirect_route(
            r'/%s' % stewards_route, oppia_root.OppiaRootPage))

# Redirect all routes handled using angular router to the oppia root page.
for page in constants.PAGES_REGISTERED_WITH_FRONTEND.values():
    if not 'MANUALLY_REGISTERED_WITH_BACKEND' in page:
        if 'LIGHTWEIGHT' in page:
            URLS.append(
                get_redirect_route(
                    r'/%s' % page['ROUTE'],
                    oppia_root.OppiaLightweightRootPage
                )
            )
        else:
            URLS.append(
                get_redirect_route(
                    r'/%s' % page['ROUTE'], oppia_root.OppiaRootPage))

# Manually redirect routes with url fragments to the oppia root page.
URLS.extend((
    get_redirect_route(r'/profile/<username>', oppia_root.OppiaRootPage),
    get_redirect_route(
        r'%s/story/<story_url_fragment>' % feconf.TOPIC_VIEWER_URL_PREFIX,
        oppia_root.OppiaRootPage),
    get_redirect_route(
        r'/learn/<classroom_url_fragment>',
        oppia_root.OppiaLightweightRootPage
    ),
))

# Add cron urls. Note that cron URLs MUST start with /cron for them to work
# in production (see dispatch() in base.py).
URLS.extend((
    get_redirect_route(
        r'/cron/models/cleanup', cron.CronModelsCleanupHandler),
    get_redirect_route(
        r'/cron/users/user_deletion', cron.CronUserDeletionHandler),
    get_redirect_route(
        r'/cron/users/fully_complete_user_deletion',
        cron.CronFullyCompleteUserDeletionHandler),
    get_redirect_route(
        r'/cron/mail/admins/contributor_dashboard_bottlenecks',
        cron.CronMailAdminContributorDashboardBottlenecksHandler),
    get_redirect_route(
        r'/cron/mail/reviewers/contributor_dashboard_suggestions',
        cron.CronMailReviewersContributorDashboardSuggestionsHandler),
    get_redirect_route(
        r'/cron/app_feedback_report/scrub_expiring_reports',
        cron.CronAppFeedbackReportsScrubberHandlerPage),
    get_redirect_route(
        r'/cron/explorations/recommendations',
        cron.CronExplorationRecommendationsHandler),
    get_redirect_route(
        r'/cron/explorations/search_rank', cron.CronActivitySearchRankHandler),
    get_redirect_route(
        r'/cron/users/dashboard_stats', cron.CronDashboardStatsHandler),
    get_redirect_route(
        r'/cron/suggestions/translation_contribution_stats',
        cron.CronTranslationContributionStatsHandler),
))

# Add tasks urls.
URLS.extend((
    get_redirect_route(
        r'%s' % feconf.TASK_URL_FEEDBACK_MESSAGE_EMAILS,
        tasks.UnsentFeedbackEmailHandler),
    get_redirect_route(
        r'%s' % feconf.TASK_URL_SUGGESTION_EMAILS,
        tasks.SuggestionEmailHandler),
    get_redirect_route(
        r'%s' % feconf.TASK_URL_FLAG_EXPLORATION_EMAILS,
        tasks.FlagExplorationEmailHandler),
    get_redirect_route(
        r'%s' % feconf.TASK_URL_INSTANT_FEEDBACK_EMAILS,
        tasks.InstantFeedbackMessageEmailHandler),
    get_redirect_route(
        r'%s' % feconf.TASK_URL_FEEDBACK_STATUS_EMAILS,
        tasks.FeedbackThreadStatusChangeEmailHandler),
    get_redirect_route(
        r'%s' % feconf.TASK_URL_DEFERRED, tasks.DeferredTasksHandler),
))

# 404 error handler (Needs to be at the end of the URLS list).
URLS.append(get_redirect_route(r'/<:.*>', base.Error404Handler))


class NdbWsgiMiddleware:
    """Wraps the WSGI application into the NDB client context."""

    def __init__(self, wsgi_app: webapp2.WSGIApplication) -> None:
        self.wsgi_app = wsgi_app

    def __call__(
        self,
        environ: Dict[str, str],
        start_response: webapp2.Response
    ) -> webapp2.Response:
        global_cache = datastore_services.RedisCache(
            cache_services.CLOUD_NDB_REDIS_CLIENT)  # type: ignore[attr-defined]
        with datastore_services.get_ndb_context(global_cache=global_cache):
            # Cast is needed since webapp2.WSGIApplication is not
            # correctly typed.
            return cast(
                webapp2.Response, self.wsgi_app(environ, start_response))


app_without_context = webapp2.WSGIApplication(URLS, debug=feconf.DEBUG)
app = NdbWsgiMiddleware(app_without_context)
firebase_auth_services.establish_firebase_connection()<|MERGE_RESOLUTION|>--- conflicted
+++ resolved
@@ -973,7 +973,6 @@
         learner_group.CreateLearnerGroupPage),
     get_redirect_route(
         r'/learner_group_search_student_handler',
-<<<<<<< HEAD
         learner_group.LearnerGroupSearchStudentHandler),
     get_redirect_route(
         r'/learner_group_students_info_handler/<learner_group_id>',
@@ -983,9 +982,6 @@
         learner_group.LearnerGroupStudentInvitationHandler),
     get_redirect_route(
         r'/edit-learner-group/<group_id>', learner_group.EditLearnerGroupPage)
-=======
-        learner_group.LearnerGroupSearchStudentHandler)
->>>>>>> 378d2555
 ]
 
 # Adding redirects for topic landing pages.
