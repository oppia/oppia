# Copyright 2014 The Oppia Authors. All Rights Reserved.
#
# Licensed under the Apache License, Version 2.0 (the "License");
# you may not use this file except in compliance with the License.
# You may obtain a copy of the License at
#
#      http://www.apache.org/licenses/LICENSE-2.0
#
# Unless required by applicable law or agreed to in writing, software
# distributed under the License is distributed on an "AS-IS" BASIS,
# WITHOUT WARRANTIES OR CONDITIONS OF ANY KIND, either express or implied.
# See the License for the specific language governing permissions and
# limitations under the License.

"""URL routing definitions, and some basic error/warmup handlers."""

from __future__ import absolute_import
from __future__ import unicode_literals

import logging
from constants import constants

from core.controllers import acl_decorators
from core.controllers import admin
from core.controllers import android_e2e_config
from core.controllers import base
from core.controllers import blog_admin
from core.controllers import blog_dashboard
from core.controllers import blog_homepage
from core.controllers import classifier
from core.controllers import classroom
from core.controllers import collection_editor
from core.controllers import collection_viewer
from core.controllers import concept_card_viewer
from core.controllers import contributor_dashboard
from core.controllers import contributor_dashboard_admin
from core.controllers import creator_dashboard
from core.controllers import custom_landing_pages
from core.controllers import editor
from core.controllers import email_dashboard
from core.controllers import features
from core.controllers import feedback
from core.controllers import improvements
from core.controllers import learner_dashboard
from core.controllers import learner_goals
from core.controllers import learner_playlist
from core.controllers import library
from core.controllers import moderator
from core.controllers import oppia_root
from core.controllers import pages
from core.controllers import platform_feature
from core.controllers import practice_sessions
from core.controllers import profile
from core.controllers import question_editor
from core.controllers import questions_list
from core.controllers import reader
from core.controllers import recent_commits
from core.controllers import release_coordinator
from core.controllers import resources
from core.controllers import review_tests
from core.controllers import skill_editor
from core.controllers import skill_mastery
from core.controllers import story_editor
from core.controllers import story_viewer
from core.controllers import subscriptions
from core.controllers import subtopic_viewer
from core.controllers import suggestion
from core.controllers import topic_editor
from core.controllers import topic_viewer
from core.controllers import topics_and_skills_dashboard
from core.controllers import voice_artist
from core.domain import user_services
from core.platform import models
from core.platform.auth import firebase_auth_services
import feconf

from mapreduce import main as mapreduce_main
from mapreduce import parameters as mapreduce_parameters
import webapp2
from webapp2_extras import routes

from typing import Any, Dict, Optional, Text, Type # isort:skip # pylint: disable=unused-import

MYPY = False
<<<<<<< HEAD
if MYPY:
    from mypy_imports import * # pragma: no cover # pylint: disable=import-only-modules,wildcard-import,unused-wildcard-import
=======
if MYPY: # pragma: no cover
    from mypy_imports import transaction_services
>>>>>>> aa09ef71

transaction_services = models.Registry.import_transaction_services()

# Suppress debug logging for chardet. See https://stackoverflow.com/a/48581323.
# Without this, a lot of unnecessary debug logs are printed in error logs,
# which makes it tiresome to identify the actual error.
logging.getLogger(name='chardet.charsetprober').setLevel(logging.INFO)


class FrontendErrorHandler(base.BaseHandler):
    """Handles errors arising from the frontend."""

    REQUIRE_PAYLOAD_CSRF_CHECK = False

    @acl_decorators.open_access # type: ignore[misc]
    def post(self):
        # type: () -> None
        """Records errors reported by the frontend."""
        logging.error('Frontend error: %s' % self.payload.get('error'))
        self.render_json(self.values) # type: ignore[no-untyped-call]


class WarmupPage(base.BaseHandler):
    """Handles warmup requests."""

    @acl_decorators.open_access # type: ignore[misc]
    def get(self):
        # type: () -> None
        """Handles GET warmup requests."""
        pass


class HomePageRedirectPage(base.BaseHandler):
    """When a request is made to '/', check the user's login status, and
    redirect them appropriately.
    """

    @acl_decorators.open_access # type: ignore[misc]
    def get(self):
        # type: () -> None
        if self.user_id and user_services.has_fully_registered_account( # type: ignore[no-untyped-call]
                self.user_id):
            user_settings = user_services.get_user_settings(self.user_id) # type: ignore[no-untyped-call]
            default_dashboard = user_settings.default_dashboard
            if default_dashboard == constants.DASHBOARD_TYPE_CREATOR:
                self.redirect(feconf.CREATOR_DASHBOARD_URL)
            else:
                self.redirect(feconf.LEARNER_DASHBOARD_URL)
        else:
            self.render_template('splash-page.mainpage.html') # type: ignore[no-untyped-call]


class SplashRedirectPage(base.BaseHandler):
    """Redirect the old splash URL, '/splash' to the new one, '/'."""

    @acl_decorators.open_access # type: ignore[misc]
    def get(self):
        # type: () -> None
        self.redirect('/')


def get_redirect_route(regex_route, handler, defaults=None):
    # type: (Text, Type[base.BaseHandler], Optional[Dict[Any, Any]]) -> routes.RedirectRoute
    """Returns a route that redirects /foo/ to /foo.

    Warning: this method strips off parameters after the trailing slash. URLs
    with parameters should be formulated without the trailing slash.

    Args:
        regex_route: unicode. A raw string representing a route.
        handler: BaseHandler. A callable to handle the route.
        defaults: dict. Optional defaults parameter to be passed
            into the RedirectRoute object.

    Returns:
        RedirectRoute. A RedirectRoute object for redirects.
    """
    if defaults is None:
        defaults = {}
    name = regex_route.replace('/', '_')
    return routes.RedirectRoute(
        regex_route, handler, name, strict_slash=True, defaults=defaults)


def authorization_wrapper(self, *args, **kwargs):
    # type: (Any, *Any, **Any) -> None
    """This request handler wrapper only admits internal requests from
    taskqueue workers. If the request is invalid, it leads to a 403 Error page.
    """
    # Internal requests should have an "X-AppEngine-TaskName" header
    # (see cloud.google.com/appengine/docs/standard/python/taskqueue/push/).
    if 'X-AppEngine-TaskName' not in self.request.headers:
        self.response.out.write('Forbidden')
        self.response.set_status(403)
        return
    self.real_dispatch(*args, **kwargs)


def ui_access_wrapper(self, *args, **kwargs):
    # type: (Any, *Any, **Any) -> None
    """This request handler wrapper directly serves UI pages
    for MapReduce dashboards.
    """
    self.real_dispatch(*args, **kwargs)


MAPREDUCE_HANDLERS = []

for path, handler_class in mapreduce_main.create_handlers_map():
    if path.startswith('.*/pipeline'):
        if 'pipeline/rpc/' in path or path == '.*/pipeline(/.+)':
            path = path.replace('.*/pipeline', '/mapreduce/ui/pipeline')
        else:
            path = path.replace('.*/pipeline', '/mapreduce/worker/pipeline')
    else:
        if '_callback' in path:
            path = path.replace('.*', '/mapreduce/worker', 1)
        elif '/list_configs' in path:
            continue
        else:
            path = path.replace('.*', '/mapreduce/ui', 1)

    if '/ui/' in path or path.endswith('/ui'):
        if (hasattr(handler_class, 'dispatch') and
                not hasattr(handler_class, 'real_dispatch')):
            handler_class.real_dispatch = handler_class.dispatch
            handler_class.dispatch = ui_access_wrapper
        MAPREDUCE_HANDLERS.append((path, handler_class))
    else:
        if (hasattr(handler_class, 'dispatch') and
                not hasattr(handler_class, 'real_dispatch')):
            handler_class.real_dispatch = handler_class.dispatch
            handler_class.dispatch = authorization_wrapper
        MAPREDUCE_HANDLERS.append((path, handler_class))

# Tell map/reduce internals that this is now the base path to use.
mapreduce_parameters.config.BASE_PATH = '/mapreduce/worker'

# Register the URLs with the classes responsible for handling them.
URLS = MAPREDUCE_HANDLERS + [
    get_redirect_route(r'/_ah/warmup', WarmupPage),
    get_redirect_route(r'/', HomePageRedirectPage),
    get_redirect_route(r'/splash', SplashRedirectPage),

    get_redirect_route(r'/foundation', pages.FoundationRedirectPage),
    get_redirect_route(r'/credits', pages.AboutRedirectPage),
    get_redirect_route(r'/participate', pages.TeachRedirectPage),
    get_redirect_route(r'/site_guidelines', pages.TeachRedirectPage),
    get_redirect_route(r'/console_errors', pages.ConsoleErrorPage),

    get_redirect_route(r'/forum', pages.ForumRedirectPage),

    get_redirect_route(r'%s' % feconf.ADMIN_URL, admin.AdminPage),
    get_redirect_route(r'/adminhandler', admin.AdminHandler),
    get_redirect_route(r'/adminrolehandler', admin.AdminRoleHandler),
    get_redirect_route(r'/bannedusershandler', admin.BannedUsersHandler),
    get_redirect_route(
        r'/topicmanagerrolehandler', admin.TopicManagerRoleHandler),
    get_redirect_route(
        r'/adminsuperadminhandler', admin.AdminSuperAdminPrivilegesHandler),
    get_redirect_route(
        r'/admintopicscsvdownloadhandler',
        admin.AdminTopicsCsvFileDownloader),
    get_redirect_route(
        r'/contributionrightshandler/<category>',
        contributor_dashboard_admin.ContributionRightsHandler),
    get_redirect_route(
        r'/getcontributorusershandler/<category>',
        contributor_dashboard_admin.ContributorUsersListHandler),
    get_redirect_route(
        r'/contributionrightsdatahandler',
        contributor_dashboard_admin.ContributionRightsDataHandler),
    get_redirect_route(
        r'%s' % feconf.CONTRIBUTOR_DASHBOARD_ADMIN_URL,
        contributor_dashboard_admin.ContributorDashboardAdminPage),
    get_redirect_route(
        r'/translationcontributionstatshandler',
        contributor_dashboard_admin.TranslationContributionStatsHandler),
    get_redirect_route(
        r'%s' % feconf.CONTRIBUTOR_DASHBOARD_URL,
        contributor_dashboard.ContributorDashboardPage),
    get_redirect_route(
        '/contributor_dashboard',
        creator_dashboard.OldContributorDashboardRedirectPage),
    get_redirect_route(
        '/creator_dashboard',
        creator_dashboard.OldCreatorDashboardRedirectPage),
    get_redirect_route(
        r'%s' % feconf.CREATOR_DASHBOARD_URL,
        creator_dashboard.CreatorDashboardPage),
    get_redirect_route(
        r'%s' % feconf.CREATOR_DASHBOARD_DATA_URL,
        creator_dashboard.CreatorDashboardHandler),
    get_redirect_route(
        r'%s' % feconf.NEW_EXPLORATION_URL,
        creator_dashboard.NewExplorationHandler),
    get_redirect_route(
        r'%s' % feconf.NEW_COLLECTION_URL,
        creator_dashboard.NewCollectionHandler),
    get_redirect_route(
        r'%s' % feconf.FRACTIONS_LANDING_PAGE_URL,
        custom_landing_pages.FractionLandingRedirectPage),
    get_redirect_route(
        r'/learn/maths/<topic>', custom_landing_pages.TopicLandingRedirectPage),
    get_redirect_route(
        r'%s/<opportunity_type>' % feconf.CONTRIBUTOR_OPPORTUNITIES_DATA_URL,
        contributor_dashboard.ContributionOpportunitiesHandler),
    get_redirect_route(
        r'/gettranslatabletexthandler',
        contributor_dashboard.TranslatableTextHandler),
    get_redirect_route(
        r'%s' % feconf.MACHINE_TRANSLATION_DATA_URL,
        contributor_dashboard.MachineTranslationStateTextsHandler),
    get_redirect_route(
        r'/usercontributionrightsdatahandler',
        contributor_dashboard.UserContributionRightsDataHandler),
    get_redirect_route(
        r'/retrivefeaturedtranslationlanguages',
        contributor_dashboard.FeaturedTranslationLanguagesHandler),
    get_redirect_route(
        r'%s' % feconf.NEW_SKILL_URL,
        topics_and_skills_dashboard.NewSkillHandler),
    get_redirect_route(
        r'%s' % feconf.NEW_QUESTION_URL,
        question_editor.QuestionCreationHandler),
    get_redirect_route(
        r'%s/<comma_separated_skill_ids>' % feconf.QUESTIONS_LIST_URL_PREFIX,
        questions_list.QuestionsListHandler),
    get_redirect_route(
        r'%s/<comma_separated_skill_ids>' % feconf.QUESTION_COUNT_URL_PREFIX,
        questions_list.QuestionCountDataHandler),
    get_redirect_route(
        r'%s/practice/session' % feconf.TOPIC_VIEWER_URL_PREFIX,
        practice_sessions.PracticeSessionsPage),
    get_redirect_route(
        r'%s/<classroom_url_fragment>/<topic_url_fragment>' %
        feconf.PRACTICE_SESSION_DATA_URL_PREFIX,
        practice_sessions.PracticeSessionsPageDataHandler),
    get_redirect_route(
        r'%s/<classroom_url_fragment>/<topic_url_fragment>'
        r'/<story_url_fragment>' % feconf.REVIEW_TEST_DATA_URL_PREFIX,
        review_tests.ReviewTestsPageDataHandler),
    get_redirect_route(
        r'%s/review-test/<story_url_fragment>'
        % feconf.TOPIC_VIEWER_URL_PREFIX,
        review_tests.ReviewTestsPage),
    get_redirect_route(
        r'%s/<classroom_url_fragment>/<topic_url_fragment>'
        r'/<story_url_fragment>' % feconf.STORY_DATA_HANDLER,
        story_viewer.StoryPageDataHandler),
    get_redirect_route(
        r'%s/<story_url_fragment>' % feconf.STORY_URL_FRAGMENT_HANDLER,
        story_editor.StoryUrlFragmentHandler),
    get_redirect_route(
        r'%s/<topic_name>' % feconf.TOPIC_NAME_HANDLER,
        topic_editor.TopicNameHandler),
    get_redirect_route(
        r'%s/<topic_url_fragment>' % feconf.TOPIC_URL_FRAGMENT_HANDLER,
        topic_editor.TopicUrlFragmentHandler),
    get_redirect_route(
        r'%s/<skill_description>' % feconf.SKILL_DESCRIPTION_HANDLER,
        skill_editor.SkillDescriptionHandler),
    get_redirect_route(
        r'%s/story' % feconf.TOPIC_VIEWER_URL_PREFIX,
        topic_viewer.TopicViewerPage),
    get_redirect_route(
        r'%s/story/<story_url_fragment>' % feconf.TOPIC_VIEWER_URL_PREFIX,
        story_viewer.StoryPage),
    get_redirect_route(
        r'%s/<classroom_url_fragment>/<topic_url_fragment>'
        r'/<story_url_fragment>/<node_id>' % feconf.STORY_PROGRESS_URL_PREFIX,
        story_viewer.StoryProgressHandler),
    get_redirect_route(
        r'%s/<classroom_url_fragment>/<topic_url_fragment>'
        r'/<subtopic_url_fragment>' % feconf.SUBTOPIC_DATA_HANDLER,
        subtopic_viewer.SubtopicPageDataHandler),
    get_redirect_route(
        r'%s/revision' % feconf.TOPIC_VIEWER_URL_PREFIX,
        topic_viewer.TopicViewerPage),
    get_redirect_route(
        r'%s/revision/<subtopic_url_fragment>' %
        feconf.TOPIC_VIEWER_URL_PREFIX, subtopic_viewer.SubtopicViewerPage),
    get_redirect_route(
        r'%s/<topic_id>' % feconf.TOPIC_EDITOR_STORY_URL,
        topic_editor.TopicEditorStoryHandler),
    get_redirect_route(
        r'%s' % feconf.TOPIC_VIEWER_URL_PREFIX,
        topic_viewer.TopicViewerPage),
    get_redirect_route(
        r'%s/practice' % feconf.TOPIC_VIEWER_URL_PREFIX,
        topic_viewer.TopicViewerPage),
    get_redirect_route(
        r'%s/<classroom_url_fragment>/<topic_url_fragment>'
        % feconf.TOPIC_DATA_HANDLER,
        topic_viewer.TopicPageDataHandler),
    get_redirect_route(
        r'%s/<classroom_url_fragment>' % feconf.CLASSROOM_DATA_HANDLER,
        classroom.ClassroomDataHandler),
    get_redirect_route(
        r'%s' % feconf.NEW_TOPIC_URL,
        topics_and_skills_dashboard.NewTopicHandler),
    get_redirect_route(
        r'%s' % feconf.UPLOAD_EXPLORATION_URL,
        creator_dashboard.UploadExplorationHandler),
    get_redirect_route(
        '/learner_dashboard',
        learner_dashboard.OldLearnerDashboardRedirectPage),
    get_redirect_route(
        r'%s' % feconf.LEARNER_DASHBOARD_URL,
        learner_dashboard.LearnerDashboardPage),
    get_redirect_route(
        r'%s' % feconf.LEARNER_DASHBOARD_DATA_URL,
        learner_dashboard.LearnerDashboardHandler),
    get_redirect_route(
        r'%s' % feconf.LEARNER_DASHBOARD_IDS_DATA_URL,
        learner_dashboard.LearnerDashboardIdsHandler),
    get_redirect_route(
        r'%s/<thread_id>' %
        feconf.LEARNER_DASHBOARD_FEEDBACK_THREAD_DATA_URL,
        learner_dashboard.LearnerDashboardFeedbackThreadHandler),
    get_redirect_route(
        r'%s' % feconf.TOPICS_AND_SKILLS_DASHBOARD_URL,
        topics_and_skills_dashboard.TopicsAndSkillsDashboardPage),
    get_redirect_route(
        r'%s' % feconf.MERGE_SKILLS_URL,
        topics_and_skills_dashboard.MergeSkillHandler),
    get_redirect_route(
        r'%s' % feconf.TOPICS_AND_SKILLS_DASHBOARD_DATA_URL,
        topics_and_skills_dashboard.TopicsAndSkillsDashboardPageDataHandler),
    get_redirect_route(
        r'%s/<skill_id>' % feconf.UNASSIGN_SKILL_DATA_HANDLER_URL,
        topics_and_skills_dashboard.TopicAssignmentsHandler),
    get_redirect_route(
        r'%s' % feconf.SKILL_DASHBOARD_DATA_URL,
        topics_and_skills_dashboard.SkillsDashboardPageDataHandler),

    get_redirect_route(
        r'%s/<activity_type>/<activity_id>' %
        feconf.LEARNER_INCOMPLETE_ACTIVITY_DATA_URL,
        reader.LearnerIncompleteActivityHandler),

    get_redirect_route(
        r'%s/<activity_type>/<topic_id>' % feconf.LEARNER_GOALS_DATA_URL,
        learner_goals.LearnerGoalsHandler),

    get_redirect_route(
        r'%s/<activity_type>/<activity_id>' % feconf.LEARNER_PLAYLIST_DATA_URL,
        learner_playlist.LearnerPlaylistHandler),

    get_redirect_route(
        r'%s/<author_username>' %
        feconf.AUTHOR_SPECIFIC_BLOG_POST_PAGE_URL_PREFIX,
        blog_homepage.AuthorsPageHandler),
    get_redirect_route(
        r'%s/<blog_post_url>' % feconf.BLOG_HOMEPAGE_URL,
        blog_homepage.BlogPostHandler),
    get_redirect_route(
        r'%s' % feconf.BLOG_HOMEPAGE_DATA_URL,
        blog_homepage.BlogHomepageDataHandler),

    get_redirect_route(
        r'/assetsdevhandler/<page_context>/<page_identifier>/'
        'assets/<asset_type:(image|audio|thumbnail)>/<encoded_filename>',
        resources.AssetDevHandler),
    get_redirect_route(
        r'/value_generator_handler/<generator_id>',
        resources.ValueGeneratorHandler),
    get_redirect_route(r'/promo_bar_handler', resources.PromoBarHandler),
    get_redirect_route(
        r'%s' % feconf.CUSTOM_PARENTS_LANDING_PAGE_URL,
        custom_landing_pages.StewardsLandingPage),
    get_redirect_route(
        r'%s' % feconf.CUSTOM_PARTNERS_LANDING_PAGE_URL,
        custom_landing_pages.StewardsLandingPage),
    get_redirect_route(
        r'%s' % feconf.CUSTOM_NONPROFITS_LANDING_PAGE_URL,
        custom_landing_pages.StewardsLandingPage),
    get_redirect_route(
        r'%s' % feconf.CUSTOM_TEACHERS_LANDING_PAGE_URL,
        custom_landing_pages.StewardsLandingPage),
    get_redirect_route(
        r'%s' % feconf.CUSTOM_VOLUNTEERS_LANDING_PAGE_URL,
        custom_landing_pages.StewardsLandingPage),

    get_redirect_route('/library', library.OldLibraryRedirectPage),
    get_redirect_route(
        r'%s' % feconf.LIBRARY_INDEX_URL, library.LibraryPage),
    get_redirect_route(
        r'%s' % feconf.LIBRARY_INDEX_DATA_URL, library.LibraryIndexHandler),
    get_redirect_route(
        r'%s' % feconf.LIBRARY_RECENTLY_PUBLISHED_URL,
        library.LibraryGroupPage),
    get_redirect_route(
        r'%s' % feconf.LIBRARY_TOP_RATED_URL, library.LibraryGroupPage),
    get_redirect_route(
        r'%s' % feconf.LIBRARY_GROUP_DATA_URL,
        library.LibraryGroupIndexHandler),
    get_redirect_route(r'%s' % feconf.LIBRARY_SEARCH_URL, library.LibraryPage),
    get_redirect_route(
        r'%s' % feconf.LIBRARY_SEARCH_DATA_URL, library.SearchHandler),
    get_redirect_route(r'/gallery', library.LibraryRedirectPage),
    get_redirect_route(r'/contribute', library.LibraryRedirectPage),
    get_redirect_route(r'/learn', classroom.DefaultClassroomRedirectPage),
    get_redirect_route(r'/playtest', library.LibraryRedirectPage),
    get_redirect_route(
        feconf.EXPLORATION_SUMMARIES_DATA_URL,
        library.ExplorationSummariesHandler),
    get_redirect_route(
        feconf.COLLECTION_SUMMARIES_DATA_URL,
        library.CollectionSummariesHandler),

    get_redirect_route(r'/profile/<username>', profile.ProfilePage),
    get_redirect_route(
        r'/profilehandler/data/<username>', profile.ProfileHandler),
    get_redirect_route(feconf.PREFERENCES_URL, profile.PreferencesPage),
    get_redirect_route(
        r'%s/<secret>' % feconf.BULK_EMAIL_WEBHOOK_ENDPOINT,
        profile.BulkEmailWebhookEndpoint),
    get_redirect_route(
        feconf.PREFERENCES_DATA_URL, profile.PreferencesHandler),
    get_redirect_route(
        r'/preferenceshandler/profile_picture', profile.ProfilePictureHandler),
    get_redirect_route(
        r'/preferenceshandler/profile_picture_by_username/<username>',
        profile.ProfilePictureHandlerByUsernameHandler),
    get_redirect_route(r'%s' % feconf.SIGNUP_URL, profile.SignupPage),
    get_redirect_route(r'%s' % feconf.SIGNUP_DATA_URL, profile.SignupHandler),
    get_redirect_route(feconf.DELETE_ACCOUNT_URL, profile.DeleteAccountPage),
    get_redirect_route(
        feconf.DELETE_ACCOUNT_HANDLER_URL, profile.DeleteAccountHandler),
    get_redirect_route(
        feconf.EXPORT_ACCOUNT_HANDLER_URL, profile.ExportAccountHandler),
    get_redirect_route(
        feconf.PENDING_ACCOUNT_DELETION_URL,
        profile.PendingAccountDeletionPage),
    get_redirect_route(
        r'%s' % feconf.USERNAME_CHECK_DATA_URL, profile.UsernameCheckHandler),
    get_redirect_route(
        r'%s' % feconf.SITE_LANGUAGE_DATA_URL, profile.SiteLanguageHandler),
    get_redirect_route(r'/userinfohandler', profile.UserInfoHandler),
    get_redirect_route(r'/url_handler', profile.UrlHandler),
    get_redirect_route(r'/moderator', moderator.ModeratorPage),
    get_redirect_route(
        r'/moderatorhandler/featured', moderator.FeaturedActivitiesHandler),
    get_redirect_route(
        r'/moderatorhandler/email_draft', moderator.EmailDraftHandler),

    get_redirect_route(
        r'/release-coordinator', release_coordinator.ReleaseCoordinatorPage),
    get_redirect_route(
        r'/joboutputhandler', release_coordinator.JobOutputHandler),
    get_redirect_route(r'/jobshandler', release_coordinator.JobsHandler),
    get_redirect_route(
        r'/memorycachehandler', release_coordinator.MemoryCacheHandler),

    get_redirect_route(
        r'%s/<exploration_id>' % feconf.EXPLORATION_URL_PREFIX,
        reader.ExplorationPage),
    get_redirect_route(
        r'%s/<exploration_id>' % feconf.EXPLORATION_URL_EMBED_PREFIX,
        reader.ExplorationEmbedPage),
    get_redirect_route(
        r'%s/<exploration_id>' % feconf.EXPLORATION_INIT_URL_PREFIX,
        reader.ExplorationHandler),
    get_redirect_route(
        r'%s/<exploration_id>' % feconf.EXPLORATION_PRETESTS_URL_PREFIX,
        reader.PretestHandler),
    get_redirect_route(
        r'%s/<exploration_id>' % feconf.EXPLORATION_FEATURES_PREFIX,
        features.ExplorationFeaturesHandler),
    get_redirect_route(
        '/explorehandler/exploration_start_event/<exploration_id>',
        reader.ExplorationStartEventHandler),
    get_redirect_route(
        '/explorehandler/exploration_actual_start_event/<exploration_id>',
        reader.ExplorationActualStartEventHandler),
    get_redirect_route(
        '/explorehandler/solution_hit_event/<exploration_id>',
        reader.SolutionHitEventHandler),
    get_redirect_route(
        r'/explorehandler/state_hit_event/<exploration_id>',
        reader.StateHitEventHandler),
    get_redirect_route(
        r'/explorehandler/state_complete_event/<exploration_id>',
        reader.StateCompleteEventHandler),
    get_redirect_route(
        r'/explorehandler/leave_for_refresher_exp_event/<exploration_id>',
        reader.LeaveForRefresherExpEventHandler),
    get_redirect_route(
        r'/explorehandler/answer_submitted_event/<exploration_id>',
        reader.AnswerSubmittedEventHandler),
    get_redirect_route(
        r'/explorehandler/give_feedback/<exploration_id>',
        reader.ReaderFeedbackHandler),
    get_redirect_route(
        r'/explorehandler/exploration_complete_event/<exploration_id>',
        reader.ExplorationCompleteEventHandler),
    get_redirect_route(
        r'/explorehandler/exploration_maybe_leave_event/<exploration_id>',
        reader.ExplorationMaybeLeaveHandler),
    get_redirect_route(
        r'/explorehandler/stats_events/<exploration_id>',
        reader.StatsEventsHandler),
    get_redirect_route(
        r'/explorehandler/store_playthrough/<exploration_id>',
        reader.StorePlaythroughHandler),
    get_redirect_route(
        r'/explorehandler/rating/<exploration_id>', reader.RatingHandler),
    get_redirect_route(
        r'/explorehandler/recommendations/<exploration_id>',
        reader.RecommendationsHandler),
    get_redirect_route(
        r'%s/<entity_type>/<entity_id>' % (
            feconf.LEARNER_ANSWER_DETAILS_SUBMIT_URL),
        reader.LearnerAnswerDetailsSubmissionHandler),

    get_redirect_route(
        r'%s/<question_id>' % feconf.QUESTION_EDITOR_DATA_URL_PREFIX,
        question_editor.EditableQuestionDataHandler),

    get_redirect_route(
        r'%s/<exploration_id>' % feconf.EDITOR_URL_PREFIX,
        editor.ExplorationPage),
    get_redirect_route(
        r'%s/<exploration_id>' % feconf.EXPLORATION_DATA_PREFIX,
        editor.ExplorationHandler),
    get_redirect_route(
        r'/createhandler/download/<exploration_id>',
        editor.ExplorationFileDownloader),
    get_redirect_route(
        r'/createhandler/imageupload/<entity_type>/<entity_id>',
        editor.ImageUploadHandler),
    get_redirect_route(
        r'/createhandler/audioupload/<exploration_id>',
        voice_artist.AudioUploadHandler),
    get_redirect_route(
        r'/createhandler/state_yaml/<exploration_id>',
        editor.StateYamlHandler),
    get_redirect_route(
        r'/createhandler/revert/<exploration_id>',
        editor.ExplorationRevertHandler),
    get_redirect_route(
        r'%s/<exploration_id>' % feconf.EXPLORATION_RIGHTS_PREFIX,
        editor.ExplorationRightsHandler),
    get_redirect_route(
        r'%s/<exploration_id>' % feconf.USER_PERMISSIONS_URL_PREFIX,
        editor.UserExplorationPermissionsHandler),
    get_redirect_route(
        r'%s/<exploration_id>' % feconf.EXPLORATION_STATUS_PREFIX,
        editor.ExplorationStatusHandler),
    get_redirect_route(
        r'/createhandler/moderatorrights/<exploration_id>',
        editor.ExplorationModeratorRightsHandler),
    get_redirect_route(
        r'%s/<exploration_id>' % feconf.USER_EXPLORATION_EMAILS_PREFIX,
        editor.UserExplorationEmailsHandler),
    get_redirect_route(
        r'/createhandler/snapshots/<exploration_id>',
        editor.ExplorationSnapshotsHandler),
    get_redirect_route(
        r'/createhandler/statistics/<exploration_id>',
        editor.ExplorationStatisticsHandler),
    get_redirect_route(
        r'/createhandler/state_interaction_stats/<exploration_id>/<escaped_state_name>',  # pylint: disable=line-too-long
        editor.StateInteractionStatsHandler),
    get_redirect_route(
        r'%s/<exploration_id>' % feconf.EXPLORATION_STATE_ANSWER_STATS_PREFIX,
        editor.StateAnswerStatisticsHandler),
    get_redirect_route(
        r'/createhandler/started_tutorial_event/<exploration_id>',
        editor.StartedTutorialEventHandler),
    get_redirect_route(
        r'/createhandler/started_translation_tutorial_event/<exploration_id>',
        voice_artist.StartedTranslationTutorialEventHandler),
    get_redirect_route(
        r'/createhandler/autosave_draft/<exploration_id>',
        editor.EditorAutosaveHandler),
    get_redirect_route(
        r'/createhandler/get_top_unresolved_answers/<exploration_id>',
        editor.TopUnresolvedAnswersHandler),
    get_redirect_route(
        r'%s/<entity_type>/<entity_id>' %
        feconf.LEARNER_ANSWER_INFO_HANDLER_URL,
        editor.LearnerAnswerInfoHandler),

    get_redirect_route(
        r'%s' % feconf.RECENT_COMMITS_DATA_URL,
        recent_commits.RecentCommitsHandler),
    get_redirect_route(
        r'%s' % feconf.RECENT_FEEDBACK_MESSAGES_DATA_URL,
        feedback.RecentFeedbackMessagesHandler),

    get_redirect_route(
        r'%s/<thread_id>' % feconf.FEEDBACK_THREAD_VIEW_EVENT_URL,
        feedback.FeedbackThreadViewEventHandler),
    get_redirect_route(
        r'%s/<exploration_id>' % feconf.FEEDBACK_THREADLIST_URL_PREFIX,
        feedback.ThreadListHandler),
    get_redirect_route(
        r'%s/<topic_id>' % feconf.FEEDBACK_THREADLIST_URL_PREFIX_FOR_TOPICS,
        feedback.ThreadListHandlerForTopicsHandler),
    get_redirect_route(
        r'%s/<thread_id>' % feconf.FEEDBACK_THREAD_URL_PREFIX,
        feedback.ThreadHandler),
    get_redirect_route(
        r'%s/<exploration_id>' % feconf.FEEDBACK_STATS_URL_PREFIX,
        feedback.FeedbackStatsHandler),
    get_redirect_route(
        r'%s/' % feconf.SUGGESTION_URL_PREFIX,
        suggestion.SuggestionHandler),
    get_redirect_route(
        r'%s/<suggestion_id>' % feconf.UPDATE_TRANSLATION_SUGGESTION_URL_PREFIX,
        suggestion.UpdateTranslationSuggestionHandler),
    get_redirect_route(
        r'%s/<suggestion_id>' % feconf.UPDATE_QUESTION_SUGGESTION_URL_PREFIX,
        suggestion.UpdateQuestionSuggestionHandler),
    get_redirect_route(
        r'%s' % feconf.QUESTIONS_URL_PREFIX,
        reader.QuestionPlayerHandler),
    get_redirect_route(
        r'%s/exploration/<target_id>/<suggestion_id>' %
        feconf.SUGGESTION_ACTION_URL_PREFIX,
        suggestion.SuggestionToExplorationActionHandler),
    get_redirect_route(
        r'%s/resubmit/<suggestion_id>' % feconf.SUGGESTION_ACTION_URL_PREFIX,
        suggestion.ResubmitSuggestionHandler),
    get_redirect_route(
        r'%s/skill/<target_id>/<suggestion_id>' %
        feconf.SUGGESTION_ACTION_URL_PREFIX,
        suggestion.SuggestionToSkillActionHandler),
    get_redirect_route(
        r'%s' % feconf.SUGGESTION_LIST_URL_PREFIX,
        suggestion.SuggestionListHandler),
    get_redirect_route(
        r'/getreviewablesuggestions/<target_type>/<suggestion_type>',
        suggestion.ReviewableSuggestionsHandler),
    get_redirect_route(
        r'/getsubmittedsuggestions/<target_type>/<suggestion_type>',
        suggestion.UserSubmittedSuggestionsHandler),
    get_redirect_route(
        r'%s' % feconf.SUBSCRIBE_URL_PREFIX,
        subscriptions.SubscribeHandler),
    get_redirect_route(
        r'%s' % feconf.UNSUBSCRIBE_URL_PREFIX,
        subscriptions.UnsubscribeHandler),
    get_redirect_route(
        r'%s/<exploration_id>' % feconf.FLAG_EXPLORATION_URL_PREFIX,
        reader.FlagExplorationHandler),
    get_redirect_route(
        r'%s/<collection_id>' % feconf.COLLECTION_URL_PREFIX,
        collection_viewer.CollectionPage),
    get_redirect_route(
        r'%s/<collection_id>' % feconf.COLLECTION_DATA_URL_PREFIX,
        collection_viewer.CollectionDataHandler),

    get_redirect_route(
        r'%s/<collection_id>' % feconf.COLLECTION_EDITOR_URL_PREFIX,
        collection_editor.CollectionEditorPage),
    get_redirect_route(
        r'%s/<collection_id>' % feconf.COLLECTION_EDITOR_DATA_URL_PREFIX,
        collection_editor.EditableCollectionDataHandler),
    get_redirect_route(
        r'%s/<collection_id>' % feconf.COLLECTION_RIGHTS_PREFIX,
        collection_editor.CollectionRightsHandler),
    get_redirect_route(
        r'%s/<collection_id>' % feconf.COLLECTION_PUBLISH_PREFIX,
        collection_editor.CollectionPublishHandler),
    get_redirect_route(
        r'%s/<collection_id>' % feconf.COLLECTION_UNPUBLISH_PREFIX,
        collection_editor.CollectionUnpublishHandler),

    get_redirect_route(
        r'%s/<topic_id>' % feconf.TOPIC_EDITOR_URL_PREFIX,
        topic_editor.TopicEditorPage),
    get_redirect_route(
        r'%s/<topic_id>' % feconf.TOPIC_EDITOR_DATA_URL_PREFIX,
        topic_editor.EditableTopicDataHandler),
    get_redirect_route(
        r'%s/<topic_id>/<subtopic_id>' %
        feconf.SUBTOPIC_PAGE_EDITOR_DATA_URL_PREFIX,
        topic_editor.EditableSubtopicPageDataHandler),
    get_redirect_route(
        r'%s/<topic_id>' % feconf.TOPIC_RIGHTS_URL_PREFIX,
        topic_editor.TopicRightsHandler),
    get_redirect_route(
        r'%s/<topic_id>' % feconf.TOPIC_STATUS_URL_PREFIX,
        topic_editor.TopicPublishHandler),
    get_redirect_route(
        r'%s/<topic_id>' % feconf.TOPIC_SEND_MAIL_URL_PREFIX,
        topic_editor.TopicPublishSendMailHandler),

    get_redirect_route(
        r'%s/<comma_separated_skill_ids>' % feconf.CONCEPT_CARD_DATA_URL_PREFIX,
        concept_card_viewer.ConceptCardDataHandler),
    get_redirect_route(
        r'%s/<question_id>' % feconf.QUESTION_SKILL_LINK_URL_PREFIX,
        question_editor.QuestionSkillLinkHandler),
    get_redirect_route(
        r'%s/<comma_separated_skill_ids>' % feconf.SKILL_DATA_URL_PREFIX,
        skill_editor.SkillDataHandler),
    get_redirect_route(
        r'%s' % feconf.FETCH_SKILLS_URL_PREFIX,
        skill_editor.FetchSkillsHandler),
    get_redirect_route(
        r'%s/<skill_id>' % feconf.SKILL_EDITOR_URL_PREFIX,
        skill_editor.SkillEditorPage),
    get_redirect_route(
        r'%s/<skill_id>' % feconf.SKILL_EDITOR_DATA_URL_PREFIX,
        skill_editor.EditableSkillDataHandler),
    get_redirect_route(
        r'%s' % feconf.SKILL_MASTERY_DATA_URL,
        skill_mastery.SkillMasteryDataHandler),
    get_redirect_route(
        r'%s/<skill_id>' % feconf.SKILL_RIGHTS_URL_PREFIX,
        skill_editor.SkillRightsHandler),

    get_redirect_route(
        r'%s' % feconf.SUBTOPIC_MASTERY_DATA_URL,
        skill_mastery.SubtopicMasteryDataHandler),

    get_redirect_route(
        r'%s/<story_id>' % feconf.STORY_EDITOR_URL_PREFIX,
        story_editor.StoryEditorPage),
    get_redirect_route(
        r'%s/<story_id>' % feconf.STORY_EDITOR_DATA_URL_PREFIX,
        story_editor.EditableStoryDataHandler),
    get_redirect_route(
        r'%s/<story_id>' % feconf.STORY_PUBLISH_HANDLER,
        story_editor.StoryPublishHandler),
    get_redirect_route(
        r'%s/<story_id>' %
        feconf.VALIDATE_STORY_EXPLORATIONS_URL_PREFIX,
        story_editor.ValidateExplorationsHandler),

    get_redirect_route(
        '/classroom_promos_status_handler',
        classroom.ClassroomPromosStatusHandler),

    get_redirect_route(r'/emaildashboard', email_dashboard.EmailDashboardPage),
    get_redirect_route(
        r'/emaildashboarddatahandler',
        email_dashboard.EmailDashboardDataHandler),
    get_redirect_route(
        r'/querystatuscheck', email_dashboard.QueryStatusCheckHandler),
    get_redirect_route(
        r'/emaildashboardresult/<query_id>',
        email_dashboard.EmailDashboardResultPage),
    get_redirect_route(
        r'/emaildashboardcancelresult/<query_id>',
        email_dashboard.EmailDashboardCancelEmailHandler),
    get_redirect_route(
        r'/emaildashboardtestbulkemailhandler/<query_id>',
        email_dashboard.EmailDashboardTestBulkEmailHandler),
    get_redirect_route(
        r'%s' % feconf.EXPLORATION_METADATA_SEARCH_URL,
        collection_editor.ExplorationMetadataSearchHandler),
    get_redirect_route(
        r'/explorationdataextractionhandler', admin.DataExtractionQueryHandler),
    get_redirect_route(
        r'/senddummymailtoadminhandler', admin.SendDummyMailToAdminHandler),
    get_redirect_route(r'/updateusernamehandler', admin.UpdateUsernameHandler),
    get_redirect_route(
        r'/numberofdeletionrequestshandler',
        admin.NumberOfDeletionRequestsHandler),
    get_redirect_route(
        r'/verifyusermodelsdeletedhandler',
        admin.VerifyUserModelsDeletedHandler),
    get_redirect_route(r'/deleteuserhandler', admin.DeleteUserHandler),
    get_redirect_route(r'/frontend_errors', FrontendErrorHandler),

    get_redirect_route(r'/session_begin', base.SessionBeginHandler),
    get_redirect_route(r'/session_end', base.SessionEndHandler),

    get_redirect_route(
        r'%s/%s/<exploration_id>' % (
            feconf.IMPROVEMENTS_URL_PREFIX,
            constants.TASK_ENTITY_TYPE_EXPLORATION),
        improvements.ExplorationImprovementsHandler),
    get_redirect_route(
        r'%s/%s/<exploration_id>' % (
            feconf.IMPROVEMENTS_HISTORY_URL_PREFIX,
            constants.TASK_ENTITY_TYPE_EXPLORATION),
        improvements.ExplorationImprovementsHistoryHandler),
    get_redirect_route(
        r'%s/%s/<exploration_id>' % (
            feconf.IMPROVEMENTS_CONFIG_URL_PREFIX,
            constants.TASK_ENTITY_TYPE_EXPLORATION),
        improvements.ExplorationImprovementsConfigHandler),

    get_redirect_route(
        r'%s' % feconf.BLOG_ADMIN_PAGE_URL, blog_admin.BlogAdminPage),
    get_redirect_route(
        r'%s' % feconf.BLOG_ADMIN_ROLE_HANDLER_URL,
        blog_admin.BlogAdminRolesHandler),
    get_redirect_route(
        r'/blogadminhandler', blog_admin.BlogAdminHandler),

    get_redirect_route(
        r'%s/<blog_post_id>' % feconf.BLOG_EDITOR_DATA_URL_PREFIX,
        blog_dashboard.BlogPostHandler),
    get_redirect_route(
        r'%s' % feconf.BLOG_DASHBOARD_DATA_URL,
        blog_dashboard.BlogDashboardDataHandler),
    get_redirect_route(
        r'%s' % feconf.BLOG_DASHBOARD_URL, blog_dashboard.BlogDashboardPage),

    get_redirect_route(
        r'/issuesdatahandler/<exploration_id>', editor.FetchIssuesHandler),

    get_redirect_route(
        r'/ml/trainedclassifierhandler', classifier.TrainedClassifierHandler),
    get_redirect_route(
        r'/ml/nextjobhandler', classifier.NextJobHandler),

    get_redirect_route(
        r'/playthroughdatahandler/<exploration_id>/<playthrough_id>',
        editor.FetchPlaythroughHandler),

    get_redirect_route(
        r'/resolveissuehandler/<exploration_id>', editor.ResolveIssueHandler),

    get_redirect_route(
        r'%s' % feconf.CSRF_HANDLER_URL, base.CsrfTokenHandler),

    get_redirect_route(
        r'/platform_features_evaluation_handler',
        platform_feature.PlatformFeaturesEvaluationHandler),
    get_redirect_route(
        r'/platform_feature_dummy_handler',
        platform_feature.PlatformFeatureDummyHandler),

    get_redirect_route(
        r'/learn/<classroom_url_fragment>', classroom.ClassroomPage),

    get_redirect_route(
        r'/voice_artist_management_handler/<entity_type>/<entity_id>',
        voice_artist.VoiceArtistManagementHandler),
]

# Adding redirects for topic landing pages.
for subject in feconf.AVAILABLE_LANDING_PAGES:
    for topic in feconf.AVAILABLE_LANDING_PAGES[subject]:
        URLS.append(
            get_redirect_route(
                r'/%s/%s' % (subject, topic),
                custom_landing_pages.TopicLandingPage))

if constants.DEV_MODE:
    URLS.append(
        get_redirect_route(
            r'/initialize_android_test_data',
            android_e2e_config.InitializeAndroidTestDataHandler))

# Redirect all routes handled using angular router to the oppia root page.
for page in constants.PAGES_REGISTERED_WITH_FRONTEND.values():
    URLS.append(
        get_redirect_route(
            r'/%s' % page['ROUTE'],
            oppia_root.OppiaRootPage))

# 404 error handler (Needs to be at the end of the URLS list).
URLS.append(get_redirect_route(r'/<:.*>', base.Error404Handler))

app = transaction_services.toplevel_wrapper(  # pylint: disable=invalid-name
    webapp2.WSGIApplication(URLS, debug=feconf.DEBUG))

firebase_auth_services.establish_firebase_connection() # type: ignore[no-untyped-call]<|MERGE_RESOLUTION|>--- conflicted
+++ resolved
@@ -82,13 +82,8 @@
 from typing import Any, Dict, Optional, Text, Type # isort:skip # pylint: disable=unused-import
 
 MYPY = False
-<<<<<<< HEAD
-if MYPY:
-    from mypy_imports import * # pragma: no cover # pylint: disable=import-only-modules,wildcard-import,unused-wildcard-import
-=======
 if MYPY: # pragma: no cover
     from mypy_imports import transaction_services
->>>>>>> aa09ef71
 
 transaction_services = models.Registry.import_transaction_services()
 
