# Copyright 2014 The Oppia Authors. All Rights Reserved.
#
# Licensed under the Apache License, Version 2.0 (the "License");
# you may not use this file except in compliance with the License.
# You may obtain a copy of the License at
#
#      http://www.apache.org/licenses/LICENSE-2.0
#
# Unless required by applicable law or agreed to in writing, software
# distributed under the License is distributed on an "AS-IS" BASIS,
# WITHOUT WARRANTIES OR CONDITIONS OF ANY KIND, either express or implied.
# See the License for the specific language governing permissions and
# limitations under the License.

"""URL routing definitions, and some basic error/warmup handlers."""

import logging

# pylint: disable=relative-import
from constants import constants
from core.controllers import admin
from core.controllers import base
from core.controllers import classifier
from core.controllers import collection_editor
from core.controllers import collection_viewer
from core.controllers import concept_card_viewer
from core.controllers import creator_dashboard
from core.controllers import custom_landing_pages
from core.controllers import editor
from core.controllers import email_dashboard
from core.controllers import feedback
from core.controllers import learner_dashboard
from core.controllers import learner_playlist
from core.controllers import library
from core.controllers import moderator
from core.controllers import pages
from core.controllers import profile
from core.controllers import question_editor
from core.controllers import reader
from core.controllers import recent_commits
from core.controllers import resources
from core.controllers import skill_editor
from core.controllers import story_editor
from core.controllers import subscriptions
from core.controllers import suggestion
from core.controllers import topic_editor
from core.controllers import topics_and_skills_dashboard
from core.controllers import translator
from core.domain import acl_decorators
from core.domain import user_services
from core.platform import models
import feconf

from mapreduce import main as mapreduce_main
from mapreduce import parameters as mapreduce_parameters
import webapp2
from webapp2_extras import routes

# pylint: enable=relative-import


current_user_services = models.Registry.import_current_user_services()
transaction_services = models.Registry.import_transaction_services()


class FrontendErrorHandler(base.BaseHandler):
    """Handles errors arising from the frontend."""

    REQUIRE_PAYLOAD_CSRF_CHECK = False

    @acl_decorators.open_access
    def post(self):
        """Records errors reported by the frontend."""
        logging.error('Frontend error: %s' % self.payload.get('error'))
        self.render_json(self.values)


class WarmupHandler(base.BaseHandler):
    """Handles warmup requests."""

    @acl_decorators.open_access
    def get(self):
        """Handles GET warmup requests."""
        pass


class HomePageRedirectHandler(base.BaseHandler):
    """When a request is made to '/', check the user's login status, and
    redirect them appropriately.
    """

    @acl_decorators.open_access
    def get(self):
        if self.user_id and user_services.has_fully_registered(self.user_id):
            user_settings = user_services.get_user_settings(
                self.user_id)
            default_dashboard = user_settings.default_dashboard
            if default_dashboard == constants.DASHBOARD_TYPE_CREATOR:
                self.redirect(feconf.CREATOR_DASHBOARD_URL)
            else:
                self.redirect(feconf.LEARNER_DASHBOARD_URL)
        else:
            self.redirect(feconf.SPLASH_URL)


def get_redirect_route(regex_route, handler, defaults=None):
    """Returns a route that redirects /foo/ to /foo.

    Warning: this method strips off parameters after the trailing slash. URLs
    with parameters should be formulated without the trailing slash.
    """
    if defaults is None:
        defaults = {}
    name = regex_route.replace('/', '_')
    return routes.RedirectRoute(
        regex_route, handler, name, strict_slash=True, defaults=defaults)


def authorization_wrapper(self, *args, **kwargs):
    # developers.google.com/appengine/docs/python/taskqueue/overview-push
    # promises that this header cannot be set by external callers. If this
    # is present, we can be certain that the request is internal and from
    # the task queue worker.
    if 'X-AppEngine-TaskName' not in self.request.headers:
        self.response.out.write('Forbidden')
        self.response.set_status(403)
        return
    self.real_dispatch(*args, **kwargs)


def ui_access_wrapper(self, *args, **kwargs):
    self.real_dispatch(*args, **kwargs)


MAPREDUCE_HANDLERS = []

for path, handler_class in mapreduce_main.create_handlers_map():
    if path.startswith('.*/pipeline'):
        if 'pipeline/rpc/' in path or path == '.*/pipeline(/.+)':
            path = path.replace('.*/pipeline', '/mapreduce/ui/pipeline')
        else:
            path = path.replace('.*/pipeline', '/mapreduce/worker/pipeline')
    else:
        if '_callback' in path:
            path = path.replace('.*', '/mapreduce/worker', 1)
        elif '/list_configs' in path:
            continue
        else:
            path = path.replace('.*', '/mapreduce/ui', 1)

    if '/ui/' in path or path.endswith('/ui'):
        if (hasattr(handler_class, 'dispatch') and
                not hasattr(handler_class, 'real_dispatch')):
            handler_class.real_dispatch = handler_class.dispatch
            handler_class.dispatch = ui_access_wrapper
        MAPREDUCE_HANDLERS.append((path, handler_class))
    else:
        if (hasattr(handler_class, 'dispatch') and
                not hasattr(handler_class, 'real_dispatch')):
            handler_class.real_dispatch = handler_class.dispatch
            handler_class.dispatch = authorization_wrapper
        MAPREDUCE_HANDLERS.append((path, handler_class))

# Tell map/reduce internals that this is now the base path to use.
mapreduce_parameters.config.BASE_PATH = '/mapreduce/worker'

# Register the URLs with the classes responsible for handling them.
URLS = MAPREDUCE_HANDLERS + [
    get_redirect_route(r'/_ah/warmup', WarmupHandler),
    get_redirect_route(r'/', HomePageRedirectHandler),

    get_redirect_route(feconf.SPLASH_URL, pages.SplashPage),
    get_redirect_route(r'/about', pages.AboutPage),
    get_redirect_route(r'/get_started', pages.GetStartedPage),
    get_redirect_route(r'/foundation', pages.FoundationRedirectPage),
    get_redirect_route(r'/credits', pages.AboutRedirectPage),
    get_redirect_route(r'/teach', pages.TeachPage),
    get_redirect_route(r'/participate', pages.TeachRedirectPage),
    get_redirect_route(r'/site_guidelines', pages.TeachRedirectPage),
    get_redirect_route(r'/console_errors', pages.ConsoleErrorPage),
    get_redirect_route(r'/contact', pages.ContactPage),

    get_redirect_route(r'/forum', pages.ForumPage),
    get_redirect_route(r'/donate', pages.DonatePage),
    get_redirect_route(r'/thanks', pages.ThanksPage),
    get_redirect_route(r'/terms', pages.TermsPage),
    get_redirect_route(r'/privacy', pages.PrivacyPage),

    get_redirect_route(r'%s' % feconf.ADMIN_URL, admin.AdminPage),
    get_redirect_route(r'/adminhandler', admin.AdminHandler),
    get_redirect_route(r'/adminrolehandler', admin.AdminRoleHandler),
    get_redirect_route(r'/adminjoboutput', admin.AdminJobOutput),
    get_redirect_route(
        r'/admintopicscsvdownloadhandler',
        admin.AdminTopicsCsvDownloadHandler),

    get_redirect_route(
        r'/notifications_dashboard',
        creator_dashboard.NotificationsDashboardPage),
    get_redirect_route(
        r'/notificationsdashboardhandler/data',
        creator_dashboard.NotificationsDashboardHandler),
    get_redirect_route(
        r'/notificationshandler', creator_dashboard.NotificationsHandler),
    get_redirect_route(
        r'%s' % feconf.CREATOR_DASHBOARD_URL,
        creator_dashboard.CreatorDashboardPage),
    get_redirect_route(
        r'%s' % feconf.CREATOR_DASHBOARD_DATA_URL,
        creator_dashboard.CreatorDashboardHandler),
    get_redirect_route(
        r'%s' % feconf.NEW_EXPLORATION_URL,
        creator_dashboard.NewExplorationHandler),
    get_redirect_route(
        r'%s' % feconf.NEW_COLLECTION_URL,
        creator_dashboard.NewCollectionHandler),
    get_redirect_route(
        r'%s' % feconf.NEW_SKILL_URL,
        topics_and_skills_dashboard.NewSkillHandler),
    get_redirect_route(
        r'%s/<topic_id>' % feconf.TOPIC_EDITOR_STORY_URL,
        topic_editor.TopicEditorStoryHandler),
    get_redirect_route(
        r'%s/<topic_id>' % feconf.TOPIC_EDITOR_QUESTION_URL,
        topic_editor.TopicEditorQuestionHandler),
    get_redirect_route(
        r'%s' % feconf.NEW_TOPIC_URL,
        topics_and_skills_dashboard.NewTopicHandler),
    get_redirect_route(
        r'%s' % feconf.UPLOAD_EXPLORATION_URL,
        creator_dashboard.UploadExploration),
    get_redirect_route(
        r'%s' % feconf.LEARNER_DASHBOARD_URL,
        learner_dashboard.LearnerDashboardPage),
    get_redirect_route(
        r'%s' % feconf.LEARNER_DASHBOARD_DATA_URL,
        learner_dashboard.LearnerDashboardHandler),
    get_redirect_route(
        r'%s' % feconf.LEARNER_DASHBOARD_IDS_DATA_URL,
        learner_dashboard.LearnerDashboardIdsHandler),
    get_redirect_route(
        r'%s/<thread_id>' %
        feconf.LEARNER_DASHBOARD_FEEDBACK_THREAD_DATA_URL,
        learner_dashboard.LearnerDashboardFeedbackThreadHandler),
    get_redirect_route(
        r'%s' % feconf.TOPICS_AND_SKILLS_DASHBOARD_URL,
        topics_and_skills_dashboard.TopicsAndSkillsDashboardPage),
    get_redirect_route(
        r'%s' % feconf.TOPICS_AND_SKILLS_DASHBOARD_DATA_URL,
        topics_and_skills_dashboard.TopicsAndSkillsDashboardPageDataHandler),

    get_redirect_route(
        r'%s/<activity_type>/<activity_id>' %
        feconf.LEARNER_INCOMPLETE_ACTIVITY_DATA_URL,
        reader.LearnerIncompleteActivityHandler),

    get_redirect_route(
        r'%s/<activity_type>/<activity_id>' % feconf.LEARNER_PLAYLIST_DATA_URL,
        learner_playlist.LearnerPlaylistHandler),

    get_redirect_route(
        r'/imagehandler/<exploration_id>/<encoded_filepath>',
        resources.ImageHandler),
    get_redirect_route(
        r'/audiohandler/<exploration_id>/audio/<filename>',
        resources.AudioHandler),
    get_redirect_route(
        r'/value_generator_handler/<generator_id>',
        resources.ValueGeneratorHandler),
    get_redirect_route(r'%s' % feconf.FRACTIONS_LANDING_PAGE_URL,
                       custom_landing_pages.FractionLandingPage),
    get_redirect_route(r'%s' % feconf.LIBRARY_INDEX_URL, library.LibraryPage),
    get_redirect_route(r'%s' % feconf.LIBRARY_INDEX_DATA_URL,
                       library.LibraryIndexHandler),
    get_redirect_route(r'%s' % feconf.LIBRARY_RECENTLY_PUBLISHED_URL,
                       library.LibraryGroupPage),
    get_redirect_route(r'%s' % feconf.LIBRARY_TOP_RATED_URL,
                       library.LibraryGroupPage),
    get_redirect_route(r'%s' % feconf.LIBRARY_GROUP_DATA_URL,
                       library.LibraryGroupIndexHandler),
    get_redirect_route(r'%s' % feconf.LIBRARY_SEARCH_URL, library.LibraryPage),
    get_redirect_route(
        r'%s' % feconf.LIBRARY_SEARCH_DATA_URL, library.SearchHandler),
    get_redirect_route(r'/gallery', library.LibraryRedirectPage),
    get_redirect_route(r'/contribute', library.LibraryRedirectPage),
    get_redirect_route(r'/learn', library.LibraryRedirectPage),
    get_redirect_route(r'/playtest', library.LibraryRedirectPage),
    get_redirect_route(
        feconf.EXPLORATION_SUMMARIES_DATA_URL,
        library.ExplorationSummariesHandler),
    get_redirect_route(
        feconf.COLLECTION_SUMMARIES_DATA_URL,
        library.CollectionSummariesHandler),

    get_redirect_route(r'/profile/<username>', profile.ProfilePage),
    get_redirect_route(
        r'/profilehandler/data/<username>', profile.ProfileHandler),
    get_redirect_route(r'/preferences', profile.PreferencesPage),
    get_redirect_route(
        feconf.PREFERENCES_DATA_URL, profile.PreferencesHandler),
    get_redirect_route(
        r'/preferenceshandler/profile_picture', profile.ProfilePictureHandler),
    get_redirect_route(
        r'/preferenceshandler/profile_picture_by_username/<username>',
        profile.ProfilePictureHandlerByUsername),
    get_redirect_route(r'%s' % feconf.SIGNUP_URL, profile.SignupPage),
    get_redirect_route(r'%s' % feconf.SIGNUP_DATA_URL, profile.SignupHandler),
    get_redirect_route(
        r'%s' % feconf.USERNAME_CHECK_DATA_URL, profile.UsernameCheckHandler),
    get_redirect_route(
        r'%s' % feconf.SITE_LANGUAGE_DATA_URL, profile.SiteLanguageHandler),

    get_redirect_route(r'/moderator', moderator.ModeratorPage),
    get_redirect_route(
        r'/moderatorhandler/featured', moderator.FeaturedActivitiesHandler),
    get_redirect_route(
        r'/moderatorhandler/email_draft', moderator.EmailDraftHandler),

    get_redirect_route(
        r'%s/<exploration_id>' % feconf.EXPLORATION_URL_PREFIX,
        reader.ExplorationPage),
    get_redirect_route(
        r'%s/<exploration_id>' % feconf.EXPLORATION_URL_EMBED_PREFIX,
        reader.ExplorationPageEmbed),
    get_redirect_route(
        r'%s/<exploration_id>' % feconf.EXPLORATION_INIT_URL_PREFIX,
        reader.ExplorationHandler),
    get_redirect_route(
        '/explorehandler/exploration_start_event/<exploration_id>',
        reader.ExplorationStartEventHandler),
    get_redirect_route(
        '/explorehandler/exploration_actual_start_event/<exploration_id>',
        reader.ExplorationActualStartEventHandler),
    get_redirect_route(
        '/explorehandler/solution_hit_event/<exploration_id>',
        reader.SolutionHitEventHandler),
    get_redirect_route(
        r'/explorehandler/state_hit_event/<exploration_id>',
        reader.StateHitEventHandler),
    get_redirect_route(
        r'/explorehandler/state_complete_event/<exploration_id>',
        reader.StateCompleteEventHandler),
    get_redirect_route(
        r'/explorehandler/leave_for_refresher_exp_event/<exploration_id>',
        reader.LeaveForRefresherExpEventHandler),
    get_redirect_route(
        r'/explorehandler/answer_submitted_event/<exploration_id>',
        reader.AnswerSubmittedEventHandler),
    get_redirect_route(
        r'/explorehandler/give_feedback/<exploration_id>',
        reader.ReaderFeedbackHandler),
    get_redirect_route(
        r'/explorehandler/exploration_complete_event/<exploration_id>',
        reader.ExplorationCompleteEventHandler),
    get_redirect_route(
        r'/explorehandler/exploration_maybe_leave_event/<exploration_id>',
        reader.ExplorationMaybeLeaveHandler),
    get_redirect_route(
        r'/explorehandler/stats_events/<exploration_id>',
        reader.StatsEventsHandler),
    get_redirect_route(
        r'/explorehandler/store_playthrough/<exploration_id>',
        reader.StorePlaythroughHandler),
    get_redirect_route(
        r'/explorehandler/rating/<exploration_id>', reader.RatingHandler),
    get_redirect_route(
        r'/explorehandler/recommendations/<exploration_id>',
        reader.RecommendationsHandler),

    get_redirect_route(
        r'%s/<question_id>' % feconf.QUESTION_EDITOR_DATA_URL_PREFIX,
        question_editor.EditableQuestionDataHandler),

    get_redirect_route(
        r'%s/<exploration_id>' % feconf.EDITOR_URL_PREFIX,
        editor.ExplorationPage),
    get_redirect_route(
        r'%s/<exploration_id>' % feconf.EXPLORATION_DATA_PREFIX,
        editor.ExplorationHandler),
    get_redirect_route(
        r'%s/<exploration_id>' % feconf.TRANSLATION_DATA_PREFIX,
        translator.ExplorationTranslationHandler),
    get_redirect_route(
        r'/createhandler/download/<exploration_id>',
        editor.ExplorationDownloadHandler),
    get_redirect_route(
        r'/createhandler/imageupload/<exploration_id>',
        editor.ImageUploadHandler),
    get_redirect_route(
        r'/createhandler/audioupload/<exploration_id>',
        translator.AudioUploadHandler),
    get_redirect_route(
        r'/createhandler/state_yaml/<exploration_id>',
        editor.StateYamlHandler),
    get_redirect_route(
        r'/createhandler/resource_list/<exploration_id>',
        editor.ExplorationResourcesHandler),
    get_redirect_route(
        r'/createhandler/revert/<exploration_id>',
        editor.ExplorationRevertHandler),
    get_redirect_route(
        r'%s/<exploration_id>' % feconf.EXPLORATION_RIGHTS_PREFIX,
        editor.ExplorationRightsHandler),
    get_redirect_route(
        r'%s/<exploration_id>' % feconf.EXPLORATION_STATUS_PREFIX,
        editor.ExplorationStatusHandler),
    get_redirect_route(
        r'/createhandler/moderatorrights/<exploration_id>',
        editor.ExplorationModeratorRightsHandler),
    get_redirect_route(
        r'/createhandler/notificationpreferences/<exploration_id>',
        editor.UserExplorationEmailsHandler),
    get_redirect_route(
        r'/createhandler/snapshots/<exploration_id>',
        editor.ExplorationSnapshotsHandler),
    get_redirect_route(
        r'/createhandler/statistics/<exploration_id>',
        editor.ExplorationStatisticsHandler),
    get_redirect_route(
        r'/createhandler/state_rules_stats/<exploration_id>/<escaped_state_name>',  # pylint: disable=line-too-long
        editor.StateRulesStatsHandler),
    get_redirect_route(
        r'/createhandler/state_answer_stats/<exploration_id>',
        editor.StateAnswerStatisticsHandler),
    get_redirect_route(
        r'/createhandler/started_tutorial_event/<exploration_id>',
        editor.StartedTutorialEventHandler),
    get_redirect_route(
        r'/createhandler/autosave_draft/<exploration_id>',
        editor.EditorAutosaveHandler),
    get_redirect_route(
        r'/createhandler/autosave_translation_draft/<exploration_id>',
        translator.TranslatorAutosaveHandler),
    get_redirect_route(
        r'/createhandler/get_top_unresolved_answers/<exploration_id>',
        editor.TopUnresolvedAnswersHandler),

    get_redirect_route(
        r'%s' % feconf.RECENT_COMMITS_DATA_URL,
        recent_commits.RecentCommitsHandler),
    get_redirect_route(
        r'%s' % feconf.RECENT_FEEDBACK_MESSAGES_DATA_URL,
        feedback.RecentFeedbackMessagesHandler),

    get_redirect_route(
        r'%s/<thread_id>' % feconf.FEEDBACK_THREAD_VIEW_EVENT_URL,
        feedback.FeedbackThreadViewEventHandler),
    get_redirect_route(
        r'%s/<exploration_id>' % feconf.FEEDBACK_THREADLIST_URL_PREFIX,
        feedback.ThreadListHandler),
    get_redirect_route(
        r'%s/<thread_id>' % feconf.FEEDBACK_THREAD_URL_PREFIX,
        feedback.ThreadHandler),
    get_redirect_route(
        r'%s/<exploration_id>' % feconf.FEEDBACK_STATS_URL_PREFIX,
        feedback.FeedbackStatsHandler),
    get_redirect_route(
        r'%s/<exploration_id>' % feconf.SUGGESTION_URL_PREFIX,
        feedback.SuggestionHandler),
    get_redirect_route(
        r'%s/<exploration_id>/<thread_id>' %
        feconf.SUGGESTION_ACTION_URL_PREFIX, feedback.SuggestionActionHandler),
    get_redirect_route(
        r'%s/<exploration_id>' % feconf.SUGGESTION_LIST_URL_PREFIX,
        feedback.SuggestionListHandler),
    get_redirect_route(
        r'%s/' % feconf.GENERAL_SUGGESTION_URL_PREFIX,
        suggestion.SuggestionHandler),
    get_redirect_route(
        r'%s/exploration/<exploration_id>/<suggestion_id>' %
        feconf.GENERAL_SUGGESTION_ACTION_URL_PREFIX,
        suggestion.SuggestionToExplorationActionHandler),
    get_redirect_route(
        r'%s' % feconf.GENERAL_SUGGESTION_LIST_URL_PREFIX,
        suggestion.SuggestionListHandler),
    get_redirect_route(
        r'%s' % feconf.SUBSCRIBE_URL_PREFIX,
        subscriptions.SubscribeHandler),
    get_redirect_route(
        r'%s' % feconf.UNSUBSCRIBE_URL_PREFIX,
        subscriptions.UnsubscribeHandler),
    get_redirect_route(
        r'%s/<exploration_id>' % feconf.FLAG_EXPLORATION_URL_PREFIX,
        reader.FlagExplorationHandler),
    get_redirect_route(
        r'%s/<collection_id>' % feconf.COLLECTION_URL_PREFIX,
        collection_viewer.CollectionPage),
    get_redirect_route(
        r'%s/<collection_id>' % feconf.COLLECTION_DATA_URL_PREFIX,
        collection_viewer.CollectionDataHandler),

    get_redirect_route(
        r'%s/<collection_id>' % feconf.COLLECTION_EDITOR_URL_PREFIX,
        collection_editor.CollectionEditorPage),
    get_redirect_route(
        r'%s/<collection_id>' % feconf.COLLECTION_EDITOR_DATA_URL_PREFIX,
        collection_editor.EditableCollectionDataHandler),
    get_redirect_route(
        r'%s/<collection_id>' % feconf.COLLECTION_RIGHTS_PREFIX,
        collection_editor.CollectionRightsHandler),
    get_redirect_route(
        r'%s/<collection_id>' % feconf.COLLECTION_PUBLISH_PREFIX,
        collection_editor.CollectionPublishHandler),
    get_redirect_route(
        r'%s/<collection_id>' % feconf.COLLECTION_UNPUBLISH_PREFIX,
        collection_editor.CollectionUnpublishHandler),

    get_redirect_route(
        r'%s/<topic_id>' % feconf.TOPIC_EDITOR_URL_PREFIX,
        topic_editor.TopicEditorPage),
    get_redirect_route(
        r'%s/<topic_id>' % feconf.TOPIC_EDITOR_DATA_URL_PREFIX,
        topic_editor.EditableTopicDataHandler),
    get_redirect_route(
        r'%s/<topic_id>/<subtopic_id>' %
        feconf.SUBTOPIC_PAGE_EDITOR_DATA_URL_PREFIX,
        topic_editor.EditableSubtopicPageDataHandler),
    get_redirect_route(
        r'%s/<topic_id>/<assignee_id>' % feconf.TOPIC_MANAGER_RIGHTS_URL_PREFIX,
        topic_editor.TopicManagerRightsHandler),
    get_redirect_route(
        r'%s/<topic_id>' % feconf.TOPIC_RIGHTS_URL_PREFIX,
        topic_editor.TopicRightsHandler),
    get_redirect_route(
        r'%s/<topic_id>' % feconf.TOPIC_STATUS_URL_PREFIX,
        topic_editor.TopicPublishHandler),

    get_redirect_route(
<<<<<<< HEAD
        r'%s/<question_id>/<skill_id>' % feconf.QUESTION_SKILL_LINK_URL_PREFIX,
        question_editor.QuestionSkillLinkHandler),

=======
        r'%s/<skill_id>' % feconf.CONCEPT_CARD_DATA_URL_PREFIX,
        concept_card_viewer.ConceptCardDataHandler),
>>>>>>> d30b1de8
    get_redirect_route(
        r'%s/<skill_id>' % feconf.SKILL_EDITOR_URL_PREFIX,
        skill_editor.SkillEditorPage),
    get_redirect_route(
        r'%s/<skill_id>' % feconf.SKILL_EDITOR_DATA_URL_PREFIX,
        skill_editor.EditableSkillDataHandler),
    get_redirect_route(
        r'%s/<skill_id>' % feconf.SKILL_RIGHTS_URL_PREFIX,
        skill_editor.SkillRightsHandler),
    get_redirect_route(
        r'%s/<skill_id>' % feconf.SKILL_PUBLISH_URL_PREFIX,
        skill_editor.SkillPublishHandler),

    get_redirect_route(
        r'%s/<topic_id>/<story_id>' % feconf.STORY_EDITOR_URL_PREFIX,
        story_editor.StoryEditorPage),
    get_redirect_route(
        r'%s/<topic_id>/<story_id>' % feconf.STORY_EDITOR_DATA_URL_PREFIX,
        story_editor.EditableStoryDataHandler),

    get_redirect_route(r'/emaildashboard', email_dashboard.EmailDashboardPage),
    get_redirect_route(
        r'/emaildashboarddatahandler',
        email_dashboard.EmailDashboardDataHandler),
    get_redirect_route(
        r'/querystatuscheck', email_dashboard.QueryStatusCheck),
    get_redirect_route(
        r'/emaildashboardresult/<query_id>',
        email_dashboard.EmailDashboardResultPage),
    get_redirect_route(
        r'/emaildashboardcancelresult/<query_id>',
        email_dashboard.EmailDashboardCancelEmailHandler),
    get_redirect_route(
        r'/emaildashboardtestbulkemailhandler/<query_id>',
        email_dashboard.EmailDashboardTestBulkEmailHandler),
    get_redirect_route(
        r'%s' % feconf.EXPLORATION_METADATA_SEARCH_URL,
        collection_editor.ExplorationMetadataSearchHandler),
    get_redirect_route(
        r'/explorationdataextractionhandler', admin.DataExtractionQueryHandler),
    get_redirect_route(r'/frontend_errors', FrontendErrorHandler),
    get_redirect_route(r'/logout', base.LogoutPage),
    get_redirect_route(
        r'/exploration_editor_logout', editor.EditorLogoutHandler),

    get_redirect_route(
        r'/issuesdatahandler/<exploration_id>', editor.FetchIssuesHandler),

    get_redirect_route(
        r'/ml/trainedclassifierhandler', classifier.TrainedClassifierHandler),
    get_redirect_route(
        r'/ml/nextjobhandler', classifier.NextJobHandler),

    get_redirect_route(
        r'/playthroughdatahandler/<exploration_id>/<playthrough_id>',
        editor.FetchPlaythroughHandler),

    get_redirect_route(
        r'/resolveissuehandler/<exploration_id>', editor.ResolveIssueHandler),

    # 404 error handler.
    get_redirect_route(r'/<:.*>', base.Error404Handler),
]

URLS_TO_SERVE = []

if (feconf.ENABLE_MAINTENANCE_MODE and
        not current_user_services.is_current_user_super_admin()):
    # Show only the maintenance mode page.
    URLS_TO_SERVE = [
        get_redirect_route(r'%s' % feconf.ADMIN_URL, admin.AdminPage),
        get_redirect_route(r'/adminhandler', admin.AdminHandler),
        get_redirect_route(r'/adminrolehandler', admin.AdminRoleHandler),
        get_redirect_route(r'/adminjoboutput', admin.AdminJobOutput),
        get_redirect_route(
            r'/admintopicscsvdownloadhandler',
            admin.AdminTopicsCsvDownloadHandler),
        get_redirect_route(r'/<:.*>', pages.MaintenancePage)]
else:
    URLS_TO_SERVE = URLS

app = transaction_services.toplevel_wrapper(  # pylint: disable=invalid-name
    webapp2.WSGIApplication(URLS_TO_SERVE, debug=feconf.DEBUG))<|MERGE_RESOLUTION|>--- conflicted
+++ resolved
@@ -526,14 +526,11 @@
         topic_editor.TopicPublishHandler),
 
     get_redirect_route(
-<<<<<<< HEAD
+        r'%s/<skill_id>' % feconf.CONCEPT_CARD_DATA_URL_PREFIX,
+        concept_card_viewer.ConceptCardDataHandler),
+    get_redirect_route(
         r'%s/<question_id>/<skill_id>' % feconf.QUESTION_SKILL_LINK_URL_PREFIX,
         question_editor.QuestionSkillLinkHandler),
-
-=======
-        r'%s/<skill_id>' % feconf.CONCEPT_CARD_DATA_URL_PREFIX,
-        concept_card_viewer.ConceptCardDataHandler),
->>>>>>> d30b1de8
     get_redirect_route(
         r'%s/<skill_id>' % feconf.SKILL_EDITOR_URL_PREFIX,
         skill_editor.SkillEditorPage),
