--- conflicted
+++ resolved
@@ -285,16 +285,15 @@
         access_validators.ViewLearnerGroupPageAccessValidationHandler),
 
     get_redirect_route(
-<<<<<<< HEAD
+        r'%s/can_access_collection_player_page/<collection_id>' %
+        feconf.ACCESS_VALIDATION_HANDLER_PREFIX,
+        access_validators.CollectionViewerPageAccessValidationHandler),
+
+    get_redirect_route(
         r'%s/can_access_diagnostic_test_player_page' %
         feconf.ACCESS_VALIDATION_HANDLER_PREFIX,
         access_validators.DiagnosticTestPlayerAccessValidationHandler
     ),
-=======
-        r'%s/can_access_collection_player_page/<collection_id>' %
-        feconf.ACCESS_VALIDATION_HANDLER_PREFIX,
-        access_validators.CollectionViewerPageAccessValidationHandler),
->>>>>>> b2358ccf
 
     get_redirect_route(r'%s' % feconf.ADMIN_URL, oppia_root.OppiaRootPage),
     get_redirect_route(r'/adminhandler', admin.AdminHandler),
