# Copyright 2014 The Oppia Authors. All Rights Reserved.
#
# Licensed under the Apache License, Version 2.0 (the "License");
# you may not use this file except in compliance with the License.
# You may obtain a copy of the License at
#
#      http://www.apache.org/licenses/LICENSE-2.0
#
# Unless required by applicable law or agreed to in writing, software
# distributed under the License is distributed on an "AS-IS" BASIS,
# WITHOUT WARRANTIES OR CONDITIONS OF ANY KIND, either express or implied.
# See the License for the specific language governing permissions and
# limitations under the License.

"""URL routing definitions, and some basic error/warmup handlers."""

import logging

# pylint: disable=relative-import
from core.controllers import admin
from core.controllers import base
from core.controllers import collection_editor
from core.controllers import collection_viewer
from core.controllers import dashboard
from core.controllers import editor
from core.controllers import feedback
from core.controllers import library
from core.controllers import moderator
from core.controllers import pages
from core.controllers import profile
from core.controllers import reader
from core.controllers import recent_commits
from core.controllers import resources
from core.domain import user_services
from core.platform import models
import feconf
# pylint: enable=relative-import

from mapreduce import main as mapreduce_main
from mapreduce import parameters as mapreduce_parameters
import webapp2
from webapp2_extras.routes import RedirectRoute

transaction_services = models.Registry.import_transaction_services()


class FrontendErrorHandler(base.BaseHandler):
    """Handles errors arising from the frontend."""

    REQUIRE_PAYLOAD_CSRF_CHECK = False

    def post(self):
        """Records errors reported by the frontend."""
        logging.error('Frontend error: %s' % self.payload.get('error'))
        self.render_json(self.values)


class WarmupHandler(base.BaseHandler):
    """Handles warmup requests."""

    def get(self):
        """Handles GET warmup requests."""
        pass


class HomePageRedirectHandler(base.BaseHandler):
    """When a request is made to '/', check the user's login status, and
    redirect them appropriately.
    """
    def get(self):
        if self.user_id and user_services.has_fully_registered(self.user_id):
            self.redirect(feconf.DASHBOARD_URL)
        else:
            self.redirect(feconf.SPLASH_URL)


def get_redirect_route(regex_route, handler, defaults=None):
    """Returns a route that redirects /foo/ to /foo.

    Warning: this method strips off parameters after the trailing slash. URLs
    with parameters should be formulated without the trailing slash.
    """
    if defaults is None:
        defaults = {}
    name = regex_route.replace('/', '_')
    return RedirectRoute(
        regex_route, handler, name, strict_slash=True, defaults=defaults)


def authorization_wrapper(self, *args, **kwargs):
    # developers.google.com/appengine/docs/python/taskqueue/overview-push
    # promises that this header cannot be set by external callers. If this
    # is present, we can be certain that the request is internal and from
    # the task queue worker.
    if 'X-AppEngine-TaskName' not in self.request.headers:
        self.response.out.write('Forbidden')
        self.response.set_status(403)
        return
    self.real_dispatch(*args, **kwargs)


def ui_access_wrapper(self, *args, **kwargs):
    self.real_dispatch(*args, **kwargs)


MAPREDUCE_HANDLERS = []

for path, handler_class in mapreduce_main.create_handlers_map():
    if path.startswith('.*/pipeline'):
        if 'pipeline/rpc/' in path or path == '.*/pipeline(/.+)':
            path = path.replace('.*/pipeline', '/mapreduce/ui/pipeline')
        else:
            path = path.replace('.*/pipeline', '/mapreduce/worker/pipeline')
    else:
        if '_callback' in path:
            path = path.replace('.*', '/mapreduce/worker', 1)
        elif '/list_configs' in path:
            continue
        else:
            path = path.replace('.*', '/mapreduce/ui', 1)

    if '/ui/' in path or path.endswith('/ui'):
        if (hasattr(handler_class, 'dispatch') and
                not hasattr(handler_class, 'real_dispatch')):
            handler_class.real_dispatch = handler_class.dispatch
            handler_class.dispatch = ui_access_wrapper
        MAPREDUCE_HANDLERS.append((path, handler_class))
    else:
        if (hasattr(handler_class, 'dispatch') and
                not hasattr(handler_class, 'real_dispatch')):
            handler_class.real_dispatch = handler_class.dispatch
            handler_class.dispatch = authorization_wrapper
        MAPREDUCE_HANDLERS.append((path, handler_class))

# Tell map/reduce internals that this is now the base path to use.
mapreduce_parameters.config.BASE_PATH = '/mapreduce/worker'

# Register the URLs with the classes responsible for handling them.
URLS = MAPREDUCE_HANDLERS + [
    get_redirect_route(r'/_ah/warmup', WarmupHandler),

    get_redirect_route(feconf.SPLASH_URL, pages.SplashPage),
    get_redirect_route(r'/about', pages.AboutPage),
    get_redirect_route(
        r'/foundation', pages.AboutRedirectPage),
    get_redirect_route(
        r'/credits', pages.AboutRedirectPage),
    get_redirect_route(r'/teach', pages.TeachPage),
    get_redirect_route(
        r'/participate', pages.TeachRedirectPage),
    get_redirect_route(
        r'/site_guidelines', pages.TeachRedirectPage),
    get_redirect_route(
        r'/console_errors', pages.ConsoleErrorPage),
    get_redirect_route(r'/contact', pages.ContactPage),

    get_redirect_route(r'/forum', pages.ForumPage),
    get_redirect_route(r'/donate', pages.DonatePage),
    get_redirect_route(r'/thanks', pages.ThanksPage),
    get_redirect_route(r'/terms', pages.TermsPage),
    get_redirect_route(r'/privacy', pages.PrivacyPage),

    get_redirect_route(r'%s' % feconf.ADMIN_URL, admin.AdminPage),
    get_redirect_route(r'/adminhandler', admin.AdminHandler),
    get_redirect_route(
        r'/adminjoboutput', admin.AdminJobOutput),
    get_redirect_route(
        r'/admintopicscsvdownloadhandler',
        admin.AdminTopicsCsvDownloadHandler),

    get_redirect_route(
        r'/notifications_dashboard', dashboard.NotificationsDashboardPage),
    get_redirect_route(
        r'/notificationsdashboardhandler/data',
        dashboard.NotificationsDashboardHandler),
    get_redirect_route(
        r'/notificationshandler', dashboard.NotificationsHandler),
    get_redirect_route(
        r'%s' % feconf.DASHBOARD_URL, dashboard.DashboardPage),
    get_redirect_route(
        r'%s' % feconf.DASHBOARD_DATA_URL, dashboard.DashboardHandler),
    get_redirect_route(
<<<<<<< HEAD
        r'%s' % feconf.DASHBOARD_EXPLORATION_STATS_PREFIX,
        dashboard.ExplorationDashboardStatsHandler,
        'exploration_new_feedback'),
    get_redirect_route(
        r'%s' % feconf.NEW_EXPLORATION_URL,
        dashboard.NewExploration, 'new_exploration'),
=======
        r'%s' % feconf.NEW_EXPLORATION_URL, dashboard.NewExploration),
>>>>>>> 176baa1e
    get_redirect_route(
        r'%s' % feconf.NEW_COLLECTION_URL, dashboard.NewCollection),
    get_redirect_route(
        r'%s' % feconf.UPLOAD_EXPLORATION_URL, dashboard.UploadExploration),
    get_redirect_route(
        r'/my_explorations', dashboard.DashboardRedirectPage),

    get_redirect_route(r'/imagehandler/<exploration_id>/<encoded_filepath>',
                       resources.ImageHandler),
    get_redirect_route(r'/object_editor_template/<obj_type>',
                       resources.ObjectEditorTemplateHandler),
    get_redirect_route(r'/value_generator_handler/<generator_id>',
                       resources.ValueGeneratorHandler),

    get_redirect_route(r'/', HomePageRedirectHandler),

    get_redirect_route(r'%s' % feconf.LIBRARY_INDEX_URL, library.LibraryPage),
    get_redirect_route(r'/libraryindexhandler', library.LibraryIndexHandler),
    get_redirect_route(r'%s' % feconf.LIBRARY_SEARCH_URL, library.LibraryPage),
    get_redirect_route(r'%s' % feconf.LIBRARY_SEARCH_DATA_URL,
                       library.SearchHandler),
    get_redirect_route(r'/gallery', library.LibraryRedirectPage),
    get_redirect_route(r'/contribute', library.LibraryRedirectPage),
    get_redirect_route(r'/learn', library.LibraryRedirectPage),
    get_redirect_route(r'/playtest', library.LibraryRedirectPage),
    get_redirect_route(feconf.EXPLORATION_SUMMARIES_DATA_URL,
                       library.ExplorationSummariesHandler),

    get_redirect_route(r'/profile/<username>', profile.ProfilePage),
    get_redirect_route(r'/profilehandler/data/<username>',
                       profile.ProfileHandler),
    get_redirect_route(r'/preferences', profile.PreferencesPage),
    get_redirect_route(r'/preferenceshandler/data',
                       profile.PreferencesHandler),
    get_redirect_route(r'/preferenceshandler/profile_picture',
                       profile.ProfilePictureHandler),
    get_redirect_route(
        r'/preferenceshandler/profile_picture_by_username/<username>',
        profile.ProfilePictureHandlerByUsername),
    get_redirect_route(r'%s' % feconf.SIGNUP_URL, profile.SignupPage),
    get_redirect_route(r'%s' % feconf.SIGNUP_DATA_URL, profile.SignupHandler),
    get_redirect_route(r'%s' % feconf.USERNAME_CHECK_DATA_URL,
                       profile.UsernameCheckHandler),
    get_redirect_route(r'%s' % feconf.SITE_LANGUAGE_DATA_URL,
                       profile.SiteLanguageHandler),

    get_redirect_route(r'/moderator', moderator.ModeratorPage),
    get_redirect_route(r'/moderatorhandler/featured',
                       moderator.FeaturedActivitiesHandler),
    get_redirect_route(r'/moderatorhandler/email_draft/<action>',
                       moderator.EmailDraftHandler),

    get_redirect_route(r'%s/<exploration_id>' % feconf.EXPLORATION_URL_PREFIX,
                       reader.ExplorationPage),
    get_redirect_route(r'%s/<exploration_id>' %
                       feconf.EXPLORATION_INIT_URL_PREFIX,
                       reader.ExplorationHandler),
    get_redirect_route(
        '/explorehandler/exploration_start_event/<exploration_id>',
        reader.ExplorationStartEventHandler),
    get_redirect_route(r'/explorehandler/state_hit_event/<exploration_id>',
                       reader.StateHitEventHandler),
    get_redirect_route(
        r'/explorehandler/answer_submitted_event/<exploration_id>',
        reader.AnswerSubmittedEventHandler),
    get_redirect_route(r'/explorehandler/give_feedback/<exploration_id>',
                       reader.ReaderFeedbackHandler),
    get_redirect_route(
        r'/explorehandler/exploration_complete_event/<exploration_id>',
        reader.ExplorationCompleteEventHandler),
    get_redirect_route(
        r'/explorehandler/exploration_maybe_leave_event/<exploration_id>',
        reader.ExplorationMaybeLeaveHandler),
    get_redirect_route(r'/explorehandler/classify/<exploration_id>',
                       reader.ClassifyHandler),
    get_redirect_route(r'/explorehandler/rating/<exploration_id>',
                       reader.RatingHandler),
    get_redirect_route(r'/explorehandler/recommendations/<exploration_id>',
                       reader.RecommendationsHandler),

    get_redirect_route(r'%s/<exploration_id>' % feconf.EDITOR_URL_PREFIX,
                       editor.ExplorationPage),
    get_redirect_route(r'/createhandler/data/<exploration_id>',
                       editor.ExplorationHandler),
    get_redirect_route(r'/createhandler/download/<exploration_id>',
                       editor.ExplorationDownloadHandler),
    get_redirect_route(r'/createhandler/imageupload/<exploration_id>',
                       editor.ImageUploadHandler),
    get_redirect_route(r'/createhandler/resolved_answers/<exploration_id>/' +
                       r'<escaped_state_name>',
                       editor.ResolvedAnswersHandler),
    get_redirect_route(r'/createhandler/state_yaml', editor.StateYamlHandler),
    get_redirect_route(
        r'/createhandler/training_data/<exploration_id>/<escaped_state_name>',
        editor.UntrainedAnswersHandler),
    get_redirect_route(r'/createhandler/resource_list/<exploration_id>',
                       editor.ExplorationResourcesHandler),
    get_redirect_route(r'/createhandler/revert/<exploration_id>',
                       editor.ExplorationRevertHandler),
    get_redirect_route(
        r'%s/<exploration_id>' % feconf.EXPLORATION_RIGHTS_PREFIX,
        editor.ExplorationRightsHandler),
    get_redirect_route(r'/createhandler/moderatorrights/<exploration_id>',
                       editor.ExplorationModeratorRightsHandler),
    get_redirect_route(r'/createhandler/snapshots/<exploration_id>',
                       editor.ExplorationSnapshotsHandler),
    get_redirect_route(r'/createhandler/statisticsversion/<exploration_id>',
                       editor.ExplorationStatsVersionsHandler),
    get_redirect_route(
        r'/createhandler/statistics/<exploration_id>/<exploration_version>',
        editor.ExplorationStatisticsHandler),
    get_redirect_route(r'/createhandler/state_rules_stats/<exploration_id>/' +
                       r'<escaped_state_name>',
                       editor.StateRulesStatsHandler),
    get_redirect_route(r'/createhandler/started_tutorial_event',
                       editor.StartedTutorialEventHandler),
    get_redirect_route(r'/createhandler/autosave_draft/<exploration_id>',
                       editor.EditorAutosaveHandler),

    get_redirect_route(r'%s' % feconf.RECENT_COMMITS_DATA_URL,
                       recent_commits.RecentCommitsHandler),
    get_redirect_route(r'%s' % feconf.RECENT_FEEDBACK_MESSAGES_DATA_URL,
                       feedback.RecentFeedbackMessagesHandler),

    get_redirect_route(r'%s' % feconf.FEEDBACK_THREAD_VIEW_EVENT_URL,
                       feedback.FeedbackThreadViewEventHandler),
    get_redirect_route(r'%s/<exploration_id>' %
                       feconf.FEEDBACK_THREADLIST_URL_PREFIX,
                       feedback.ThreadListHandler),
    get_redirect_route(r'%s/<exploration_id>/<thread_id>' %
                       feconf.FEEDBACK_THREAD_URL_PREFIX,
                       feedback.ThreadHandler),
    get_redirect_route(r'%s/<exploration_id>' %
                       feconf.FEEDBACK_STATS_URL_PREFIX,
                       feedback.FeedbackStatsHandler),
    get_redirect_route(r'%s/<exploration_id>' % feconf.SUGGESTION_URL_PREFIX,
                       feedback.SuggestionHandler),
    get_redirect_route(r'%s/<exploration_id>' %
                       feconf.FLAG_EXPLORATION_URL_PREFIX,
                       reader.FlagExplorationHandler),
    get_redirect_route(r'%s/<exploration_id>/<thread_id>' %
                       feconf.SUGGESTION_ACTION_URL_PREFIX,
                       feedback.SuggestionActionHandler),
    get_redirect_route(r'%s/<exploration_id>' %
                       feconf.SUGGESTION_LIST_URL_PREFIX,
                       feedback.SuggestionListHandler),

    get_redirect_route(r'%s/<collection_id>' % feconf.COLLECTION_URL_PREFIX,
                       collection_viewer.CollectionPage),
    get_redirect_route(r'%s/<collection_id>' %
                       feconf.COLLECTION_DATA_URL_PREFIX,
                       collection_viewer.CollectionDataHandler),

    get_redirect_route(r'%s/<collection_id>' %
                       feconf.COLLECTION_EDITOR_URL_PREFIX,
                       collection_editor.CollectionEditorPage),
    get_redirect_route(r'%s/<collection_id>' %
                       feconf.COLLECTION_WRITABLE_DATA_URL_PREFIX,
                       collection_editor.WritableCollectionDataHandler),
    get_redirect_route(r'%s/<collection_id>' % feconf.COLLECTION_RIGHTS_PREFIX,
                       collection_editor.CollectionRightsHandler),

    get_redirect_route(r'/frontend_errors', FrontendErrorHandler),

    get_redirect_route(r'/logout', base.LogoutPage),

    # 404 error handler.
    get_redirect_route(r'/<:.*>', base.Error404Handler),
]

app = transaction_services.toplevel_wrapper(  # pylint: disable=invalid-name
    webapp2.WSGIApplication(URLS, debug=feconf.DEBUG))<|MERGE_RESOLUTION|>--- conflicted
+++ resolved
@@ -180,16 +180,10 @@
     get_redirect_route(
         r'%s' % feconf.DASHBOARD_DATA_URL, dashboard.DashboardHandler),
     get_redirect_route(
-<<<<<<< HEAD
         r'%s' % feconf.DASHBOARD_EXPLORATION_STATS_PREFIX,
-        dashboard.ExplorationDashboardStatsHandler,
-        'exploration_new_feedback'),
-    get_redirect_route(
-        r'%s' % feconf.NEW_EXPLORATION_URL,
-        dashboard.NewExploration, 'new_exploration'),
-=======
+        dashboard.ExplorationDashboardStatsHandler),
+    get_redirect_route(
         r'%s' % feconf.NEW_EXPLORATION_URL, dashboard.NewExploration),
->>>>>>> 176baa1e
     get_redirect_route(
         r'%s' % feconf.NEW_COLLECTION_URL, dashboard.NewCollection),
     get_redirect_route(
