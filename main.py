# Copyright 2014 The Oppia Authors. All Rights Reserved.
#
# Licensed under the Apache License, Version 2.0 (the "License");
# you may not use this file except in compliance with the License.
# You may obtain a copy of the License at
#
#      http://www.apache.org/licenses/LICENSE-2.0
#
# Unless required by applicable law or agreed to in writing, software
# distributed under the License is distributed on an "AS-IS" BASIS,
# WITHOUT WARRANTIES OR CONDITIONS OF ANY KIND, either express or implied.
# See the License for the specific language governing permissions and
# limitations under the License.

"""URL routing definitions, and some basic error/warmup handlers."""

from __future__ import annotations

import logging

from core import android_validation_constants
from core import feconf
from core.constants import constants
from core.controllers import access_validators
from core.controllers import acl_decorators
from core.controllers import admin
from core.controllers import android
from core.controllers import base
from core.controllers import beam_jobs
from core.controllers import blog_admin
from core.controllers import blog_dashboard
from core.controllers import blog_homepage
from core.controllers import classifier
from core.controllers import classroom
from core.controllers import collection_editor
from core.controllers import collection_viewer
from core.controllers import concept_card_viewer
from core.controllers import contributor_dashboard
from core.controllers import contributor_dashboard_admin
from core.controllers import creator_dashboard
from core.controllers import cron
from core.controllers import custom_landing_pages
from core.controllers import diagnostic_test_player
from core.controllers import editor
from core.controllers import email_dashboard
from core.controllers import feature_flag
from core.controllers import features
from core.controllers import feedback
from core.controllers import feedback_updates
from core.controllers import firebase
from core.controllers import improvements
from core.controllers import incoming_app_feedback_report
from core.controllers import learner_dashboard
from core.controllers import learner_goals
from core.controllers import learner_group
from core.controllers import learner_playlist
from core.controllers import library
from core.controllers import moderator
from core.controllers import oppia_root
from core.controllers import pages
from core.controllers import practice_sessions
from core.controllers import profile
from core.controllers import question_editor
from core.controllers import questions_list
from core.controllers import reader
from core.controllers import recent_commits
from core.controllers import release_coordinator
from core.controllers import resources
from core.controllers import review_tests
from core.controllers import skill_editor
from core.controllers import skill_mastery
from core.controllers import story_editor
from core.controllers import story_viewer
from core.controllers import subscriptions
from core.controllers import subtopic_viewer
from core.controllers import suggestion
from core.controllers import tasks
from core.controllers import topic_editor
from core.controllers import topic_viewer
from core.controllers import topics_and_skills_dashboard
from core.controllers import voice_artist
from core.controllers import voiceover
from core.platform import models
from core.platform.auth import firebase_auth_services

import google.cloud.logging
from typing import Dict, Optional, Type, TypeVar
import webapp2
from webapp2_extras import routes

MYPY = False
if MYPY:  # pragma: no cover
    from mypy_imports import datastore_services
    from mypy_imports import memory_cache_services as cache_services

T = TypeVar('T')  # pylint: disable=invalid-name

cache_services = models.Registry.import_cache_services()
datastore_services = models.Registry.import_datastore_services()

# Cloud Logging is disabled in emulator mode, since it is unnecessary and
# creates a lot of noise.
if not constants.EMULATOR_MODE:
    # Instantiates a client and rtrieves a Cloud Logging handler based on the
    # environment you're running in and integrates the handler with the Python
    # logging module.
    client = google.cloud.logging.Client()
    client.setup_logging()

# Suppress debug logging for chardet. See https://stackoverflow.com/a/48581323.
# Without this, a lot of unnecessary debug logs are printed in error logs,
# which makes it tiresome to identify the actual error.
logging.getLogger(name='chardet.charsetprober').setLevel(logging.INFO)


class InternetConnectivityHandler(
    base.BaseHandler[Dict[str, str], Dict[str, str]]
):
    """Handles the get request to the server from the
    frontend to check for internet connection."""

    GET_HANDLER_ERROR_RETURN_TYPE = feconf.HANDLER_TYPE_JSON
    URL_PATH_ARGS_SCHEMAS: Dict[str, str] = {}
    HANDLER_ARGS_SCHEMAS: Dict[str, Dict[str, str]] = {'GET': {}}

    @acl_decorators.open_access
    def get(self) -> None:
        """Handles GET requests."""
        self.render_json({'is_internet_connected': True})


class FrontendErrorHandler(
    base.BaseHandler[Dict[str, str], Dict[str, str]]
):
    """Handles errors arising from the frontend."""

    REQUIRE_PAYLOAD_CSRF_CHECK = False
    URL_PATH_ARGS_SCHEMAS: Dict[str, str] = {}
    HANDLER_ARGS_SCHEMAS = {
        'POST': {
            'error': {
                'schema': {
                    'type': 'basestring'
                }
            }
        }
    }

    @acl_decorators.open_access
    def post(self) -> None:
        """Records errors reported by the frontend."""
        assert self.normalized_payload is not None
        logging.error(
            'Frontend error: %s' % self.normalized_payload.get('error')
        )
        self.render_json(self.values)


class WarmupPage(
    base.BaseHandler[Dict[str, str], Dict[str, str]]
):
    """Handles warmup requests."""

    GET_HANDLER_ERROR_RETURN_TYPE = feconf.HANDLER_TYPE_HTML
    URL_PATH_ARGS_SCHEMAS: Dict[str, str] = {}
    HANDLER_ARGS_SCHEMAS: Dict[str, Dict[str, str]] = {'GET': {}}

    @acl_decorators.open_access
    def get(self) -> None:
        """Handles GET warmup requests."""
        pass


class SplashRedirectPage(
    base.BaseHandler[Dict[str, str], Dict[str, str]]
):
    """Redirect the old splash URL, '/splash' to the new one, '/'."""

    GET_HANDLER_ERROR_RETURN_TYPE = feconf.HANDLER_TYPE_HTML
    URL_PATH_ARGS_SCHEMAS: Dict[str, str] = {}
    HANDLER_ARGS_SCHEMAS: Dict[str, Dict[str, str]] = {'GET': {}}

    @acl_decorators.open_access
    def get(self) -> None:
        self.redirect('/')


# Type for `defaults` is set to Dict[str, str] based on the usage in our
# backend. Should be changed in future as per the requirements.
def get_redirect_route(
        regex_route: str,
        handler: Type[webapp2.RequestHandler],
        defaults: Optional[Dict[str, str]] = None
) -> routes.RedirectRoute:
    """Returns a route that redirects /foo/ to /foo.

    Warning: this method strips off parameters after the trailing slash. URLs
    with parameters should be formulated without the trailing slash.

    Args:
        regex_route: unicode. A raw string representing a route.
        handler: RequestHandler. A callable to handle the route.
        defaults: dict. Optional defaults parameter to be passed
            into the RedirectRoute object.

    Returns:
        RedirectRoute. A RedirectRoute object for redirects.
    """
    if defaults is None:
        defaults = {}
    name = regex_route.replace('/', '_')
    return routes.RedirectRoute(
        regex_route, handler, name, strict_slash=True, defaults=defaults)


# Register the URLs with the classes responsible for handling them.
URLS = [
    get_redirect_route(
        '/<firebase_path:__/auth(?:/.*)?>',
        firebase.FirebaseProxyPage
    ),
    get_redirect_route(r'/_ah/warmup', WarmupPage),
    get_redirect_route(r'/splash', SplashRedirectPage),
    get_redirect_route(
        r'/internetconnectivityhandler', InternetConnectivityHandler),
    get_redirect_route(r'/credits', pages.AboutRedirectPage),
    get_redirect_route(r'/participate', pages.TeachRedirectPage),
    get_redirect_route(r'/site_guidelines', pages.TeachRedirectPage),

    get_redirect_route(r'/forum', pages.ForumRedirectPage),

    # Access Validators.
    get_redirect_route(
        r'%s/can_access_classroom_page' %
        feconf.ACCESS_VALIDATION_HANDLER_PREFIX,
        access_validators.ClassroomAccessValidationHandler),

    get_redirect_route(
        r'%s/can_access_classrooms_page' %
        feconf.ACCESS_VALIDATION_HANDLER_PREFIX,
        access_validators.ClassroomsPageAccessValidationHandler
    ),

    get_redirect_route(
        r'%s/can_access_collection_editor_page/<collection_id>' %
        feconf.ACCESS_VALIDATION_HANDLER_PREFIX,
        access_validators.CollectionEditorAccessValidationPage
    ),

    get_redirect_route(
        r'%s/can_access_story_editor_page/<story_id>' %
        feconf.ACCESS_VALIDATION_HANDLER_PREFIX,
        access_validators.StoryEditorAccessValidationHandlerPage
    ),

    get_redirect_route(
        r'%s/can_access_blog_home_page' %
        feconf.ACCESS_VALIDATION_HANDLER_PREFIX,
        access_validators.BlogHomePageAccessValidationHandler),

    get_redirect_route(
        r'%s/can_access_subtopic_viewer_page/<classroom_url_fragment>/<topic_url_fragment>/revision/<subtopic_url_fragment>' % # pylint: disable=line-too-long
        feconf.ACCESS_VALIDATION_HANDLER_PREFIX,
        access_validators.SubtopicViewerPageAccessValidationHandler),

    get_redirect_route(
        r'%s/can_access_blog_post_page' %
        feconf.ACCESS_VALIDATION_HANDLER_PREFIX,
        access_validators.BlogPostPageAccessValidationHandler),

    get_redirect_route(
        r'%s/can_access_blog_author_profile_page/<author_username>' %
        feconf.ACCESS_VALIDATION_HANDLER_PREFIX,
        access_validators.BlogAuthorProfilePageAccessValidationHandler),

    get_redirect_route(
        r'%s/can_manage_own_account' % feconf.ACCESS_VALIDATION_HANDLER_PREFIX,
        access_validators.ManageOwnAccountValidationHandler),

    get_redirect_route(
        r'%s/does_profile_exist/<username>' %
        feconf.ACCESS_VALIDATION_HANDLER_PREFIX,
        access_validators.ProfileExistsValidationHandler),

    get_redirect_route(
        r'%s/can_access_release_coordinator_page' %
        feconf.ACCESS_VALIDATION_HANDLER_PREFIX,
        access_validators.ReleaseCoordinatorAccessValidationHandler
    ),

    get_redirect_route(
        r'%s/can_access_facilitator_dashboard_page' %
        feconf.ACCESS_VALIDATION_HANDLER_PREFIX,
        access_validators.FacilitatorDashboardPageAccessValidationHandler
    ),

    get_redirect_route(
        r'%s/can_access_create_learner_group_page' %
        feconf.ACCESS_VALIDATION_HANDLER_PREFIX,
        access_validators.CreateLearnerGroupPageAccessValidationHandler
    ),

    get_redirect_route(
        r'%s/can_access_edit_learner_group_page/<learner_group_id>' %
        feconf.ACCESS_VALIDATION_HANDLER_PREFIX,
        access_validators.EditLearnerGroupPageAccessValidationHandler
    ),

    get_redirect_route(
        r'%s/does_learner_group_exist/<learner_group_id>' %
        feconf.ACCESS_VALIDATION_HANDLER_PREFIX,
        access_validators.ViewLearnerGroupPageAccessValidationHandler),

    get_redirect_route(
        r'%s/can_access_collection_player_page/<collection_id>' %
        feconf.ACCESS_VALIDATION_HANDLER_PREFIX,
        access_validators.CollectionViewerPageAccessValidationHandler),

    get_redirect_route(
        r'%s/can_access_diagnostic_test_player_page' %
        feconf.ACCESS_VALIDATION_HANDLER_PREFIX,
        access_validators.DiagnosticTestPlayerAccessValidationHandler
    ),

    get_redirect_route(r'%s' % feconf.ADMIN_URL, oppia_root.OppiaRootPage),
    get_redirect_route(r'/adminhandler', admin.AdminHandler),
    get_redirect_route(r'/adminrolehandler', admin.AdminRoleHandler),
    get_redirect_route(r'/bannedusershandler', admin.BannedUsersHandler),
    get_redirect_route(
        r'/topicmanagerrolehandler', admin.TopicManagerRoleHandler),
    get_redirect_route(
        r'/translationcoordinatorrolehandler',
        admin.TranslationCoordinatorRoleHandler),
    get_redirect_route(
        r'/adminsuperadminhandler', admin.AdminSuperAdminPrivilegesHandler),
    get_redirect_route(
        r'/admintopicscsvdownloadhandler',
        admin.AdminTopicsCsvFileDownloader),
    get_redirect_route(
        r'/updateblogpostdatahandler', admin.UpdateBlogPostHandler),
    get_redirect_route(
        r'%s' % feconf.REGENERATE_TOPIC_SUMMARIES_URL,
        admin.RegenerateTopicSummariesHandler),
    get_redirect_route(
        r'/contributionrightshandler/<category>',
        contributor_dashboard_admin.ContributionRightsHandler),
    get_redirect_route(
        r'/getcontributorusershandler/<category>',
        contributor_dashboard_admin.ContributorUsersListHandler),
    get_redirect_route(
        r'/contributionrightsdatahandler',
        contributor_dashboard_admin.ContributionRightsDataHandler),
    get_redirect_route(
        r'%s/<contribution_type>/<contribution_subtype>' % (
            feconf.CONTRIBUTOR_DASHBOARD_ADMIN_STATS_URL_PREFIX),
        contributor_dashboard_admin.ContributorDashboardAdminStatsHandler),
    get_redirect_route(
        r'%s' % (feconf.COMMUNITY_CONTRIBUTION_STATS_URL),
        contributor_dashboard_admin.CommunityContributionStatsHandler),
    get_redirect_route(
        r'/translationcontributionstatshandler',
        contributor_dashboard_admin.TranslationContributionStatsHandler),
    get_redirect_route(
        r'%s' % feconf.CONTRIBUTOR_DASHBOARD_URL,
        contributor_dashboard.ContributorDashboardPage),
    get_redirect_route(
        r'%s/<contribution_type>/<contribution_subtype>/<username>' % (
            feconf.CONTRIBUTOR_STATS_SUMMARIES_URL),
        contributor_dashboard.ContributorStatsSummariesHandler),
    get_redirect_route(
        r'%s/<username>' % feconf.CONTRIBUTOR_ALL_STATS_SUMMARIES_URL,
        contributor_dashboard.ContributorAllStatsSummariesHandler),
    get_redirect_route(
        r'%s/<username>/<suggestion_type>' % (
            feconf.CONTRIBUTOR_CERTIFICATE_URL),
        contributor_dashboard.ContributorCertificateHandler),
    get_redirect_route(
        '/contributor_dashboard',
        creator_dashboard.OldContributorDashboardRedirectPage),
    get_redirect_route(
        '/creator_dashboard',
        creator_dashboard.OldCreatorDashboardRedirectPage),
    get_redirect_route(
        r'%s' % feconf.CREATOR_DASHBOARD_URL,
        creator_dashboard.CreatorDashboardPage),
    get_redirect_route(
        r'%s' % feconf.CREATOR_DASHBOARD_DATA_URL,
        creator_dashboard.CreatorDashboardHandler),
    get_redirect_route(
        r'%s' % feconf.NEW_EXPLORATION_URL,
        creator_dashboard.NewExplorationHandler),
    get_redirect_route(
        r'%s' % feconf.NEW_COLLECTION_URL,
        creator_dashboard.NewCollectionHandler),
    get_redirect_route(
        r'%s' % feconf.FRACTIONS_LANDING_PAGE_URL,
        custom_landing_pages.FractionLandingRedirectPage),
    get_redirect_route(
        r'/learn/maths/<topic>', custom_landing_pages.TopicLandingRedirectPage),
    get_redirect_route(
        r'%s/<opportunity_type>' % feconf.CONTRIBUTOR_OPPORTUNITIES_DATA_URL,
        contributor_dashboard.ContributionOpportunitiesHandler),
    get_redirect_route(
        r'/preferredtranslationlanguage',
        contributor_dashboard.TranslationPreferenceHandler),
    get_redirect_route(
        r'%s' % feconf.REVIEWABLE_OPPORTUNITIES_URL,
        contributor_dashboard.ReviewableOpportunitiesHandler),
    get_redirect_route(
        r'%s' % feconf.PINNED_OPPORTUNITIES_URL,
        contributor_dashboard.LessonsPinningHandler,
    ),
    get_redirect_route(
        r'/gettranslatabletexthandler',
        contributor_dashboard.TranslatableTextHandler),
    get_redirect_route(
        r'%s' % feconf.MACHINE_TRANSLATION_DATA_URL,
        contributor_dashboard.MachineTranslationStateTextsHandler),
    get_redirect_route(
        r'/usercontributionrightsdatahandler',
        contributor_dashboard.UserContributionRightsDataHandler),
    get_redirect_route(
        r'/retrievefeaturedtranslationlanguages',
        contributor_dashboard.FeaturedTranslationLanguagesHandler),
    get_redirect_route(
        r'/gettranslatabletopicnames',
        contributor_dashboard.TranslatableTopicNamesHandler),
    get_redirect_route(
        r'%s' % feconf.NEW_SKILL_URL,
        topics_and_skills_dashboard.NewSkillHandler),
    get_redirect_route(
        r'%s' % feconf.NEW_QUESTION_URL,
        question_editor.QuestionCreationHandler),
    get_redirect_route(
        r'%s/<comma_separated_skill_ids>' % feconf.QUESTIONS_LIST_URL_PREFIX,
        questions_list.QuestionsListHandler),
    get_redirect_route(
        r'%s/<comma_separated_skill_ids>' % feconf.QUESTION_COUNT_URL_PREFIX,
        questions_list.QuestionCountDataHandler),
    get_redirect_route(
        r'%s/practice/session' % feconf.TOPIC_VIEWER_URL_PREFIX,
        practice_sessions.PracticeSessionsPage),
    get_redirect_route(
        r'%s/<classroom_url_fragment>/<topic_url_fragment>' %
        feconf.PRACTICE_SESSION_DATA_URL_PREFIX,
        practice_sessions.PracticeSessionsPageDataHandler),
    get_redirect_route(
        r'%s/<classroom_url_fragment>/<topic_url_fragment>'
        r'/<story_url_fragment>' % feconf.REVIEW_TEST_DATA_URL_PREFIX,
        review_tests.ReviewTestsPageDataHandler),
    get_redirect_route(
        r'%s/can_access_review_tests_page/<classroom_url_fragment>'
        r'/<topic_url_fragment>/<story_url_fragment>'
        % feconf.ACCESS_VALIDATION_HANDLER_PREFIX,
        access_validators.ReviewTestsPageAccessValidationHandler),
    get_redirect_route(
        r'%s/<classroom_url_fragment>/<topic_url_fragment>'
        r'/<story_url_fragment>' % feconf.STORY_DATA_HANDLER,
        story_viewer.StoryPageDataHandler),
    get_redirect_route(
        r'%s/<story_url_fragment>' % feconf.STORY_URL_FRAGMENT_HANDLER,
        story_editor.StoryUrlFragmentHandler),
    get_redirect_route(
        r'%s/<topic_name>' % feconf.TOPIC_NAME_HANDLER,
        topic_editor.TopicNameHandler),
    get_redirect_route(
        r'%s/<topic_url_fragment>' % feconf.TOPIC_URL_FRAGMENT_HANDLER,
        topic_editor.TopicUrlFragmentHandler),
    get_redirect_route(
        r'%s/<skill_description>' % feconf.SKILL_DESCRIPTION_HANDLER,
        skill_editor.SkillDescriptionHandler),
    get_redirect_route(
        r'%s/<skill_id>' % feconf.DIAGNOSTIC_TEST_SKILL_ASSIGNMENT_HANDLER,
        skill_editor.DiagnosticTestSkillAssignmentHandler),
    get_redirect_route(
        r'%s/' %
        feconf.TOPIC_ID_TO_DIAGNOSTIC_TEST_SKILL_IDS_HANDLER,
        topics_and_skills_dashboard.TopicIdToDiagnosticTestSkillIdsHandler),
    get_redirect_route(
        r'%s/story' % feconf.TOPIC_VIEWER_URL_PREFIX,
        topic_viewer.TopicViewerPage),
    get_redirect_route(
        r'%s/<topic_id>' % feconf.DIAGNOSTIC_TEST_QUESTIONS_HANDLER_URL,
        diagnostic_test_player.DiagnosticTestQuestionsHandler
    ),
    get_redirect_route(
        r'%s' % feconf.CLASSROOM_DISPLAY_INFO_HANDLER_URL,
        classroom.ClassroomDisplayInfoHandler),
    get_redirect_route(
        r'%s' % feconf.UPDATE_CLASSROOMS_ORDER_HANDLER_URL,
        classroom.UpdateClassroomIndexMappingHandler),
    get_redirect_route(
        r'%s' % feconf.UNUSED_TOPICS_HANDLER_URL,
        classroom.UnusedTopicsHandler),
    get_redirect_route(
        r'%s' % feconf.NEW_CLASSROOM_ID_HANDLER_URL,
        classroom.NewClassroomIdHandler),
    get_redirect_route(
        r'%s' % feconf.NEW_CLASSROOM_HANDLER_URL,
        classroom.NewClassroomHandler),
    get_redirect_route(
        r'%s' % feconf.TOPICS_TO_CLASSROOM_RELATION_HANDLER_URL,
        classroom.TopicsToClassroomsRelationHandler),
    get_redirect_route(
        r'%s' % feconf.ALL_CLASSROOMS_SUMMARY_HANDLER_URL,
        classroom.AllClassroomsSummaryHandler),
    get_redirect_route(
        r'%s/<classroom_id>' % feconf.CLASSROOM_HANDLER_URL,
        classroom.ClassroomHandler),
    get_redirect_route(
        r'%s/<classroom_url_fragment>' % feconf.CLASSROOM_URL_FRAGMENT_HANDLER,
        classroom.ClassroomUrlFragmentHandler),
    get_redirect_route(
        r'%s/<classroom_url_fragment>' % feconf.CLASSROOM_ID_HANDLER_URL,
        classroom.ClassroomIdHandler
    ),
    get_redirect_route(
        r'%s' % feconf.VOICEOVER_ADMIN_DATA_HANDLER_URL,
        voiceover.VoiceoverAdminDataHandler
    ),
    get_redirect_route(
        r'%s' % feconf.VOICEOVER_LANGUAGE_CODES_MAPPING_HANDLER_URL,
        voiceover.VoiceoverLanguageCodesMappingHandler
    ),
    get_redirect_route(
        r'%s' % feconf.VOICE_ARTIST_METADATA_HANDLER,
        voiceover.VoiceArtistMetadataHandler
    ),
    get_redirect_route(
        r'%s/<voice_artist_id>/<language_code>' %
        feconf.GET_SAMPLE_VOICEOVERS_FOR_VOICE_ARTIST,
        voiceover.GetSampleVoiceoversForGivenVoiceArtistHandler
    ),
    get_redirect_route(
        r'/entity_voiceovers_bulk_handler/<entity_type>/<entity_id>/'
        r'<entity_version>/<language_code>',
        voiceover.EntityVoiceoversBulkHandler
    ),

    get_redirect_route(
        r'%s/<classroom_url_fragment>/<topic_url_fragment>'
        r'/<story_url_fragment>/<node_id>' % feconf.STORY_PROGRESS_URL_PREFIX,
        story_viewer.StoryProgressHandler),
    get_redirect_route(
        r'%s/<classroom_url_fragment>/<topic_url_fragment>'
        r'/<subtopic_url_fragment>' % feconf.SUBTOPIC_DATA_HANDLER,
        subtopic_viewer.SubtopicPageDataHandler),
    get_redirect_route(
        r'%s/revision' % feconf.TOPIC_VIEWER_URL_PREFIX,
        topic_viewer.TopicViewerPage),
    get_redirect_route(
        r'%s/<topic_id>' % feconf.TOPIC_EDITOR_STORY_URL,
        topic_editor.TopicEditorStoryHandler),
    get_redirect_route(
        r'%s' % feconf.TOPIC_VIEWER_URL_PREFIX,
        topic_viewer.TopicViewerPage),
    get_redirect_route(
        r'%s/practice' % feconf.TOPIC_VIEWER_URL_PREFIX,
        topic_viewer.TopicViewerPage),
    get_redirect_route(
        r'%s/<classroom_url_fragment>/<topic_url_fragment>'
        % feconf.TOPIC_DATA_HANDLER,
        topic_viewer.TopicPageDataHandler),
    get_redirect_route(
        r'%s/<classroom_url_fragment>' % feconf.CLASSROOM_DATA_HANDLER,
        classroom.ClassroomDataHandler),
    get_redirect_route(
        r'%s' % feconf.NEW_TOPIC_URL,
        topics_and_skills_dashboard.NewTopicHandler),
    get_redirect_route(
        r'%s' % feconf.UPLOAD_EXPLORATION_URL,
        creator_dashboard.UploadExplorationHandler),
    get_redirect_route(
        '/learner_dashboard',
        learner_dashboard.OldLearnerDashboardRedirectPage),
    get_redirect_route(
        r'%s' % feconf.LEARNER_DASHBOARD_TOPIC_AND_STORY_DATA_URL,
        learner_dashboard.LearnerDashboardTopicsAndStoriesProgressHandler),
    get_redirect_route(
        r'%s' % feconf.LEARNER_COMPLETED_CHAPTERS_COUNT_DATA_URL,
        learner_dashboard.LearnerCompletedChaptersCountHandler),
    get_redirect_route(
        r'%s' % feconf.LEARNER_DASHBOARD_COLLECTION_DATA_URL,
        learner_dashboard.LearnerDashboardCollectionsProgressHandler),
    get_redirect_route(
        r'%s' % feconf.LEARNER_DASHBOARD_EXPLORATION_DATA_URL,
        learner_dashboard.LearnerDashboardExplorationsProgressHandler),
    get_redirect_route(
        r'%s' % feconf.FEEDBACK_UPDATES_DATA_URL,
        feedback_updates.FeedbackUpdatesHandler),
    get_redirect_route(
        r'%s' % feconf.LEARNER_DASHBOARD_IDS_DATA_URL,
        learner_dashboard.LearnerDashboardIdsHandler),
    get_redirect_route(
        r'%s/<thread_id>' %
        feconf.FEEDBACK_UPDATES_THREAD_DATA_URL,
        feedback_updates.FeedbackThreadHandler),
    get_redirect_route(
        r'%s' % feconf.TOPICS_AND_SKILLS_DASHBOARD_URL,
        topics_and_skills_dashboard.TopicsAndSkillsDashboardPage),
    get_redirect_route(
        r'%s' % feconf.MERGE_SKILLS_URL,
        topics_and_skills_dashboard.MergeSkillHandler),
    get_redirect_route(
        r'%s' % feconf.TOPICS_AND_SKILLS_DASHBOARD_DATA_URL,
        topics_and_skills_dashboard.TopicsAndSkillsDashboardPageDataHandler),
    get_redirect_route(
        r'%s/<skill_id>' % feconf.UNASSIGN_SKILL_DATA_HANDLER_URL,
        topics_and_skills_dashboard.TopicAssignmentsHandler),
    get_redirect_route(
        r'%s' % feconf.SKILL_DASHBOARD_DATA_URL,
        topics_and_skills_dashboard.SkillsDashboardPageDataHandler),

    get_redirect_route(
        r'%s/<activity_type>/<activity_id>' %
        feconf.LEARNER_INCOMPLETE_ACTIVITY_DATA_URL,
        reader.LearnerIncompleteActivityHandler),

    get_redirect_route(
        r'%s/<activity_type>/<topic_id>' % feconf.LEARNER_GOALS_DATA_URL,
        learner_goals.LearnerGoalsHandler),

    get_redirect_route(
        r'%s/<activity_type>/<activity_id>' % feconf.LEARNER_PLAYLIST_DATA_URL,
        learner_playlist.LearnerPlaylistHandler),

    get_redirect_route(
        r'%s/<blog_post_url>' % feconf.BLOG_HOMEPAGE_DATA_URL,
        blog_homepage.BlogPostDataHandler),
    get_redirect_route(
        r'%s/<author_username>' %
        feconf.BLOG_AUTHOR_PROFILE_PAGE_DATA_URL_PREFIX,
        blog_homepage.AuthorsPageHandler),
    get_redirect_route(
        r'%s' % feconf.BLOG_HOMEPAGE_DATA_URL,
        blog_homepage.BlogHomepageDataHandler),
    get_redirect_route(
        r'%s' % feconf.BLOG_SEARCH_DATA_URL,
        blog_homepage.BlogPostSearchHandler),

    get_redirect_route(
        r'/assetsdevhandler/<page_context>/<page_identifier>/'
        'assets/<asset_type:(image|audio|thumbnail)>/<encoded_filename>',
        resources.AssetDevHandler),
    get_redirect_route(
        r'/value_generator_handler/<generator_id>',
        resources.ValueGeneratorHandler),
    get_redirect_route(r'/promo_bar_handler', resources.PromoBarHandler),
    get_redirect_route('/library', library.OldLibraryRedirectPage),
    get_redirect_route(
        r'%s' % feconf.LIBRARY_INDEX_DATA_URL, library.LibraryIndexHandler),
    get_redirect_route(
        r'%s' % feconf.LIBRARY_GROUP_DATA_URL,
        library.LibraryGroupIndexHandler),
    get_redirect_route(
        r'%s' % feconf.LIBRARY_SEARCH_DATA_URL, library.SearchHandler),
    get_redirect_route(r'/gallery', library.LibraryRedirectPage),
    get_redirect_route(r'/contribute', library.LibraryRedirectPage),
    get_redirect_route(r'/playtest', library.LibraryRedirectPage),
    get_redirect_route(
        feconf.EXPLORATION_SUMMARIES_DATA_URL,
        library.ExplorationSummariesHandler),
    get_redirect_route(
        feconf.COLLECTION_SUMMARIES_DATA_URL,
        library.CollectionSummariesHandler),

    get_redirect_route(
        r'/profilehandler/data/<username>', profile.ProfileHandler),
    get_redirect_route(
        r'/mailinglistsubscriptionhandler',
        profile.MailingListSubscriptionHandler),
    get_redirect_route(
        r'%s/<secret>' % feconf.BULK_EMAIL_WEBHOOK_ENDPOINT,
        profile.BulkEmailWebhookEndpoint),
    get_redirect_route(
        feconf.PREFERENCES_DATA_URL, profile.PreferencesHandler),
    get_redirect_route(r'%s' % feconf.SIGNUP_URL, profile.SignupPage),
    get_redirect_route(r'%s' % feconf.SIGNUP_DATA_URL, profile.SignupHandler),
    get_redirect_route(
        feconf.DELETE_ACCOUNT_HANDLER_URL, profile.DeleteAccountHandler),
    get_redirect_route(
        feconf.EXPORT_ACCOUNT_HANDLER_URL, profile.ExportAccountHandler),
    get_redirect_route(
        r'%s' % feconf.USERNAME_CHECK_DATA_URL, profile.UsernameCheckHandler),
    get_redirect_route(
        r'%s' % feconf.SITE_LANGUAGE_DATA_URL, profile.SiteLanguageHandler),
    get_redirect_route(r'/userinfohandler', profile.UserInfoHandler),
    get_redirect_route(r'/userinfohandler/data', profile.UserInfoHandler),
    get_redirect_route(r'/url_handler', profile.UrlHandler),
    get_redirect_route(
        r'/moderatorhandler/featured', moderator.FeaturedActivitiesHandler),
    get_redirect_route(
        r'/moderatorhandler/email_draft', moderator.EmailDraftHandler),

    get_redirect_route(
        r'/memorycachehandler', release_coordinator.MemoryCacheHandler),
    get_redirect_route(
        r'%s' % feconf.FEATURE_FLAGS_URL,
        release_coordinator.FeatureFlagsHandler),
    get_redirect_route(
        r'%s' % feconf.USER_GROUPS_HANDLER_URL,
        release_coordinator.UserGroupHandler),

    get_redirect_route(
        r'%s/<exploration_id>' % feconf.EXPLORATION_URL_PREFIX,
        reader.ExplorationPage),
    get_redirect_route(
        r'%s/<exploration_id>' % feconf.EXPLORATION_URL_EMBED_PREFIX,
        reader.ExplorationEmbedPage),
    get_redirect_route(
        r'%s/<exploration_id>' % feconf.EXPLORATION_INIT_URL_PREFIX,
        reader.ExplorationHandler),
    get_redirect_route(
        r'%s/<exploration_id>' % feconf.EXPLORATION_PRETESTS_URL_PREFIX,
        reader.PretestHandler),
    get_redirect_route(
        r'%s/<exploration_id>' % feconf.EXPLORATION_FEATURES_PREFIX,
        features.ExplorationFeaturesHandler),
    get_redirect_route(
        '/explorehandler/exploration_start_event/<exploration_id>',
        reader.ExplorationStartEventHandler),
    get_redirect_route(
        '/explorehandler/exploration_actual_start_event/<exploration_id>',
        reader.ExplorationActualStartEventHandler),
    get_redirect_route(
        '/explorehandler/solution_hit_event/<exploration_id>',
        reader.SolutionHitEventHandler),
    get_redirect_route(
        '/sync_logged_out_and_logged_in_progress/<exploration_id>',
        reader.SyncLoggedOutLearnerProgressHandler),
    get_redirect_route(
        r'/explorehandler/state_hit_event/<exploration_id>',
        reader.StateHitEventHandler),
    get_redirect_route(
        r'/explorehandler/state_complete_event/<exploration_id>',
        reader.StateCompleteEventHandler),
    get_redirect_route(
        r'/explorehandler/checkpoint_reached_by_logged_out_user/<exploration_id>', # pylint: disable=line-too-long
        reader.SaveTransientCheckpointProgressHandler),
    get_redirect_route(
        '/progress/<unique_progress_url_id>',
        reader.TransientCheckpointUrlPage),
    get_redirect_route(
        r'/explorehandler/leave_for_refresher_exp_event/<exploration_id>',
        reader.LeaveForRefresherExpEventHandler),
    get_redirect_route(
        r'/explorehandler/answer_submitted_event/<exploration_id>',
        reader.AnswerSubmittedEventHandler),
    get_redirect_route(
        r'/explorehandler/checkpoint_reached/<exploration_id>',
        reader.CheckpointReachedEventHandler),
    get_redirect_route(
        r'/explorehandler/restart/<exploration_id>',
        reader.ExplorationRestartEventHandler),
    get_redirect_route(
        r'/explorehandler/give_feedback/<exploration_id>',
        reader.ReaderFeedbackHandler),
    get_redirect_route(
        r'/explorehandler/exploration_complete_event/<exploration_id>',
        reader.ExplorationCompleteEventHandler),
    get_redirect_route(
        r'/explorehandler/exploration_maybe_leave_event/<exploration_id>',
        reader.ExplorationMaybeLeaveHandler),
    get_redirect_route(
        r'/explorehandler/stats_events/<exploration_id>',
        reader.StatsEventsHandler),
    get_redirect_route(
        r'/explorehandler/store_playthrough/<exploration_id>',
        reader.StorePlaythroughHandler),
    get_redirect_route(
        r'/explorehandler/rating/<exploration_id>', reader.RatingHandler),
    get_redirect_route(
        r'/explorehandler/recommendations/<exploration_id>',
        reader.RecommendationsHandler),
    get_redirect_route(
        r'%s/<entity_type>/<entity_id>' % (
            feconf.LEARNER_ANSWER_DETAILS_SUBMIT_URL),
        reader.LearnerAnswerDetailsSubmissionHandler),
    get_redirect_route(
        r'%s/<exploration_id>/<state_name>/<version>' % (
            feconf.STATE_VERSION_HISTORY_URL_PREFIX
        ), reader.StateVersionHistoryHandler),
    get_redirect_route(
        r'%s/<exploration_id>/<version>' % (
            feconf.METADATA_VERSION_HISTORY_URL_PREFIX
        ), reader.MetadataVersionHistoryHandler),

    get_redirect_route(
        r'%s/<question_id>' % feconf.QUESTION_EDITOR_DATA_URL_PREFIX,
        question_editor.EditableQuestionDataHandler),

    get_redirect_route(
        r'%s/<exploration_id>' % feconf.EDITOR_URL_PREFIX,
        editor.ExplorationPage),
    get_redirect_route(
        r'%s/<exploration_id>' % feconf.EXPLORATION_DATA_PREFIX,
        editor.ExplorationHandler),
    get_redirect_route(
        r'/editsallowedhandler/<exploration_id>',
        editor.ExplorationEditsAllowedHandler),
    get_redirect_route(
        r'/createhandler/download/<exploration_id>',
        editor.ExplorationFileDownloader),
    get_redirect_route(
        r'%s/<entity_type>/<entity_id>' % (
            feconf.EXPLORATION_IMAGE_UPLOAD_PREFIX),
        editor.ImageUploadHandler),
    get_redirect_route(
        r'/createhandler/audioupload/<exploration_id>',
        voice_artist.AudioUploadHandler),
    get_redirect_route(
        r'/createhandler/state_yaml/<exploration_id>',
        editor.StateYamlHandler),
    get_redirect_route(
        r'/createhandler/check_revert_valid/<exploration_id>/<version>',
        editor.ExplorationCheckRevertValidHandler),
    get_redirect_route(
        r'/createhandler/revert/<exploration_id>',
        editor.ExplorationRevertHandler),
    get_redirect_route(
        r'%s/<exploration_id>' % feconf.EXPLORATION_RIGHTS_PREFIX,
        editor.ExplorationRightsHandler),
    get_redirect_route(
        r'%s/<exploration_id>' % feconf.USER_PERMISSIONS_URL_PREFIX,
        editor.UserExplorationPermissionsHandler),
    get_redirect_route(
        r'%s/<exploration_id>' % feconf.EXPLORATION_STATUS_PREFIX,
        editor.ExplorationStatusHandler),
    get_redirect_route(
        r'/createhandler/moderatorrights/<exploration_id>',
        editor.ExplorationModeratorRightsHandler),
    get_redirect_route(
        r'%s/<exploration_id>' % feconf.USER_EXPLORATION_EMAILS_PREFIX,
        editor.UserExplorationEmailsHandler),
    get_redirect_route(
        r'/createhandler/snapshots/<exploration_id>',
        editor.ExplorationSnapshotsHandler),
    get_redirect_route(
        r'/createhandler/statistics/<exploration_id>',
        editor.ExplorationStatisticsHandler),
    get_redirect_route(
        r'/createhandler/state_interaction_stats/<exploration_id>/<state_name>',
        editor.StateInteractionStatsHandler),
    get_redirect_route(
        r'%s/<exploration_id>' % feconf.EXPLORATION_STATE_ANSWER_STATS_PREFIX,
        editor.StateAnswerStatisticsHandler),
    get_redirect_route(
        r'/createhandler/started_tutorial_event/<exploration_id>',
        editor.StartedTutorialEventHandler),
    get_redirect_route(
        r'/createhandler/started_translation_tutorial_event/<exploration_id>',
        voice_artist.StartedTranslationTutorialEventHandler),
    get_redirect_route(
        r'/createhandler/autosave_draft/<exploration_id>',
        editor.EditorAutosaveHandler),
    get_redirect_route(
        r'/createhandler/get_top_unresolved_answers/<exploration_id>',
        editor.TopUnresolvedAnswersHandler),
    get_redirect_route(
        r'%s/<entity_type>/<entity_id>' %
        feconf.LEARNER_ANSWER_INFO_HANDLER_URL,
        editor.LearnerAnswerInfoHandler),
    get_redirect_route(
        r'/entity_translations_bulk_handler/<entity_type>/<entity_id>/<entity_version>', # pylint: disable=line-too-long
        editor.EntityTranslationsBulkHandler),

    get_redirect_route(
        r'%s' % feconf.RECENT_COMMITS_DATA_URL,
        recent_commits.RecentCommitsHandler),
    get_redirect_route(
        r'%s' % feconf.RECENT_FEEDBACK_MESSAGES_DATA_URL,
        feedback.RecentFeedbackMessagesHandler),

    get_redirect_route(
        r'%s/<thread_id>' % feconf.FEEDBACK_THREAD_VIEW_EVENT_URL,
        feedback.FeedbackThreadViewEventHandler),
    get_redirect_route(
        r'%s/<exploration_id>' % feconf.FEEDBACK_THREADLIST_URL_PREFIX,
        feedback.ThreadListHandler),
    get_redirect_route(
        r'%s/<topic_id>' % feconf.FEEDBACK_THREADLIST_URL_PREFIX_FOR_TOPICS,
        feedback.ThreadListHandlerForTopicsHandler),
    get_redirect_route(
        r'%s/<thread_id>' % feconf.FEEDBACK_THREAD_URL_PREFIX,
        feedback.ThreadHandler),
    get_redirect_route(
        r'%s/<exploration_id>' % feconf.FEEDBACK_STATS_URL_PREFIX,
        feedback.FeedbackStatsHandler),
    get_redirect_route(
        r'%s/' % feconf.SUGGESTION_URL_PREFIX,
        suggestion.SuggestionHandler),
    get_redirect_route(
        r'%s/<suggestion_id>' % feconf.UPDATE_TRANSLATION_SUGGESTION_URL_PREFIX,
        suggestion.UpdateTranslationSuggestionHandler),
    get_redirect_route(
        r'%s/<suggestion_id>' % feconf.UPDATE_QUESTION_SUGGESTION_URL_PREFIX,
        suggestion.UpdateQuestionSuggestionHandler),
    get_redirect_route(
        r'%s' % feconf.QUESTIONS_URL_PREFIX,
        reader.QuestionPlayerHandler),
    get_redirect_route(
        r'%s/exploration/<target_id>/<suggestion_id>' %
        feconf.SUGGESTION_ACTION_URL_PREFIX,
        suggestion.SuggestionToExplorationActionHandler),
    get_redirect_route(
        r'%s/resubmit/<suggestion_id>' % feconf.SUGGESTION_ACTION_URL_PREFIX,
        suggestion.ResubmitSuggestionHandler),
    get_redirect_route(
        r'%s/skill/<target_id>/<suggestion_id>' %
        feconf.SUGGESTION_ACTION_URL_PREFIX,
        suggestion.SuggestionToSkillActionHandler),
    get_redirect_route(
        r'%s' % feconf.SUGGESTION_LIST_URL_PREFIX,
        suggestion.SuggestionListHandler),
    get_redirect_route(
        r'/getreviewablesuggestions/<target_type>/<suggestion_type>',
        suggestion.ReviewableSuggestionsHandler),
    get_redirect_route(
        r'/getsubmittedsuggestions/<target_type>/<suggestion_type>',
        suggestion.UserSubmittedSuggestionsHandler),
    get_redirect_route(
        r'%s' % feconf.SUBSCRIBE_URL_PREFIX,
        subscriptions.SubscribeHandler),
    get_redirect_route(
        r'%s' % feconf.UNSUBSCRIBE_URL_PREFIX,
        subscriptions.UnsubscribeHandler),
    get_redirect_route(
        r'%s/<exploration_id>' % feconf.FLAG_EXPLORATION_URL_PREFIX,
        reader.FlagExplorationHandler),
    get_redirect_route(
        r'%s/<collection_id>' % feconf.COLLECTION_DATA_URL_PREFIX,
        collection_viewer.CollectionDataHandler),
    get_redirect_route(
        r'%s/<collection_id>' % feconf.COLLECTION_EDITOR_DATA_URL_PREFIX,
        collection_editor.EditableCollectionDataHandler),
    get_redirect_route(
        r'%s/<collection_id>' % feconf.COLLECTION_RIGHTS_PREFIX,
        collection_editor.CollectionRightsHandler),
    get_redirect_route(
        r'%s/<collection_id>' % feconf.COLLECTION_PUBLISH_PREFIX,
        collection_editor.CollectionPublishHandler),
    get_redirect_route(
        r'%s/<collection_id>' % feconf.COLLECTION_UNPUBLISH_PREFIX,
        collection_editor.CollectionUnpublishHandler),

    get_redirect_route(
        r'%s/<topic_id>' % feconf.TOPIC_EDITOR_URL_PREFIX,
        topic_editor.TopicEditorPage),
    get_redirect_route(
        r'%s/<topic_id>' % feconf.TOPIC_EDITOR_DATA_URL_PREFIX,
        topic_editor.EditableTopicDataHandler),
    get_redirect_route(
        r'%s/<topic_id>/<subtopic_id>' %
        feconf.SUBTOPIC_PAGE_EDITOR_DATA_URL_PREFIX,
        topic_editor.EditableSubtopicPageDataHandler),
    get_redirect_route(
        r'%s/<topic_id>' % feconf.TOPIC_RIGHTS_URL_PREFIX,
        topic_editor.TopicRightsHandler),
    get_redirect_route(
        r'%s/<topic_id>' % feconf.TOPIC_STATUS_URL_PREFIX,
        topic_editor.TopicPublishHandler),
    get_redirect_route(
        r'%s/<topic_id>' % feconf.TOPIC_SEND_MAIL_URL_PREFIX,
        topic_editor.TopicPublishSendMailHandler),
    get_redirect_route(
        r'%s/' % feconf.TOPIC_ID_TO_TOPIC_NAME,
        topic_editor.TopicIdToTopicNameHandler),

    get_redirect_route(
        r'%s/<selected_skill_ids>' % feconf.CONCEPT_CARD_DATA_URL_PREFIX,
        concept_card_viewer.ConceptCardDataHandler),
    get_redirect_route(
        r'%s/<question_id>' % feconf.QUESTION_SKILL_LINK_URL_PREFIX,
        question_editor.QuestionSkillLinkHandler),
    get_redirect_route(
        r'%s/<comma_separated_skill_ids>' % feconf.SKILL_DATA_URL_PREFIX,
        skill_editor.SkillDataHandler),
    get_redirect_route(
        r'%s' % feconf.FETCH_SKILLS_URL_PREFIX,
        skill_editor.FetchSkillsHandler),
    get_redirect_route(
        r'%s/can_access_skill_editor/<skill_id>' %
        feconf.ACCESS_VALIDATION_HANDLER_PREFIX,
        access_validators.SkillEditorPageAccessValidationHandler),
    get_redirect_route(
        r'%s/<skill_id>' % feconf.SKILL_EDITOR_DATA_URL_PREFIX,
        skill_editor.EditableSkillDataHandler),
    get_redirect_route(
        r'%s' % feconf.SKILL_MASTERY_DATA_URL,
        skill_mastery.SkillMasteryDataHandler),
    get_redirect_route(
        r'%s/<skill_id>' % feconf.SKILL_RIGHTS_URL_PREFIX,
        skill_editor.SkillRightsHandler),

    get_redirect_route(
        r'%s' % feconf.SUBTOPIC_MASTERY_DATA_URL,
        skill_mastery.SubtopicMasteryDataHandler),

    get_redirect_route(
        r'%s/<story_id>' % feconf.STORY_EDITOR_DATA_URL_PREFIX,
        story_editor.EditableStoryDataHandler),
    get_redirect_route(
        r'%s/<story_id>' % feconf.STORY_PUBLISH_HANDLER,
        story_editor.StoryPublishHandler),
    get_redirect_route(
        r'%s/<story_id>' %
        feconf.VALIDATE_STORY_EXPLORATIONS_URL_PREFIX,
        story_editor.ValidateExplorationsHandler),

    get_redirect_route(
        r'/emaildashboarddatahandler',
        email_dashboard.EmailDashboardDataHandler),
    get_redirect_route(
        r'/querystatuscheck', email_dashboard.QueryStatusCheckHandler),
    get_redirect_route(
        r'/emaildashboardcancelresult/<query_id>',
        email_dashboard.EmailDashboardCancelEmailHandler),
    get_redirect_route(
        r'/emaildashboardtestbulkemailhandler/<query_id>',
        email_dashboard.EmailDashboardTestBulkEmailHandler),
    get_redirect_route(
        r'%s' % feconf.EXPLORATION_METADATA_SEARCH_URL,
        collection_editor.ExplorationMetadataSearchHandler),
    get_redirect_route(
        r'/explorationdataextractionhandler', admin.DataExtractionQueryHandler),
    get_redirect_route(
        r'/senddummymailtoadminhandler', admin.SendDummyMailToAdminHandler),
    get_redirect_route(r'/updateusernamehandler', admin.UpdateUsernameHandler),
    get_redirect_route(
        r'/numberofdeletionrequestshandler',
        admin.NumberOfDeletionRequestsHandler),
    get_redirect_route(
        r'/verifyusermodelsdeletedhandler',
        admin.VerifyUserModelsDeletedHandler),
    get_redirect_route(r'/deleteuserhandler', admin.DeleteUserHandler),
    get_redirect_route(
        r'/interactions',
        admin.InteractionsByExplorationIdHandler),
    get_redirect_route(r'/frontend_errors', FrontendErrorHandler),

    get_redirect_route(r'/session_begin', base.SessionBeginHandler),
    get_redirect_route(r'/session_end', base.SessionEndHandler),

    get_redirect_route(
        r'%s/%s/<exploration_id>' % (
            feconf.IMPROVEMENTS_URL_PREFIX,
            constants.TASK_ENTITY_TYPE_EXPLORATION),
        improvements.ExplorationImprovementsHandler),
    get_redirect_route(
        r'%s/%s/<exploration_id>' % (
            feconf.IMPROVEMENTS_HISTORY_URL_PREFIX,
            constants.TASK_ENTITY_TYPE_EXPLORATION),
        improvements.ExplorationImprovementsHistoryHandler),
    get_redirect_route(
        r'%s/%s/<exploration_id>' % (
            feconf.IMPROVEMENTS_CONFIG_URL_PREFIX,
            constants.TASK_ENTITY_TYPE_EXPLORATION),
        improvements.ExplorationImprovementsConfigHandler),

    get_redirect_route(
        r'%s' % feconf.BLOG_ADMIN_ROLE_HANDLER_URL,
        blog_admin.BlogAdminRolesHandler),
    get_redirect_route(
        r'/blogadminhandler', blog_admin.BlogAdminHandler),

    get_redirect_route('/beam_job', beam_jobs.BeamJobHandler),
    get_redirect_route('/beam_job_run', beam_jobs.BeamJobRunHandler),
    get_redirect_route(
        '/beam_job_run_result', beam_jobs.BeamJobRunResultHandler),

    get_redirect_route(
        r'%s/<blog_post_id>' % feconf.BLOG_EDITOR_DATA_URL_PREFIX,
        blog_dashboard.BlogPostHandler),
    get_redirect_route(
        r'%s/<blog_post_id>' % feconf.BLOG_TITLE_HANDLER,
        blog_dashboard.BlogPostTitleHandler),
    get_redirect_route(
        r'%s' % feconf.BLOG_DASHBOARD_DATA_URL,
        blog_dashboard.BlogDashboardDataHandler),

    get_redirect_route(
        r'/issuesdatahandler/<exploration_id>', editor.FetchIssuesHandler),

    get_redirect_route(
        r'/ml/trainedclassifierhandler', classifier.TrainedClassifierHandler),
    get_redirect_route(
        r'/ml/nextjobhandler', classifier.NextJobHandler),

    get_redirect_route(
        r'/playthroughdatahandler/<exploration_id>/<playthrough_id>',
        editor.FetchPlaythroughHandler),

    get_redirect_route(
        r'/resolveissuehandler/<exploration_id>', editor.ResolveIssueHandler),

    get_redirect_route(
        r'%s' % feconf.CSRF_HANDLER_URL, base.CsrfTokenHandler),

    get_redirect_route(
        r'/feature_flags_evaluation_handler',
        feature_flag.FeatureFlagsEvaluationHandler),
    get_redirect_route(
        r'/feature_flag_dummy_handler',
        feature_flag.FeatureFlagDummyHandler),

    get_redirect_route(
        r'%s' % (
            android_validation_constants.INCOMING_ANDROID_FEEDBACK_REPORT_URL),
        incoming_app_feedback_report.IncomingAndroidFeedbackReportHandler),

    get_redirect_route(
        r'/voice_artist_management_handler/<entity_type>/<entity_id>',
        voice_artist.VoiceArtistManagementHandler),

    get_redirect_route(
        r'/topics_and_skills_dashboard/categorized_and_untriaged_skills_data',
        topics_and_skills_dashboard
            .CategorizedAndUntriagedSkillsDataHandler),

    get_redirect_route(
        r'/entity_translations_handler/<entity_type>/<entity_id>/'
        r'<entity_version>/<language_code>',
        reader.EntityTranslationHandler),
    get_redirect_route(
        r'/create_learner_group_handler',
        learner_group.CreateLearnerGroupHandler),
    get_redirect_route(
        r'/update_learner_group_handler/<learner_group_id>',
        learner_group.LearnerGroupHandler),
    get_redirect_route(
        r'/delete_learner_group_handler/<learner_group_id>',
        learner_group.LearnerGroupHandler),
    get_redirect_route(
        r'%s' % feconf.FACILITATOR_DASHBOARD_HANDLER,
        learner_group.FacilitatorDashboardHandler),
    get_redirect_route(
        r'%s' % feconf.LEARNER_DASHBOARD_LEARNER_GROUPS_HANDLER,
        learner_group.LearnerDashboardLearnerGroupsHandler),
    get_redirect_route(
        r'/view_learner_group_info_handler/<learner_group_id>',
        learner_group.ViewLearnerGroupInfoHandler),
    get_redirect_route(
        r'/learner_group_search_syllabus_handler',
        learner_group.LearnerGroupSearchSyllabusHandler),
    get_redirect_route(
        r'/learner_group_syllabus_handler/<learner_group_id>',
        learner_group.LearnerGroupSyllabusHandler),
    get_redirect_route(
        r'/learner_group_user_progress_handler/<learner_group_id>',
        learner_group.LearnerGroupLearnerProgressHandler),
    get_redirect_route(
        r'/learner_group_learner_specific_progress_handler/<learner_group_id>',
        learner_group.LearnerGroupLearnerSpecificProgressHandler
    ),
    get_redirect_route(
        r'/learner_group_search_learner_handler',
        learner_group.LearnerGroupSearchLearnerHandler),
    get_redirect_route(
        r'/learner_group_learners_info_handler/<learner_group_id>',
        learner_group.LearnerGroupLearnersInfoHandler),
    get_redirect_route(
        r'/learner_group_learner_invitation_handler/<learner_group_id>',
        learner_group.LearnerGroupLearnerInvitationHandler),
    get_redirect_route(
        r'/learner_group_progress_sharing_permission_handler/<learner_group_id>', # pylint: disable=line-too-long
        learner_group.LearnerGroupProgressSharingPermissionHandler),
    get_redirect_route(
        r'/exit_learner_group_handler/<learner_group_id>',
        learner_group.ExitLearnerGroupHandler),
    get_redirect_route(
        r'/user_progress_in_stories_chapters_handler/<username>',
        learner_group.LearnerStoriesChaptersProgressHandler),
    get_redirect_route(
        '/learner_groups_feature_status_handler',
        learner_group.LearnerGroupsFeatureStatusHandler),
    get_redirect_route('/android_data', android.AndroidActivityHandler)
]

# Adding redirects for topic landing pages.
for subject, topics in constants.AVAILABLE_LANDING_PAGES.items():
    for topic in topics:
        URLS.append(
            get_redirect_route(
                r'/%s/%s' % (subject, topic),
                oppia_root.OppiaRootPage))

if constants.DEV_MODE:
    URLS.append(
        get_redirect_route(
            r'/initialize_android_test_data',
            android.InitializeAndroidTestDataHandler))

# Adding redirects for all stewards landing pages.
for stewards_route in constants.STEWARDS_LANDING_PAGE['ROUTES']:
    URLS.append(
        get_redirect_route(
            r'/%s' % stewards_route, oppia_root.OppiaRootPage))

# Redirect all routes handled using angular router to the oppia root page.
for page in constants.PAGES_REGISTERED_WITH_FRONTEND.values():
    if not 'MANUALLY_REGISTERED_WITH_BACKEND' in page:
        if 'LIGHTWEIGHT' in page:
            URLS.append(
                get_redirect_route(
                    r'/%s' % page['ROUTE'],
                    oppia_root.OppiaLightweightRootPage
                )
            )
        else:
            URLS.append(
                get_redirect_route(
                    r'/%s' % page['ROUTE'], oppia_root.OppiaRootPage))

# Manually redirect routes with url fragments to the oppia root page.
URLS.extend((
    get_redirect_route(r'/profile/<username>', oppia_root.OppiaRootPage),
    get_redirect_route(
        r'%s/story/<story_url_fragment>' % feconf.TOPIC_VIEWER_URL_PREFIX,
        oppia_root.OppiaRootPage),
    get_redirect_route(
        r'/learn/<classroom_url_fragment>',
        oppia_root.OppiaRootPage
    ),
    get_redirect_route(
        r'%s/<blog_post_url>' % feconf.BLOG_HOMEPAGE_URL,
        oppia_root.OppiaRootPage
    ),
    get_redirect_route(
        r'%s/<author_username>' % feconf.BLOG_AUTHOR_PROFILE_PAGE_URL_PREFIX,
        oppia_root.OppiaRootPage
    ),
    get_redirect_route(
<<<<<<< HEAD
        r'%s/<skill_id>' % feconf.SKILL_EDITOR_URL_PREFIX,
=======
        r'%s/<story_id>' % feconf.STORY_EDITOR_URL_PREFIX,
>>>>>>> 1ea0fe6c
        oppia_root.OppiaRootPage
    )
))

# Add cron urls. Note that cron URLs MUST start with /cron for them to work
# in production (see dispatch() in base.py).
URLS.extend((
    get_redirect_route(
        r'/cron/models/cleanup', cron.CronModelsCleanupHandler),
    get_redirect_route(
        r'/cron/users/user_deletion', cron.CronUserDeletionHandler),
    get_redirect_route(
        r'/cron/users/fully_complete_user_deletion',
        cron.CronFullyCompleteUserDeletionHandler),
    get_redirect_route(
        r'/cron/mail/admins/contributor_dashboard_bottlenecks',
        cron.CronMailAdminContributorDashboardBottlenecksHandler),
    get_redirect_route(
        r'/cron/mail/reviewers/contributor_dashboard_suggestions',
        cron.CronMailReviewersContributorDashboardSuggestionsHandler),
    get_redirect_route(
        r'/cron/app_feedback_report/scrub_expiring_reports',
        cron.CronAppFeedbackReportsScrubberHandlerPage),
    get_redirect_route(
        r'/cron/explorations/recommendations',
        cron.CronExplorationRecommendationsHandler),
    get_redirect_route(
        r'/cron/explorations/search_rank', cron.CronActivitySearchRankHandler),
    get_redirect_route(
        r'/cron/blog_posts/search_rank', cron.CronBlogPostSearchRankHandler),
    get_redirect_route(
        r'/cron/users/dashboard_stats', cron.CronDashboardStatsHandler),
    get_redirect_route(
        r'/cron/mail/curriculum_admins/chapter_publication_notfications',
        cron.CronMailChapterPublicationsNotificationsHandler),
    get_redirect_route(
        r'/cron/mail/reviewers/new_contributor_dashboard_suggestions',
        cron.CronMailReviewerNewSuggestionsHandler),
))

# Add tasks urls.
URLS.extend((
    get_redirect_route(
        r'%s' % feconf.TASK_URL_FEEDBACK_MESSAGE_EMAILS,
        tasks.UnsentFeedbackEmailHandler),
    get_redirect_route(
        r'%s' % (
            feconf
            .TASK_URL_CONTRIBUTOR_DASHBOARD_ACHIEVEMENT_NOTIFICATION_EMAILS),
        tasks.ContributorDashboardAchievementEmailHandler),
    get_redirect_route(
        r'%s' % feconf.TASK_URL_FLAG_EXPLORATION_EMAILS,
        tasks.FlagExplorationEmailHandler),
    get_redirect_route(
        r'%s' % feconf.TASK_URL_INSTANT_FEEDBACK_EMAILS,
        tasks.InstantFeedbackMessageEmailHandler),
    get_redirect_route(
        r'%s' % feconf.TASK_URL_FEEDBACK_STATUS_EMAILS,
        tasks.FeedbackThreadStatusChangeEmailHandler),
    get_redirect_route(
        r'%s' % feconf.TASK_URL_DEFERRED, tasks.DeferredTasksHandler),
))

# Add URLs to static resources that differ between deployments.
URLS.extend((
    get_redirect_route('/favicon.ico', resources.FaviconHandler),
    get_redirect_route('/robots.txt', resources.RobotsTxtHandler),
    get_redirect_route(
        '/assets/copyrighted-images/<folder>/<filename>',
        resources.CopyrightImagesHandler
    ),
))

# 404 error handler (Needs to be at the end of the URLS list).
URLS.append(get_redirect_route(r'/<:.*>', base.Error404Handler))


class NdbWsgiMiddleware:
    """Wraps the WSGI application into the NDB client context."""

    def __init__(self, wsgi_app: webapp2.WSGIApplication) -> None:
        self.wsgi_app = wsgi_app

    def __call__(
        self,
        environ: Dict[str, str],
        start_response: webapp2.Response
    ) -> webapp2.Response:
        global_cache = datastore_services.RedisCache(
            cache_services.CLOUD_NDB_REDIS_CLIENT)
        with datastore_services.get_ndb_context(global_cache=global_cache):
            return self.wsgi_app(environ, start_response)


app_without_context = webapp2.WSGIApplication(URLS, debug=feconf.DEBUG)
app = NdbWsgiMiddleware(app_without_context)
firebase_auth_services.establish_firebase_connection()<|MERGE_RESOLUTION|>--- conflicted
+++ resolved
@@ -1230,11 +1230,11 @@
         oppia_root.OppiaRootPage
     ),
     get_redirect_route(
-<<<<<<< HEAD
         r'%s/<skill_id>' % feconf.SKILL_EDITOR_URL_PREFIX,
-=======
+      oppia_root.OppiaRootPage
+    ),
+    get_redirect_route(
         r'%s/<story_id>' % feconf.STORY_EDITOR_URL_PREFIX,
->>>>>>> 1ea0fe6c
         oppia_root.OppiaRootPage
     )
 ))
