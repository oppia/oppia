--- conflicted
+++ resolved
@@ -875,7 +875,6 @@
             r'/initialize_android_test_data',
             android_e2e_config.InitializeAndroidTestDataHandler))
 
-<<<<<<< HEAD
 # Add cron urls.
 URLS.extend((
     get_redirect_route(
@@ -910,14 +909,12 @@
         tasks.DeferredTasksHandler),
 ))
 
-=======
+
 # Redirect all routes handled using angular router to the oppia root page.
 for page in constants.PAGES_REGISTERED_WITH_FRONTEND.values():
     URLS.append(
         get_redirect_route(
-            r'/%s' % page['ROUTE'],
-            oppia_root.OppiaRootPage))
->>>>>>> 23be0d97
+            r'/%s' % page['ROUTE'], oppia_root.OppiaRootPage))
 
 # 404 error handler (Needs to be at the end of the URLS list).
 URLS.append(get_redirect_route(r'/<:.*>', base.Error404Handler))
