SHELL := /bin/bash

SHELL_PREFIX = docker compose exec

ALL_SERVICES = datastore dev-server firebase elasticsearch webpack-compiler angular-build redis

OS_NAME := $(shell uname)

FLAGS = save_datastore disable_host_checking no_auto_restart prod_env maintenance_mode source_maps

sharding_instances := 3

ifeq ($(OS_NAME),Darwin)
    CHROME_VERSION := $(shell /Applications/Google\ Chrome.app/Contents/MacOS/Google\ Chrome --version | awk '{print $$3}')
else
    CHROME_VERSION := $(shell google-chrome --version | awk '{print $$3}')
endif

$(foreach flag, $(FLAGS), $(eval $(flag) = false))

.PHONY: help run-devserver build clean terminal stop-devserver \
    $(addsuffix stop., $(ALL_SERVICES)) $(addsuffix logs., $(ALL_SERVICES)) \
    $(addsuffix restart., $(ALL_SERVICES))

echo_flags:
	@echo "Flags:"
	@$(foreach flag,$(FLAGS), \
        echo "  $(flag) = $($(flag))"; \
    )

help: ## Display this help message.
	@echo "Please use \`make <target>' where <target> is one of the followings."
	@egrep '## .*' $(MAKEFILE_LIST) | sed -e 's/##//' | awk 'BEGIN {FS = ":"}; {if ($$2 == "") printf "%-10s\n", $$1; else printf "\033[36m%-30s\033[0m %s\n", $$1, $$2}'
	@echo "List of docker services name: \033[32m $(ALL_SERVICES) \033[0m"


build.%: ## Builds the given docker service. Example: make build.datastore
	docker compose build $*

build: ## Builds the all docker setup.
	$(MAKE) install_node
	docker compose build

run-devserver: ## Runs the dev-server
	docker compose up angular-build -d
	$(MAKE) update.package
	docker cp oppia-angular-build:/app/oppia/node_modules .
	docker compose stop angular-build
	docker compose up dev-server -d --no-deps
	$(MAKE) update.requirements
	$(MAKE) start-devserver

run-offline: ## Runs the dev-server in offline mode
	## Users can pass this check by simply running `make start-devserver`
	$(MAKE) check.dev-container-healthy
	$(MAKE) start-devserver

start-devserver: ## Starts the development server
	docker compose up dev-server -d
	@printf 'Please wait while the development server starts...\n\n'
	@while [[ $$(curl -s -o /tmp/status_code.txt -w '%{http_code}' http://localhost:8181) != "200" ]] || [[ $$(curl -s -o /tmp/status_code.txt -w '%{http_code}' http://localhost:8181/community-library) != "200" ]]; do \
		printf "▓"; \
		if [[ "$(prod_env)" = 'true' ]] && [[ -n $$(docker ps -q -f status=exited -f name=webpack-compiler) ]]; then \
			${SHELL_PREFIX} dev-server python -m scripts.generate_build_directory; \
		fi; \
		sleep 1; \
	done
	@printf '\n\n'
	@echo 'Please visit http://localhost:8181 to access the development server.'
	@echo 'Check dev-server logs using "make logs.dev-server"'
	@echo 'Stop the development server using "make stop"'

init: build run-devserver ## Initializes the build and runs dev-server.

clean: ## Cleans the docker containers and volumes.
	docker compose down --rmi all --volumes

shell.%: ## Opens a shell in the given docker service. Example: make shell.datastore
	docker exec -it $* /bin/sh

stop: ## Stops all the services.
	docker compose stop
	@echo "Development server shut down successfully."

stop.%: ## Stops the given docker service. Example: make stop.datastore
	docker compose stop $*

update.requirements: ## Installs the python requirements for the project
	${SHELL_PREFIX} dev-server pip install -r requirements.txt -t /app/oppia/third_party/python_libs
	${SHELL_PREFIX} dev-server pip install -r requirements_dev.txt -t /app/oppia/third_party/python_libs

update.package: ## Installs the npm requirements for the project
# TODO(#18260): Permanently change the yarn configurations in `.yarnrc` when permanently moving to Docker Setup.
# Creating a .yarnrc file to use yarn under docker
	@echo 'cache-folder "/root/.yarn-cache"' > .yarnrc
	${SHELL_PREFIX} angular-build yarn install --pure-lockfile
# Reverting the .yarnrc file to the original state, so that it works in python setup also.
	@echo 'yarn-path "../oppia_tools/yarn-1.22.15/bin/yarn"' > .yarnrc
	@echo 'cache-folder "../yarn_cache"' >> .yarnrc

check.dev-container-healthy:
	@run_devserver_prompt="Please, run \`make run-devserver\` (requires internet) once before running \`make run-offline\`"; \
	if [ -f ".dev/containers-health.json" ]; then \
		if jq -e ".devserver != true" ".dev/containers-health.json" > /dev/null; then \
			echo "Container is unhealthy"; \
			echo $$run_devserver_prompt; \
			exit 1; \
		fi \
	else \
		echo "Can't check container health!"; \
		echo $$run_devserver_prompt; \
		exit 1; \
	fi

logs.%: ## Shows the logs of the given docker service. Example: make logs.datastore
	docker compose logs -f $*

restart.%: ## Restarts the given docker service. Example: make restart.datastore
	docker compose restart $*

run_tests.lint: ## Runs the linter tests
	docker compose run --no-deps --entrypoint "/bin/sh -c 'git config --global --add safe.directory /app/oppia && python -m scripts.linters.run_lint_checks $(PYTHON_ARGS)'" dev-server || $(MAKE) stop

run_tests.third_party_size_check: ## Runs the third party size check
	docker compose run --no-deps --entrypoint "python -m scripts.third_party_size_check" dev-server || $(MAKE) stop

run_tests.backend: ## Runs the backend tests
	$(MAKE) stop
	docker compose up datastore dev-server redis firebase -d --no-deps || $(MAKE) stop
	@echo '------------------------------------------------------'
	@echo '  Backend tests started....'
	@echo '------------------------------------------------------'
	$(SHELL_PREFIX) dev-server python -m scripts.run_backend_tests $(PYTHON_ARGS) || $(MAKE) stop
	@echo '------------------------------------------------------'
	@echo '  Backend tests have been executed successfully....'
	@echo '------------------------------------------------------'
	$(MAKE) stop

run_tests.frontend: ## Runs the frontend unit tests
	docker compose run --no-deps --entrypoint "python -m scripts.run_frontend_tests $(PYTHON_ARGS) --skip_install" dev-server || $(MAKE) stop

run_tests.typescript: ## Runs the typescript checks
<<<<<<< HEAD
	docker compose run --no-deps --entrypoint "python -m scripts.typescript_checks $(PYTHON_ARGS)" dev-server || $(MAKE) stop
=======
	docker compose run --no-deps --entrypoint "python -m scripts.run_typescript_checks" dev-server || $(MAKE) stop
>>>>>>> 56b20347

run_tests.custom_eslint: ## Runs the custome eslint tests
	docker compose run --no-deps --entrypoint "python -m scripts.run_custom_eslint_tests" dev-server || $(MAKE) stop

run_tests.mypy: ## Runs mypy checks
	docker compose run --no-deps --entrypoint "python -m scripts.run_mypy_checks" dev-server || $(MAKE) stop

run_tests.check_backend_associated_tests: ## Runs the backend associate tests
	docker compose run --no-deps --entrypoint "/bin/sh -c 'git config --global --add safe.directory /app/oppia && python -m scripts.check_backend_associated_test_file'" dev-server || $(MAKE) stop

run_tests.acceptance: ## Runs the acceptance tests for the parsed suite
## Flag for Acceptance tests
## suite: The suite to run the acceptance tests
	@echo 'Shutting down any previously started server.'
	$(MAKE) stop
# Adding node to the path.
	@if [ "$(OS_NAME)" = "Windows" ]; then \
		export PATH=$(cd .. && pwd)/oppia_tools/node-16.13.0:$(PATH); \
	else \
		export PATH=$(shell cd .. && pwd)/oppia_tools/node-16.13.0/bin:$(PATH); \
	fi
# Starting the development server for the acceptance tests.
	$(MAKE) start-devserver
	@echo '------------------------------------------------------'
	@echo '  Starting acceptance test for the suite: $(suite)'
	@echo '------------------------------------------------------'
	./node_modules/.bin/jasmine --config="./core/tests/puppeteer-acceptance-tests/jasmine.json" ./core/tests/puppeteer-acceptance-tests/spec/$(suite) || $(MAKE) stop
	@echo '------------------------------------------------------'
	@echo '  Acceptance test has been executed successfully....'
	@echo '------------------------------------------------------'
	$(MAKE) stop

run_tests.e2e: ## Runs the e2e tests for the parsed suite
## Flags for the e2e tests
## suite: The suite to run the e2e tests
## sharding_instances: Sets the number of parallel browsers to open while sharding.
## CHROME_VERSION: Uses the specified version of the chrome driver.
## MOBILE: Run e2e test in mobile viewport.
## DEBUG: Runs the webdriverio test in debugging mode.
## VIDEO_RECORDING_IS_ENABLED: Record the e2e test.
	@echo 'Shutting down any previously started server.'
	$(MAKE) stop
# Adding node to the path.
	@if [ "$(OS_NAME)" = "Windows" ]; then \
		export PATH=$(cd .. && pwd)/oppia_tools/node-16.13.0:$(PATH); \
	else \
		export PATH=$(shell cd .. && pwd)/oppia_tools/node-16.13.0/bin:$(PATH); \
	fi
# Adding env variable for the mobile view
	@export MOBILE=${MOBILE:-false}
# Adding env variable for the video recording
	@export VIDEO_RECORDING_IS_ENABLED=${VIDEO_RECORDING_IS_ENABLED:-0}
# Starting the development server for the e2e tests.
	$(MAKE) start-devserver
	@echo '------------------------------------------------------'
	@echo '  Starting e2e test for the suite: $(suite)'
	@echo '------------------------------------------------------'
	../oppia_tools/node-16.13.0/bin/node ./node_modules/.bin/wdio ./core/tests/wdio.conf.js --suite $(suite) $(CHROME_VERSION) --params.devMode=True --capabilities[0].maxInstances=${sharding_instances} DEBUG=${DEBUG:-false}
	echo '------------------------------------------------------'
	@echo '  e2e test has been executed successfully....'
	@echo '------------------------------------------------------'
	$(MAKE) stop

run_tests.check_e2e_tests_are_captured_in_ci: ## Runs the check to ensure that all e2e tests are captured in CI
	docker compose up dev-server -d --no-deps
	$(SHELL_PREFIX) dev-server python -m scripts.check_e2e_tests_are_captured_in_ci
	$(MAKE) stop


run_tests.lighthouse_accessibility: ## Runs the lighthouse accessibility tests for the parsed shard
## Flag for Lighthouse test
## shard: The shard number to run the lighthouse tests
	@echo 'Shutting down any previously started server.'
	$(MAKE) stop
# Adding node to the path.
	@if [ "$(OS_NAME)" = "Windows" ]; then \
		export PATH=$(cd .. && pwd)/oppia_tools/node-16.13.0:$(PATH); \
	else \
		export PATH=$(shell cd .. && pwd)/oppia_tools/node-16.13.0/bin:$(PATH); \
	fi
# Starting the development server for the lighthouse tests.
	$(MAKE) start-devserver
	@echo '-----------------------------------------------------------------------'
	@echo '  Starting Lighthouse Accessibility tests -- shard number: $(shard)'
	@echo '-----------------------------------------------------------------------'
	../oppia_tools/node-16.13.0/bin/node ./core/tests/puppeteer/lighthouse_setup.js
	../oppia_tools/node-16.13.0/bin/node ./node_modules/@lhci/cli/src/cli.js autorun --config=.lighthouserc-accessibility-${shard}.js --max-old-space-size=4096 || $(MAKE) stop
	@echo '-----------------------------------------------------------------------'
	@echo '  Lighthouse tests has been executed successfully....'
	@echo '-----------------------------------------------------------------------'
	$(MAKE) stop

run_tests.lighthouse_performance: ## Runs the lighthouse performance tests for the parsed shard
## Flag for Lighthouse test
## shard: The shard number to run the lighthouse tests
## RECORD_SCREEN: Record the lighthouse test
	@echo 'Shutting down any previously started server.'
	$(MAKE) stop
# Adding node to the path.
	@if [ "$(OS_NAME)" = "Windows" ]; then \
		export PATH=$(cd .. && pwd)/oppia_tools/node-16.13.0:$(PATH); \
	else \
		export PATH=$(shell cd .. && pwd)/oppia_tools/node-16.13.0/bin:$(PATH); \
	fi
# Starting the development server for the lighthouse tests.
	$(MAKE) start-devserver
	@echo '-----------------------------------------------------------------------'
	@echo '  Starting Lighthouse Performance tests -- shard number: $(shard)'
	@echo '-----------------------------------------------------------------------'
	@if [ "$(RECORD_SCREEN)" = "true" ]; then \
		../oppia_tools/node-16.13.0/bin/node ./core/tests/puppeteer/lighthouse_setup.js ../lhci-puppeteer-video/video.mp4; \
	else \
		../oppia_tools/node-16.13.0/bin/node ./core/tests/puppeteer/lighthouse_setup.js; \
	fi
	../oppia_tools/node-16.13.0/bin/node node_modules/@lhci/cli/src/cli.js autorun --config=.lighthouserc-${shard}.js --max-old-space-size=4096 || $(MAKE) stop
	@echo '-----------------------------------------------------------------------'
	@echo '  Lighthouse tests has been executed successfully....'
	@echo '-----------------------------------------------------------------------'
	$(MAKE) stop

install_node: ## Installs node-16.13.0 in the oppia_tools directory
	sh ./docker/install_node.sh<|MERGE_RESOLUTION|>--- conflicted
+++ resolved
@@ -140,11 +140,7 @@
 	docker compose run --no-deps --entrypoint "python -m scripts.run_frontend_tests $(PYTHON_ARGS) --skip_install" dev-server || $(MAKE) stop
 
 run_tests.typescript: ## Runs the typescript checks
-<<<<<<< HEAD
 	docker compose run --no-deps --entrypoint "python -m scripts.typescript_checks $(PYTHON_ARGS)" dev-server || $(MAKE) stop
-=======
-	docker compose run --no-deps --entrypoint "python -m scripts.run_typescript_checks" dev-server || $(MAKE) stop
->>>>>>> 56b20347
 
 run_tests.custom_eslint: ## Runs the custome eslint tests
 	docker compose run --no-deps --entrypoint "python -m scripts.run_custom_eslint_tests" dev-server || $(MAKE) stop
