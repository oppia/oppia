--- conflicted
+++ resolved
@@ -47,19 +47,11 @@
     main.get_redirect_route(
         r'/cron/jobs/cleanup', cron.CronMapreduceCleanupHandler),
     main.get_redirect_route(
-<<<<<<< HEAD
-        r'/cron/mail/contributor_dashboard_reviewers/review_opportunities',
-        cron.CronMailContributorDashboardReviewerOpportunitiesHandler),
-    main.get_redirect_route(
-        r'/cron/mail/admins/contributor_dashboard_review_issues',
-        cron.CronMailAdminContributorDashboardReviewIssuesHandler),
-=======
         r'/cron/mail/admins/contributor_dashboard_review_issues',
         cron.CronMailAdminContributorDashboardReviewIssuesHandler),
     main.get_redirect_route(
         r'/cron/mail/reviewers/contributor_dashboard_suggestions',
         cron.CronMailReviewersContributorDashboardSuggestionsHandler),
->>>>>>> fbf1d50f
 ]
 
 app = transaction_services.toplevel_wrapper(  # pylint: disable=invalid-name
