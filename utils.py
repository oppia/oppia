# Copyright 2014 The Oppia Authors. All Rights Reserved.
#
# Licensed under the Apache License, Version 2.0 (the "License");
# you may not use this file except in compliance with the License.
# You may obtain a copy of the License at
#
#      http://www.apache.org/licenses/LICENSE-2.0
#
# Unless required by applicable law or agreed to in writing, software
# distributed under the License is distributed on an "AS-IS" BASIS,
# WITHOUT WARRANTIES OR CONDITIONS OF ANY KIND, either express or implied.
# See the License for the specific language governing permissions and
# limitations under the License.

"""Common utility functions."""

from __future__ import absolute_import  # pylint: disable=import-only-modules
from __future__ import unicode_literals  # pylint: disable=import-only-modules

import base64
import collections
import datetime
import hashlib
import imghdr
import json
import os
import random
import re
import string
import sys
import time
import unicodedata
import zlib

from constants import constants
import feconf
import python_utils

_YAML_PATH = os.path.join(os.getcwd(), '..', 'oppia_tools', 'pyyaml-5.1.2')
sys.path.insert(0, _YAML_PATH)

import yaml  # isort:skip  #pylint: disable=wrong-import-position

DATETIME_FORMAT = '%m/%d/%Y, %H:%M:%S:%f'


class InvalidInputException(Exception):
    """Error class for invalid input."""

    pass


class ValidationError(Exception):
    """Error class for when a domain object fails validation."""

    pass


class ExplorationConversionError(Exception):
    """Error class for when an exploration fails to convert from a certain
    version to a certain version.
    """

    pass


def create_enum(*sequential, **names):
    """Creates a enumerated constant.

    Args:
        *sequential: *. Sequence List to generate the enumerations.
        **names: *. Names of the enumerration.

    Returns:
        dict. Dictionary containing the enumerated constants.
    """
    enums = dict(python_utils.ZIP(sequential, sequential), **names)
    return type(b'Enum', (), enums)


def get_file_contents(filepath, raw_bytes=False, mode='r'):
    """Gets the contents of a file, given a relative filepath from oppia/.

    Args:
        filepath: str. A full path to the file.
        raw_bytes: bool. Flag for the raw_bytes output.
        mode: str. File opening mode, default is in read mode.

    Returns:
        *. Either the raw_bytes stream if the flag is set or the
        decoded stream in utf-8 format.
    """
    if raw_bytes:
        mode = 'rb'
        encoding = None
    else:
        encoding = 'utf-8'

    with python_utils.open_file(filepath, mode, encoding=encoding) as f:
        return f.read()


def get_exploration_components_from_dir(dir_path):
    """Gets the (yaml, assets) from the contents of an exploration data dir.

    Args:
        dir_path: str. A full path to the exploration root directory.

    Returns:
        *. A 2-tuple, the first element of which is a yaml string, and the
        second element of which is a list of (filepath, content) 2-tuples.
        The filepath does not include the assets/ prefix.

    Raises:
        Exception. If the following condition doesn't hold: "There
            is exactly one file not in assets/, and this file has a
            .yaml suffix".
    """
    yaml_content = None
    assets_list = []

    dir_path_array = dir_path.split('/')
    while dir_path_array[-1] == '':
        dir_path_array = dir_path_array[:-1]
    dir_path_length = len(dir_path_array)

    for root, directories, files in os.walk(dir_path):
        for directory in directories:
            if root == dir_path and directory != 'assets':
                raise Exception(
                    'The only directory in %s should be assets/' % dir_path)

        for filename in files:
            filepath = os.path.join(root, filename)
            if root == dir_path:
                # These files are added automatically by Mac OS Xsystems.
                # We ignore them.
                if not filepath.endswith('.DS_Store'):
                    if yaml_content is not None:
                        raise Exception(
                            'More than one non-asset file specified '
                            'for %s' % dir_path)
                    elif not filepath.endswith('.yaml'):
                        raise Exception(
                            'Found invalid non-asset file %s. There '
                            'should only be a single non-asset file, '
                            'and it should have a .yaml suffix.' % filepath)
                    else:
                        yaml_content = get_file_contents(filepath)
            else:
                filepath_array = filepath.split('/')
                # The additional offset is to remove the 'assets/' prefix.
                filename = '/'.join(filepath_array[dir_path_length + 1:])
                assets_list.append((filename, get_file_contents(
                    filepath, raw_bytes=True)))

    if yaml_content is None:
        raise Exception('No yaml file specifed for %s' % dir_path)

    return yaml_content, assets_list


def get_comma_sep_string_from_list(items):
    """Turns a list of items into a comma-separated string.

    Args:
        items: list(str). List of the items.

    Returns:
        str. String containing the items in the list separated by commas.
    """

    if not items:
        return ''

    if len(items) == 1:
        return items[0]

    return '%s and %s' % (', '.join(items[:-1]), items[-1])


def to_ascii(input_string):
    """Change unicode characters in a string to ascii if possible.

    Args:
        input_string: str. String to convert.

    Returns:
        str. String containing the ascii representation of the input string.
    """
    return unicodedata.normalize(
        'NFKD', python_utils.UNICODE(input_string)).encode('ascii', 'ignore')


def dict_from_yaml(yaml_str):
    """Gets the dict representation of a YAML string.

    Args:
        yaml_str: str. Yaml string for conversion into dict.

    Returns:
        dict. Parsed dict representation of the yaml string.

    Raises:
        InavlidInputException. If the yaml string sent as the
            parameter is unable to get parsed, them this error gets
            raised.
    """
    try:
        retrieved_dict = yaml.safe_load(yaml_str)
        assert isinstance(retrieved_dict, dict)
        return retrieved_dict
    except yaml.YAMLError as e:
        raise InvalidInputException(e)


def recursively_remove_key(obj, key_to_remove):
    """Recursively removes keys from a list or dict.

    Args:
        obj: *. List or dict passed for which the keys has to
            be removed.
        key_to_remove: str. Key value that has to be removed.

    Returns:
        *. Dict or list with a particular key value removed.
    """
    if isinstance(obj, list):
        for item in obj:
            recursively_remove_key(item, key_to_remove)
    elif isinstance(obj, dict):
        if key_to_remove in obj:
            del obj[key_to_remove]
        for key, unused_value in obj.items():
            recursively_remove_key(obj[key], key_to_remove)


def get_random_int(upper_bound):
    """Returns a random integer in [0, upper_bound).

    Args:
        upper_bound: int. Upper limit for generation of random
            integer.

    Returns:
        int. Randomly generated integer less than the upper_bound.
    """
    assert upper_bound >= 0 and isinstance(upper_bound, int)

    generator = random.SystemRandom()
    return generator.randrange(0, stop=upper_bound)


def get_random_choice(alist):
    """Gets a random element from a list.

    Args:
        alist: list(*). Input to get a random choice.

    Returns:
        *. Random element choosen from the passed input list.
    """
    assert isinstance(alist, list) and len(alist) > 0

    index = get_random_int(len(alist))
    return alist[index]


def convert_png_binary_to_data_url(content):
    """Converts a png image string (represented by 'content') to a data URL.

    Args:
        content: str. PNG binary file content.

    Returns:
        str. Data url created from the binary content of the PNG.

    Raises:
        Exception. If the given binary string is not of a PNG image.
    """
    if imghdr.what(None, h=content) == 'png':
        return 'data:image/png;base64,%s' % python_utils.url_quote(
            base64.b64encode(content))
    else:
        raise Exception('The given string does not represent a PNG image.')


def convert_png_to_data_url(filepath):
    """Converts the png file at filepath to a data URL.

    Args:
        filepath: str. A full path to the file.

    Returns:
        str. Data url created from the filepath of the PNG.
    """
    file_contents = get_file_contents(filepath, raw_bytes=True, mode='rb')
    return convert_png_binary_to_data_url(file_contents)


def camelcase_to_hyphenated(camelcase_str):
    """Camelcase to hyhpenated conversion of the passed string.

    Args:
        camelcase_str: str. Camelcase string representation.

    Returns:
        str. Hypenated string representation of the camelcase string.
    """
    intermediate_str = re.sub('(.)([A-Z][a-z]+)', r'\1-\2', camelcase_str)
    return re.sub('([a-z0-9])([A-Z])', r'\1-\2', intermediate_str).lower()


def camelcase_to_snakecase(camelcase_str):
    """Camelcase to snake case conversion of the passed string.

    Args:
        camelcase_str: str. Camelcase string representation.

    Returns:
        str. Snakecase representation of the passed camelcase string.
    """
    intermediate_str = re.sub('(.)([A-Z][a-z]+)', r'\1_\2', camelcase_str)
    return re.sub('([a-z0-9])([A-Z])', r'\1_\2', intermediate_str).lower()


def set_url_query_parameter(url, param_name, param_value):
    """Set or replace a query parameter, and return the modified URL.

    Args:
        url: str. URL string which contains the query parameter.
        param_name: str. Parameter name to be removed.
        param_value: str. Set the parameter value, if it exists.

    Returns:
        str. Formated URL that has query parameter set or replaced.

    Raises:
        Exception. If the query parameter sent is not of string type,
            them this exception is raised.
    """
    if not isinstance(param_name, python_utils.BASESTRING):
        raise Exception(
            'URL query parameter name must be a string, received %s'
            % param_name)

    scheme, netloc, path, query_string, fragment = python_utils.url_split(url)
    query_params = python_utils.parse_query_string(query_string)

    query_params[param_name] = [param_value]
    new_query_string = python_utils.url_encode(query_params, doseq=True)

    return python_utils.url_unsplit(
        (scheme, netloc, path, new_query_string, fragment))


class JSONEncoderForHTML(json.JSONEncoder):
    """Encodes JSON that is safe to embed in HTML."""

    def encode(self, o):
        chunks = self.iterencode(o, True)
        return ''.join(chunks) if self.ensure_ascii else u''.join(chunks)

    def iterencode(self, o, _one_shot=False):
        chunks = super(
            JSONEncoderForHTML, self).iterencode(o, _one_shot=_one_shot)
        for chunk in chunks:
            yield chunk.replace('&', '\\u0026').replace(
                '<', '\\u003c').replace('>', '\\u003e')


def convert_to_hash(input_string, max_length):
    """Convert a string to a SHA1 hash.

    Args:
        input_string: str. Input string for conversion to hash.
        max_length: int. Maximum Length of the generated hash.

    Returns:
        str. Hash Value generated from the input_String of the
        specified length.

    Raises:
        Exception. If the input string is not the instance of the str,
            them this exception is raised.
    """
    if not isinstance(input_string, python_utils.BASESTRING):
        raise Exception(
            'Expected string, received %s of type %s' %
            (input_string, type(input_string)))

    # Encodes strings using the character set [A-Za-z0-9].
    # Prefixing altchars with b' to ensure that all characters in encoded_string
    # remain encoded (otherwise encoded_string would be of type unicode).
    encoded_string = base64.b64encode(
        hashlib.sha1(python_utils.convert_to_bytes(input_string)).digest(),
        altchars=b'ab'
    ).replace('=', 'c')

    return encoded_string[:max_length]


def base64_from_int(value):
    """Converts the number into base64 representation.

    Args:
        value: int. Integer value for conversion into base64.

    Returns:
        *. Returns the base64 representation of the number passed.
    """
    return base64.b64encode(bytes([value]))


def get_time_in_millisecs(datetime_obj):
    """Returns time in milliseconds since the Epoch.

    Args:
        datetime_obj: datetime. An object of type datetime.datetime.

    Returns:
        float. The time in milliseconds since the Epoch.
    """
    msecs = time.mktime(datetime_obj.timetuple()) * 1000.0
    return msecs + python_utils.divide(datetime_obj.microsecond, 1000.0)


def convert_naive_datetime_to_string(datetime_obj):
    """Returns a human-readable string representing the naive datetime object.

    Args:
        datetime_obj: datetime. An object of type datetime.datetime. Must be a
            naive datetime object.

    Returns:
        str. The string representing the naive datetime object.
    """
    return datetime_obj.strftime(DATETIME_FORMAT)


def convert_string_to_naive_datetime_object(date_time_string):
    """Returns the naive datetime object equivalent of the date string.

    Args:
        date_time_string: str. The string format representing the datetime
            object in the format: Month/Day/Year,
            Hour:Minute:Second:MicroSecond.

    Returns:
        datetime. An object of type naive datetime.datetime corresponding to
        that string.
    """
    return datetime.datetime.strptime(date_time_string, DATETIME_FORMAT)


def get_current_time_in_millisecs():
    """Returns time in milliseconds since the Epoch.

    Returns:
        float. The time in milliseconds since the Epoch.
    """
    return get_time_in_millisecs(datetime.datetime.utcnow())


def get_human_readable_time_string(time_msec):
    """Given a time in milliseconds since the epoch, get a human-readable
    time string for the admin dashboard.

    Args:
        time_msec: float. Time in milliseconds since the Epoch.

    Returns:
        str. A string representing the time.
    """
    return time.strftime(
        '%B %d %H:%M:%S', time.gmtime(python_utils.divide(time_msec, 1000.0)))


def are_datetimes_close(later_datetime, earlier_datetime):
    """Given two datetimes, determines whether they are separated by less than
    feconf.PROXIMAL_TIMEDELTA_SECS seconds.

    Args:
        later_datetime: datetime. The later datetime.
        earlier_datetime: datetime. The earlier datetime.

    Returns:
        bool. True if difference between two datetimes is less than
        feconf.PROXIMAL_TIMEDELTA_SECS seconds otherwise false.
    """
    difference_in_secs = (later_datetime - earlier_datetime).total_seconds()
    return difference_in_secs < feconf.PROXIMAL_TIMEDELTA_SECS


def generate_random_string(length):
    """Generates a random string of the specified length.

    Args:
        length: int. Length of the string to be generated.

    Returns:
        str. Random string of specified length.
    """
    return base64.urlsafe_b64encode(os.urandom(length))[:length]


def generate_new_session_id():
    """Generates a new session id.

    Returns:
        str. Random string of length 24.
    """
    return generate_random_string(24)


def vfs_construct_path(base_path, *path_components):
    """Mimics behavior of os.path.join on Posix machines.

    Args:
        base_path: str. The initial path upon which components would be added.
        *path_components: list(str). Components that would be added to the path.

    Returns:
        str. The path that is obtained after adding the components.
    """
    return os.path.join(base_path, *path_components)


def vfs_normpath(path):
    """Normalize path from posixpath.py, eliminating double slashes, etc.

    Args:
        path: str. Path that is to be normalized.

    Returns:
        str. Path if it is not null else a dot string.
    """
    return os.path.normpath(path)


def require_valid_name(name, name_type, allow_empty=False):
    """Generic name validation.

    Args:
        name: str. The name to validate.
        name_type: str. A human-readable string, like 'the exploration title' or
            'a state name'. This will be shown in error messages.
        allow_empty: bool. If True, empty strings are allowed.

    Raises:
        Exception. Name isn't a string.
        Exception. The length of the name_type isn't between
            1 and 50.
        Exception. Name starts or ends with whitespace.
        Exception. Adjacent whitespace in name_type isn't collapsed.
        Exception. Invalid character is present in name.
    """
    if not isinstance(name, python_utils.BASESTRING):
        raise ValidationError('%s must be a string.' % name)

    if allow_empty and name == '':
        return

    # This check is needed because state names are used in URLs and as ids
    # for statistics, so the name length should be bounded above.
    if len(name) > 50 or len(name) < 1:
        raise ValidationError(
            'The length of %s should be between 1 and 50 '
            'characters; received %s' % (name_type, name))

    if name[0] in string.whitespace or name[-1] in string.whitespace:
        raise ValidationError(
            'Names should not start or end with whitespace.')

    if re.search(r'\s\s+', name):
        raise ValidationError(
            'Adjacent whitespace in %s should be collapsed.' % name_type)

    for character in constants.INVALID_NAME_CHARS:
        if character in name:
            raise ValidationError(
                'Invalid character %s in %s: %s' %
                (character, name_type, name))


def require_valid_url_fragment(name, name_type, allowed_length):
    """Generic URL fragment validation.

    Args:
        name: str. The name to validate.
        name_type: str. A human-readable string, like 'topic url fragment'.
            This will be shown in error messages.
        allowed_length: int. Allowed length for the name.

    Raises:
        Exception. Name is not a string.
        Exception. Name is empty.
        Exception. The length of the name_type is not correct.
        Exception. Invalid character is present in the name.
    """
    if not isinstance(name, python_utils.BASESTRING):
        raise ValidationError(
            '%s field must be a string. Received %s.' % (name_type, name))

    if name == '':
        raise ValidationError(
            '%s field should not be empty.' % name_type)

    if len(name) > allowed_length:
        raise ValidationError(
            '%s field should not exceed %d characters, '
            'received %s.' % (name_type, allowed_length, name))

    if not re.match(constants.VALID_URL_FRAGMENT_REGEX, name):
        raise ValidationError(
            '%s field contains invalid characters. Only lowercase words'
            ' separated by hyphens are allowed. Received %s.' % (
                name_type, name))


def require_valid_thumbnail_filename(thumbnail_filename):
    """Generic thumbnail filename validation.

        Args:
            thumbnail_filename: str. The thumbnail filename to validate.
        """
    if thumbnail_filename is not None:
        if not isinstance(thumbnail_filename, python_utils.BASESTRING):
            raise ValidationError(
                'Expected thumbnail filename to be a string, received %s'
                % thumbnail_filename)
        if thumbnail_filename.rfind('.') == 0:
            raise ValidationError(
                'Thumbnail filename should not start with a dot.')
        if '/' in thumbnail_filename or '..' in thumbnail_filename:
            raise ValidationError(
                'Thumbnail filename should not include slashes or '
                'consecutive dot characters.')
        if '.' not in thumbnail_filename:
            raise ValidationError(
                'Thumbnail filename should include an extension.')

        dot_index = thumbnail_filename.rfind('.')
        extension = thumbnail_filename[dot_index + 1:].lower()
        if extension != 'svg':
            raise ValidationError(
                'Expected a filename ending in svg, received %s' %
                thumbnail_filename)


def capitalize_string(input_string):
    """Converts the first character of a string to its uppercase equivalent (if
    it's a letter), and returns the result.

    Args:
        input_string: str. String to process (to capitalize).

    Returns:
        str. Capitalizes the string.
    """
    # This guards against empty strings.
    if input_string:
        return input_string[0].upper() + input_string[1:]
    else:
        return input_string


def get_hex_color_for_category(category):
    """Returns the category, it returns the color associated with the category,
    if the category is present in the app constants else given a default color.

    Args:
        category: str. Category to get color.

    Returns:
        str. Color assigned to that category.
    """
    return (
        constants.CATEGORIES_TO_COLORS[category]
        if category in constants.CATEGORIES_TO_COLORS
        else constants.DEFAULT_COLOR)


def get_thumbnail_icon_url_for_category(category):
    """Returns the category, it returns the associated thumbnail icon, if the
    category is present in the app constants else given a default thumbnail.

    Args:
        category: str. Category to get Thumbnail icon.

    Returns:
        str. Path to the Thumbnail Icon assigned to that category.
    """
    icon_name = (
        category if category in constants.CATEGORIES_TO_COLORS
        else constants.DEFAULT_THUMBNAIL_ICON)
    # Remove all spaces from the string.
    return '/subjects/%s.svg' % (icon_name.replace(' ', ''))


def is_supported_audio_language_code(language_code):
    """Checks if the given language code is a supported audio language code.

    Args:
        language_code: str. The language code.

    Returns:
        bool. Whether the language code is supported audio language code or not.
    """
    language_codes = [lc['id'] for lc in constants.SUPPORTED_AUDIO_LANGUAGES]
    return language_code in language_codes


def is_valid_language_code(language_code):
    """Checks if the given language code is a valid language code.

    Args:
        language_code: str. The language code.

    Returns:
        bool. Whether the language code is valid or not.
    """
    language_codes = [
        lc['code'] for lc in constants.SUPPORTED_CONTENT_LANGUAGES]
    return language_code in language_codes


def get_supported_audio_language_description(language_code):
    """Returns the language description for the given language code.

    Args:
        language_code: str. The language code for which the description is
            required.

    Returns:
        str. The language description for the given language code.

    Raises:
        Exception. If the given language code is unsupported.
    """
    for language in constants.SUPPORTED_AUDIO_LANGUAGES:
        if language['id'] == language_code:
            return language['description']
    raise Exception('Unsupported audio language code: %s' % language_code)


def unescape_encoded_uri_component(escaped_string):
    """Unescape a string that is encoded with encodeURIComponent.

    Args:
        escaped_string: str. String that is encoded with encodeURIComponent.

    Returns:
        str. Decoded string that was initially encoded with encodeURIComponent.
    """
    return python_utils.urllib_unquote(escaped_string).decode('utf-8')


def snake_case_to_camel_case(snake_str):
    """Converts a string in snake_case to camelCase.

    Args:
        snake_str: str. String that is in snake_case.

    Returns:
        str. Converted string that is in camelCase.
    """
    components = snake_str.split('_')
    # We capitalize the first letter of each component except the first one
    # with the 'title' method and join them together.
    return components[0] + ''.join(x.title() for x in components[1:])


def get_asset_dir_prefix():
    """Returns prefix for asset directory depending whether dev or prod.
    It is used as a prefix in urls for images, css and script files.

    Returns:
        str. Prefix '/build' if constants.DEV_MODE is false, otherwise
        null string.
    """
    asset_dir_prefix = ''
    if not constants.DEV_MODE:
        asset_dir_prefix = '/build'

    return asset_dir_prefix


def get_hashable_value(value):
    """This function returns a hashable version of the input JSON-like value.

    It converts the built-in sequences into their hashable counterparts
    {list: tuple, dict: (sorted tuple of pairs)}. Additionally, their
    elements are converted to hashable values through recursive calls. All
    other value types are assumed to already be hashable.

    Args:
        value: *. Some JSON-like object, that is, an object made-up of only:
            lists, dicts, strings, ints, bools, None. Types can be nested in
            each other.

    Returns:
        *. A new object that will always have the same hash for "equivalent"
        values.
    """
    if isinstance(value, list):
        return tuple(get_hashable_value(e) for e in value)
    elif isinstance(value, dict):
        return tuple(sorted(
            # Dict keys are already hashable, only values need converting.
            (k, get_hashable_value(v)) for k, v in value.items()))
    else:
        return value


<<<<<<< HEAD
def compress_to_zlib(data):
    """Compress the data to zlib format for efficient storage and communication.

    Args:
        data: str. Data to be compressed.

    Returns:
        str. Compressed data string.
    """
    return zlib.compress(data)


def decompress_from_zlib(data):
    """Decompress the zlib compressed data.

    Args:
        data: str. Data to be decompressed.

    Returns:
        str. Decompressed data string.
    """
    return zlib.decompress(data)
=======
def compute_list_difference(list_a, list_b):
    """Returns the set difference of two lists.

    Args:
        list_a: list. The first list.
        list_b: list. The second list.

    Returns:
        list. List of the set difference of list_a - list_b.
    """
    return list(set(list_a) - set(list_b))
>>>>>>> 41f47816


class OrderedCounter(collections.Counter, collections.OrderedDict):
    """Counter that remembers the order elements are first encountered."""

    pass<|MERGE_RESOLUTION|>--- conflicted
+++ resolved
@@ -813,7 +813,6 @@
         return value
 
 
-<<<<<<< HEAD
 def compress_to_zlib(data):
     """Compress the data to zlib format for efficient storage and communication.
 
@@ -836,7 +835,8 @@
         str. Decompressed data string.
     """
     return zlib.decompress(data)
-=======
+
+
 def compute_list_difference(list_a, list_b):
     """Returns the set difference of two lists.
 
@@ -848,7 +848,6 @@
         list. List of the set difference of list_a - list_b.
     """
     return list(set(list_a) - set(list_b))
->>>>>>> 41f47816
 
 
 class OrderedCounter(collections.Counter, collections.OrderedDict):
