--- conflicted
+++ resolved
@@ -13,11 +13,7 @@
 bleach==3.1.5             # via -r requirements.in
 cachetools==3.1.1         # via google-auth
 callbacks==0.3.0          # via -r requirements.in
-<<<<<<< HEAD
-certifi==2020.6.20        # via -r requirements.in, requests
-=======
-certifi==2020.6.20        # via elasticsearch, requests
->>>>>>> 98c788d5
+certifi==2020.6.20        # via -r requirements.in, elasticsearch, requests
 chardet==3.0.4            # via requests
 contextlib2==0.6.0.post1  # via -r requirements.in
 elasticsearch==7.10.0     # via -r requirements.in
