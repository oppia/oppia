--- conflicted
+++ resolved
@@ -60,9 +60,6 @@
 ZIP = builtins.zip
 
 
-<<<<<<< HEAD
-def string_io(buffer_value=''):
-=======
 def redirect_stdout(new_target):
     """Returns redirect_stdout from contextlib2 if run under Python 2 and from
     contextlib if run under Python 3.
@@ -115,7 +112,6 @@
 
 
 def string_io(buffer_value=b''):
->>>>>>> b881a437
     """Returns StringIO from StringIO module if run under Python 2 and from io
     module if run under Python 3.
 
