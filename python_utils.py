# coding: utf-8
#
# Copyright 2019 The Oppia Authors. All Rights Reserved.
#
# Licensed under the Apache License, Version 2.0 (the "License");
# you may not use this file except in compliance with the License.
# You may obtain a copy of the License at
#
#      http://www.apache.org/licenses/LICENSE-2.0
#
# Unless required by applicable law or agreed to in writing, software
# distributed under the License is distributed on an "AS-IS" BASIS,
# WITHOUT WARRANTIES OR CONDITIONS OF ANY KIND, either express or implied.
# See the License for the specific language governing permissions and
# limitations under the License.

"""Feature detection utilities for Python 2 and Python 3."""

from __future__ import absolute_import  # pylint: disable=import-only-modules
from __future__ import print_function  # pylint: disable=import-only-modules
from __future__ import unicode_literals  # pylint: disable=import-only-modules

import inspect
import io
import itertools
import os
import sys

_THIRD_PARTY_PATH = os.path.join(os.getcwd(), 'third_party', 'python_libs')
sys.path.insert(0, _THIRD_PARTY_PATH)

_YAML_PATH = os.path.join(os.getcwd(), '..', 'oppia_tools', 'pyyaml-5.1.2')
sys.path.insert(0, _YAML_PATH)

_CERTIFI_PATH = os.path.join(
    os.getcwd(), '..', 'oppia_tools', 'certifi-2020.12.5')
sys.path.insert(0, _CERTIFI_PATH)

import yaml  # isort:skip  pylint: disable=wrong-import-position, wrong-import-order

import builtins  # isort:skip  pylint: disable=wrong-import-position, wrong-import-order
import future.utils  # isort:skip  pylint: disable=wrong-import-position, wrong-import-order
import past.builtins  # isort:skip  pylint: disable=wrong-import-position, wrong-import-order
import past.utils  # isort:skip  pylint: disable=wrong-import-position, wrong-import-order
import six  # isort:skip  pylint: disable=wrong-import-position, wrong-import-order

import certifi  # isort:skip  pylint: disable=wrong-import-position, wrong-import-order
import ssl  # isort:skip  pylint: disable=wrong-import-position, wrong-import-order


BASESTRING = past.builtins.basestring
INPUT = builtins.input
MAP = builtins.map
NEXT = builtins.next
OBJECT = builtins.object
PRINT = print
RANGE = builtins.range
ROUND = builtins.round
UNICODE = builtins.str
ZIP = builtins.zip


<<<<<<< HEAD
def SimpleXMLRPCServer( # pylint: disable=invalid-name
        addr, requestHandler=None, logRequests=True, allow_none=False,
        encoding=None, bind_and_activate=True):
    """Returns SimpleXMLRPCServer from SimpleXMLRPCServer module if run under
    Python 2 and from xmlrpc module if run under Python 3.

    Args:
        addr: tuple(str, int). The host and port of the server.
        requestHandler: callable. A factory for request handler instances.
            Defaults to SimpleXMLRPCRequestHandler.
        logRequests: bool. Whether to log the requests sent to the server.
        allow_none: bool. Permits None in the XML-RPC responses that will be
            returned from the server.
        encoding: str|None. The encoding used by the XML-RPC responses that will
            be returned from the server.
        bind_and_activate: bool. Whether server_bind() and server_activate() are
            called immediately by the constructor; defaults to true. Setting it
            to false allows code to manipulate the allow_reuse_address class
            variable before the address is bound.

    Returns:
        SimpleXMLRPCServer. The SimpleXMLRPCServer object.
    """
    try:
        from xmlrpc.server import SimpleXMLRPCServer as impl # pylint: disable=import-only-modules
    except ImportError:
        from SimpleXMLRPCServer import SimpleXMLRPCServer as impl # pylint: disable=import-only-modules
    if requestHandler is None:
        try:
            from xmlrpc.server import SimpleXMLRPCRequestHandler # pylint: disable=import-only-modules
        except ImportError:
            from SimpleXMLRPCServer import SimpleXMLRPCRequestHandler # pylint: disable=import-only-modules
        requestHandler = SimpleXMLRPCRequestHandler
    return impl(
        addr, requestHandler=requestHandler, logRequests=logRequests,
        allow_none=allow_none, encoding=encoding,
        bind_and_activate=bind_and_activate)
=======
def redirect_stdout(new_target):
    """Returns redirect_stdout from contextlib2 if run under Python 2 and from
    contextlib if run under Python 3.

    Args:
        new_target: FileLike. The file-like object all messages printed to
            stdout will be redirected to.

    Returns:
        contextlib.redirect_stdout or contextlib2.redirect_stdout. The
        redirect_stdout object.
    """
    try:
        from contextlib import redirect_stdout as impl # pylint: disable=import-only-modules
    except ImportError:
        from contextlib2 import redirect_stdout as impl # pylint: disable=import-only-modules
    return impl(new_target)


def nullcontext(enter_result=None):
    """Returns nullcontext from contextlib2 if run under Python 2 and from
    contextlib if run under Python 3.

    Args:
        enter_result: *. The object returned by the nullcontext when entered.

    Returns:
        contextlib.nullcontext or contextlib2.nullcontext. The nullcontext
        object.
    """
    try:
        from contextlib import nullcontext as impl # pylint: disable=import-only-modules
    except ImportError:
        from contextlib2 import nullcontext as impl # pylint: disable=import-only-modules
    return impl(enter_result=enter_result)


def ExitStack(): # pylint: disable=invalid-name
    """Returns ExitStack from contextlib2 if run under Python 2 and from
    contextlib if run under Python 3.

    Returns:
        contextlib.ExitStack or contextlib2.ExitStack. The ExitStack object.
    """
    try:
        from contextlib import ExitStack as impl # pylint: disable=import-only-modules
    except ImportError:
        from contextlib2 import ExitStack as impl # pylint: disable=import-only-modules
    return impl()
>>>>>>> f3c7bc27


def string_io(buffer_value=b''):
    """Returns StringIO from StringIO module if run under Python 2 and from io
    module if run under Python 3.

    Args:
        buffer_value: str. A string that is to be converted to in-memory text
            stream.

    Returns:
        StringIO.StringIO or io.StringIO. The StringIO object.
    """
    try:
        from StringIO import StringIO  # pylint: disable=import-only-modules
    except ImportError:
        from io import StringIO  # pylint: disable=import-only-modules
    return StringIO(buffer_value) # pylint: disable=disallowed-function-calls


def get_args_of_function_node(function_node, args_to_ignore):
    """Extracts the arguments from a function definition.

    Args:
        function_node: ast.FunctionDef. Represents a function.
        args_to_ignore: list(str). Ignore these arguments in a function
            definition.

    Returns:
        list(str). The args for a function as listed in the function
        definition.
    """
    try:
        return [
            a.arg
            for a in function_node.args.args
            if a.arg not in args_to_ignore
        ]
    except AttributeError:
        return [
            a.id for a in function_node.args.args if a.id not in args_to_ignore
        ]


def open_file(filename, mode, encoding='utf-8', newline=None):
    """Open file and return a corresponding file object.

    Args:
        filename: str. The file to be opened.
        mode: str. Mode in which the file is opened.
        encoding: str. Encoding in which the file is opened.
        newline: None|str. Controls how universal newlines work.

    Returns:
        _io.TextIOWrapper. The file object.

    Raises:
        IOError. The file cannot be opened.
    """
    # The try/except is needed here to unify the errors because io.open in
    # Python 3 throws FileNotFoundError while in Python 2 it throws an IOError.
    # This should be removed after we fully migrate to Python 3.
    try:
        return io.open(filename, mode, encoding=encoding, newline=newline)
    except:
        raise IOError('Unable to open file: %s' % filename)


def url_join(base_url, relative_url):
    """Construct a full URL by combining a 'base URL' with another URL using
    urlparse.urljoin if run under Python 2 and urllib.parse.urljoin if run under
    Python 3.

    Args:
        base_url: str. The base URL.
        relative_url: str. The other URL.

    Returns:
        str. The full URL.
    """
    try:
        import urllib.parse as urlparse
    except ImportError:
        import urlparse
    return urlparse.urljoin(base_url, relative_url) # pylint: disable=disallowed-function-calls


def url_split(urlstring):
    """Splits a URL using urlparse.urlsplit if run under Python 2 and
    urllib.parse.urlsplit if run under Python 3.

    Args:
        urlstring: str. The URL.

    Returns:
        tuple(str). The components of a URL.
    """
    try:
        import urllib.parse as urlparse
    except ImportError:
        import urlparse
    return urlparse.urlsplit(urlstring) # pylint: disable=disallowed-function-calls


def url_parse(urlstring):
    """Parse a URL into six components using urlparse.urlparse if run under
    Python 2 and urllib.parse.urlparse if run under Python 3. This corresponds
    to the general structure of a URL:
    scheme://netloc/path;parameters?query#fragment.

    Args:
        urlstring: str. The URL.

    Returns:
        tuple(str). The components of a URL.
    """
    try:
        import urllib.parse as urlparse
    except ImportError:
        import urlparse
    return urlparse.urlparse(urlstring) # pylint: disable=disallowed-function-calls


def url_unsplit(url_parts):
    """Combine the elements of a tuple as returned by urlsplit() into a complete
    URL as a string using urlparse.urlunsplit if run under Python 2 and
    urllib.parse.urlunsplit if run under Python 3.

    Args:
        url_parts: tuple(str). The components of a URL.

    Returns:
        str. The complete URL.
    """
    try:
        import urllib.parse as urlparse
    except ImportError:
        import urlparse
    return urlparse.urlunsplit(url_parts) # pylint: disable=disallowed-function-calls


def parse_query_string(query_string):
    """Parse a query string given as a string argument
    (data of type application/x-www-form-urlencoded) using urlparse.parse_qs if
    run under Python 2 and urllib.parse.parse_qs if run under Python 3.

    Args:
        query_string: str. The query string.

    Returns:
        dict. The keys are the unique query variable names and the values are
        lists of values for each name.
    """
    try:
        import urllib.parse as urlparse
    except ImportError:
        import urlparse
    return urlparse.parse_qs(query_string) # pylint: disable=disallowed-function-calls


def urllib_unquote(content):
    """Replace %xx escapes by their single-character equivalent using
    urllib.unquote if run under Python 2 and urllib.parse.unquote if run under
    Python 3.

    Args:
        content: str. The string to be unquoted.

    Returns:
        str. The unquoted string.
    """
    try:
        import urllib.parse as urlparse
    except ImportError:
        import urllib as urlparse
    return urlparse.unquote(content)


def url_quote(content):
    """Quotes a string using urllib.quote if run under Python 2 and
    urllib.parse.quote if run under Python 3.

    Args:
        content: str. The string to be quoted.

    Returns:
        str. The quoted string.
    """
    try:
        import urllib.parse as urlparse
    except ImportError:
        import urllib as urlparse
    return urlparse.quote(content)


def url_unquote_plus(content):
    """Unquotes a string and replace plus signs by spaces, as required for
    unquoting HTML form values using urllib.unquote_plus if run under Python 2
    and urllib.parse.unquote_plus if run under Python 3.

    Args:
        content: str. The string to be unquoted.

    Returns:
        str. The unquoted string.
    """
    try:
        import urllib.parse as urlparse
    except ImportError:
        import urllib as urlparse
    return urlparse.unquote_plus(content)


def url_encode(query, doseq=False):
    """Convert a mapping object or a sequence of two-element tuples to a
    'url-encoded' string using urllib.urlencode if run under Python 2 and
    urllib.parse.urlencode if run under Python 3.

    Args:
        query: dict or tuple. The query to be encoded.
        doseq: bool. If true, individual key=value pairs separated by '&' are
            generated for each element of the value sequence for the key.

    Returns:
        str. The 'url-encoded' string.
    """
    try:
        import urllib.parse as urlparse
    except ImportError:
        import urllib as urlparse
    return urlparse.urlencode(query, doseq)


def url_retrieve(source_url, filename=None):
    """Copy a network object denoted by a URL to a local file using
    urllib.urlretrieve if run under Python 2 and urllib.request.urlretrieve if
    run under Python 3.

    Args:
        source_url: str. The URL.
        filename: str. The file location to copy to.

    Returns:
        urlretrieve. The 'urlretrieve' object.
    """
    context = ssl.create_default_context(cafile=certifi.where())
    try:
        import urllib.request as urlrequest
    except ImportError:
        import urllib as urlrequest
        # Change the User-Agent to prevent servers from blocking requests.
        # See https://support.cloudflare.com/hc/en-us/articles/360029779472-Troubleshooting-Cloudflare-1XXX-errors#error1010. # pylint: disable=line-too-long
        urlrequest.URLopener.version = (
            'Mozilla/5.0 (Windows NT 6.1; Win64; x64; rv:47.0) '
            'Gecko/20100101 Firefox/47.0'
        )
    return urlrequest.urlretrieve(
        source_url, filename=filename, context=context)


def url_open(source_url):
    """Open a network object denoted by a URL for reading using
    urllib2.urlopen if run under Python 2 and urllib.request.urlopen if
    run under Python 3.

    Args:
        source_url: str. The URL.

    Returns:
        urlopen. The 'urlopen' object.
    """
    context = ssl.create_default_context(cafile=certifi.where())
    try:
        import urllib.request as urlrequest
    except ImportError:
        import urllib2 as urlrequest
    return urlrequest.urlopen(source_url, context=context)


def url_request(source_url, data, headers):
    """This function provides an abstraction of a URL request. It uses
    urllib2.Request if run under Python 2 and urllib.request.Request if
    run under Python 3.

    Args:
        source_url: str. The URL.
        data: str. Additional data to send to the server.
        headers: dict. The request headers.

    Returns:
        Request. The 'Request' object.
    """
    try:
        import urllib.request as urlrequest
    except ImportError:
        import urllib2 as urlrequest
    return urlrequest.Request(source_url, data, headers)


def divide(number1, number2):
    """This function divides number1 by number2 in the Python 2 way, i.e it
    performs an integer division.

    Args:
        number1: int. The dividend.
        number2: int. The divisor.

    Returns:
        int. The quotent.
    """
    return past.utils.old_div(number1, number2)


def with_metaclass(meta, *bases):
    """Python 2 & 3 helper for installing metaclasses.

    Example:

        class BaseForm(python_utils.OBJECT):
            pass

        class FormType(type):
            pass

        class Form(with_metaclass(FormType, BaseForm)):
            pass

    Args:
        meta: type. The metaclass to install on the derived class.
        *bases: tuple(class). The base classes to install on the derived class.
            When empty, `object` will be the sole base class.

    Returns:
        class. A proxy class that mutates the classes which inherit from it to
        install the input meta class and inherit from the input base classes.
        The proxy class itself does not actually become one of the base classes.
    """
    if not bases:
        bases = (OBJECT,)
    return future.utils.with_metaclass(meta, *bases)


def convert_to_bytes(string_to_convert):
    """Converts the string to bytes.

    Args:
        string_to_convert: unicode|str. Required string to be converted into
            bytes.

    Returns:
        bytes. The encoded string.
    """
    if isinstance(string_to_convert, UNICODE):
        return string_to_convert.encode('utf-8')
    return bytes(string_to_convert)


def _recursively_convert_to_str(value):
    """Convert all builtins.bytes and builtins.str elements in a data structure
    to bytes and unicode respectively. This is required for the
    yaml.safe_dump() function to work as it only works for unicode and bytes and
    not builtins.bytes nor builtins.str(UNICODE). See:
    https://stackoverflow.com/a/1950399/11755830

    Args:
        value: list|dict|BASESTRING. The data structure to convert.

    Returns:
        list|dict|bytes|unicode. The data structure in bytes and unicode.
    """
    if isinstance(value, list):
        return [_recursively_convert_to_str(e) for e in value]
    elif isinstance(value, dict):
        return {
            _recursively_convert_to_str(k): _recursively_convert_to_str(v)
            for k, v in value.items()
        }
    # We are using 'type' here instead of 'isinstance' because we need to
    # clearly distinguish the builtins.str and builtins.bytes strings.
    elif type(value) == future.types.newstr:  # pylint: disable=unidiomatic-typecheck
        temp = str(value.encode('utf-8')) # pylint: disable=disallowed-function-calls
        # Remove the b'' prefix from the string.
        return temp[2:-1].decode('utf-8')
    elif type(value) == future.types.newbytes:  # pylint: disable=unidiomatic-typecheck
        temp = bytes(value)
        # Remove the b'' prefix from the string.
        return temp[2:-1]
    else:
        return value


def yaml_from_dict(dictionary, width=80):
    """Gets the YAML representation of a dict.

    Args:
        dictionary: dict. Dictionary for conversion into yaml.
        width: int. Width for the yaml representation, default value
            is set to be of 80.

    Returns:
        str. Converted yaml of the passed dictionary.
    """
    dictionary = _recursively_convert_to_str(dictionary)
    return yaml.safe_dump(dictionary, default_flow_style=False, width=width)


def reraise_exception():
    """Reraise exception with complete stacktrace."""
    # TODO(#11547): This method can be replace by 'raise e' after we migrate
    # to Python 3.
    # This code is needed in order to reraise the error properly with
    # the stacktrace. See https://stackoverflow.com/a/18188660/3688189.
    exec_info = sys.exc_info()
    six.reraise(exec_info[0], exec_info[1], tb=exec_info[2])


def is_string(value):
    """Returns whether value has a string type."""
    return isinstance(value, six.string_types)


def get_args_of_function(func):
    """Returns the argument names of the function.

    Args:
        func: function. The function to inspect.

    Returns:
        list(str). The names of the function's arguments.

    Raises:
        TypeError. The input argument is not a function.
    """
    try:
        # Python 3.
        return [p.name for p in inspect.signature(func).parameters
                if p.kind in (p.POSITIONAL_ONLY, p.POSITIONAL_OR_KEYWORD)]
    except AttributeError:
        # Python 2.
        return inspect.getargspec(func).args


def create_enum(*sequential):
    """Creates a enumerated constant.

    Args:
        *sequential: *. Sequence List to generate the enumerations.

    Returns:
        dict. Dictionary containing the enumerated constants.
    """
    enum_values = dict(ZIP(sequential, sequential))
    try:
        from enum import Enum # pylint: disable=import-only-modules
        # The type() of argument 1 in Enum must be str, not unicode.
        return Enum(str('Enum'), enum_values) # pylint: disable=disallowed-function-calls
    except ImportError:
        _enums = {}
        for name, value in enum_values.items():
            _value = {
                'name': name,
                'value': value
            }
            _enums[name] = type(b'Enum', (), _value)
        return type(b'Enum', (), _enums)


def zip_longest(*args, **kwargs):
    """Creates an iterator that aggregates elements from each of the iterables.
    If the iterables are of uneven length, missing values are
    filled-in with fillvalue.

    Args:
        *args: list(*). Iterables that needs to be aggregated into an iterable.
        **kwargs: dict. It contains fillvalue.

    Returns:
        iterable(iterable). A sequence of aggregates elements
        from each of the iterables.
    """
    fillvalue = kwargs.get('fillvalue')
    try:
        return itertools.zip_longest(*args, fillvalue=fillvalue)
    except AttributeError:
        return itertools.izip_longest(*args, fillvalue=fillvalue)<|MERGE_RESOLUTION|>--- conflicted
+++ resolved
@@ -60,7 +60,6 @@
 ZIP = builtins.zip
 
 
-<<<<<<< HEAD
 def SimpleXMLRPCServer( # pylint: disable=invalid-name
         addr, requestHandler=None, logRequests=True, allow_none=False,
         encoding=None, bind_and_activate=True):
@@ -98,7 +97,8 @@
         addr, requestHandler=requestHandler, logRequests=logRequests,
         allow_none=allow_none, encoding=encoding,
         bind_and_activate=bind_and_activate)
-=======
+
+
 def redirect_stdout(new_target):
     """Returns redirect_stdout from contextlib2 if run under Python 2 and from
     contextlib if run under Python 3.
@@ -148,7 +148,6 @@
     except ImportError:
         from contextlib2 import ExitStack as impl # pylint: disable=import-only-modules
     return impl()
->>>>>>> f3c7bc27
 
 
 def string_io(buffer_value=b''):
