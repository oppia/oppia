version: 2.1

workflows:
  circleci_tests:
    # The following jobs run in the following stages:
    # - Setup runs first.
    # - After setup passes, lint and frontend tests run.
    #     - If frontend tests fail, stop and do not run the next step, but lint continues.
    # - After frontend tests passes, backend and typescript tests run.
    #     - If typescript tests fail, stop and do not run the next step, but backend continues.
    # - After typescript tests passes, the flagship e2e tests (navigation and file upload) run. We run
    #   these tests as sanity checks before running the entire test suite. Note that the navigation e2e
    #   test also compiles all the prod files needed for other prod e2e tests.
    #     - If either flagship e2e tests fail, then the rest of the e2e tests in the the corresponding
    #       suite will not run.
    # - After file upload e2e test passes, all other non-prod e2e tests run in parallel.
    # - After navigation e2e test passes, all other prod e2e tests run in parallel.
    # For an illustration of the stages, see https://github.com/oppia/oppia/wiki/images/circleCIWorkflow.png.

    jobs:
      - setup_and_typescript_tests
      - e2e_non_prod_tests:
          requires:
            - setup_and_typescript_tests
      - e2e_navigation_and_misc:
          requires:
            - setup_and_typescript_tests
      - e2e_library_and_collections:
          requires:
            - e2e_navigation_and_misc
      - e2e_users:
          requires:
            - e2e_navigation_and_misc

var_for_docker_image: &docker_image circleci/python:2.7.17-browsers

anchor_for_job_defaults: &job_defaults
  working_directory: /home/circleci/oppia
  docker:
    - image: *docker_image

commands:
  install_chrome:
    # Chrome version installed should be consistent with that installed on Travis CI.
    description: "Install Chrome"
    steps:
      - run:
          name:  Install chrome version 77.0.3865.75-1
          command: |
            sudo apt-get update
            sudo apt-get install lsb-release
            curl -L -o google-chrome.deb https://github.com/webnicer/chrome-downloads/raw/master/x64.deb/google-chrome-stable_77.0.3865.75-1_amd64.deb
            sudo sed -i 's|HERE/chrome\"|HERE/chrome\" --disable-setuid-sandbox|g' /opt/google/chrome/google-chrome
            sudo dpkg -i google-chrome.deb
            google-chrome --version

  merge_target_branch:
    description: "Merge to target branch"
    steps:
      - run:
          name: Merge to target branch
          command: |
            if [[ -n ${CIRCLE_PULL_REQUEST} ]]
            then

              git config --global user.email "$( git log --format='%ae' $CIRCLE_SHA1^! )"
              git config --global user.name "$( git log --format='%an' $CIRCLE_SHA1^! )"

              regexp="[[:digit:]]\+$"
              PR_NUMBER=`echo $CIRCLE_PULL_REQUEST | grep -o $regexp`

              curl -L "https://github.com/stedolan/jq/releases/download/jq-1.5/jq-linux64" -o jq
              chmod +x jq

              url="https://api.github.com/repos/$CIRCLE_PROJECT_USERNAME/$CIRCLE_PROJECT_REPONAME/pulls/$PR_NUMBER?access_token=$GITHUB_TOKEN"

              target_branch=$(
                curl "$url" | ./jq '.base.ref' | tr -d '"'
              )

              rm jq
              if [[ "$target_branch" == null ]]
              then
                git pull git@github.com:oppia/oppia.git develop --no-edit
              else
                git pull origin $target_branch --no-edit
              fi
            fi

  check_release_chaneglog_update_branch:
    description: "Skip job for release changelog update PRs"
    steps:
      - run:
          name: Skip build for release changelog update PRs
          command: |
            PR_BRANCH=$(curl -s https://api.github.com/repos/${CIRCLE_PROJECT_USERNAME}/${CIRCLE_PROJECT_REPONAME}/pulls/${CIRCLE_PR_NUMBER} | jq -r '.head.ref')
            if [[ -n ${CIRCLE_PULL_REQUEST} ]] && [[ "$PR_BRANCH" == update-changelog-for-release* ]]; then
              circleci-agent step halt
            fi

jobs:
  setup_and_typescript_tests:
    <<: *job_defaults
    steps:
      - checkout
      - merge_target_branch
      - run:
          name: Install dependencies
          command: python -m scripts.install_third_party_libs
      - run:
          name: Check that all e2e test files are captured in protractor.conf.js
          command: python -m scripts.check_e2e_tests_are_captured_in_ci
      - run:
          name: Run typescript tests
          command: |
            python -m scripts.typescript_checks
      - persist_to_workspace:
          root: /home/circleci/
          paths:
            - oppia/node_modules/
            - oppia/third_party/
            - oppia_tools/

  # Production environment e2e tests
  # The following e2e tests are run in the production environment. Tests that require uploading files
  # should be run in the non-prod environment.
  e2e_navigation_and_misc:
    <<: *job_defaults
    steps:
      - checkout
      - merge_target_branch
      - install_chrome
      - attach_workspace:
          at: /home/circleci/
      - run:
          name: Run e2e navigation test
          command: |
            python -m scripts.run_e2e_tests --prod_env --deparallelize_terser --skip-install --suite="navigation"
          # Provide a longer time period for this first test (which omits the
          # --skip-build flag), since the webpack build process itself can take
          # up to 10 minutes. If this is not done, then the test may stall due
          # to lack of test output during this time.
          no_output_timeout: 20m
      - check_release_chaneglog_update_branch
      - run:
          name: Run e2e admin page test
          command: |
            python -m scripts.run_e2e_tests --skip-install --skip-build --suite="adminPage" --prod_env
<<<<<<< HEAD
      - run:
          name: Run e2e admin page misc tab test
          command: |
            python -m scripts.run_e2e_tests --skip-install --skip-build --suite="adminMiscTab"
=======
>>>>>>> 46919ad7
      - persist_to_workspace:
          root: /home/circleci/
          paths:
            - oppia/app.yaml
            - oppia/assets/constants.ts
            - oppia/assets/hashes.json
            - oppia/backend_prod_files/
            - oppia/build/
            - oppia/third_party/generated/

  e2e_library_and_collections:
    <<: *job_defaults
    steps:
      - checkout
      - check_release_chaneglog_update_branch
      - merge_target_branch
      - install_chrome
      - attach_workspace:
          at: /home/circleci/
      - run:
          name: Run e2e publication test
          command: |
            python -m scripts.run_e2e_tests --skip-install --skip-build --suite="publication" --prod_env
      - run:
          name: Run e2e library test
          command: |
            python -m scripts.run_e2e_tests --skip-install --skip-build --suite="library" --prod_env
      - run:
          name: Run e2e classroomPage test
          command: |
            python -m scripts.run_e2e_tests --skip-install --skip-build --suite="classroomPage" --prod_env
      - run:
          name: Run e2e collections test
          command: |
            python -m scripts.run_e2e_tests --skip-install --skip-build --suite="collections" --prod_env
      - run:
          name: Run e2e accessibility page test
          command: |
            python -m scripts.run_e2e_tests --skip-install --skip-build --suite="accessibility" --prod_env
      - run:
          name: Run e2e embedding page test
          command: |
            python -m scripts.run_e2e_tests --skip-install --skip-build --suite="embedding" --prod_env

  e2e_users:
    <<: *job_defaults
    steps:
      - checkout
      - check_release_chaneglog_update_branch
      - merge_target_branch
      - install_chrome
      - attach_workspace:
          at: /home/circleci/
      - run:
          name: Run e2e users test
          command: |
            python -m scripts.run_e2e_tests --skip-install --skip-build --suite="users" --prod_env
      - run:
          name: Run e2e subscriptions test
          command: |
            python -m scripts.run_e2e_tests --skip-install --skip-build --suite="subscriptions" --prod_env
      - run:
          name: Run e2e profileMenu test
          command: |
            python -m scripts.run_e2e_tests --skip-install --skip-build --suite="profileMenu" --prod_env
      - run:
          name: Run e2e preferences test
          command: |
            python -m scripts.run_e2e_tests --skip-install --skip-build --suite="preferences" --prod_env
      - run:
          name: Run e2e profileFeatures test
          command: |
            python -m scripts.run_e2e_tests --skip-install --skip-build --suite="profileFeatures" --prod_env

  # Non-prod e2e Tests
  # The following tests must be run in a non-production environment because they are uploading files.
  # All other e2e tests should be run in prod mode.
  e2e_non_prod_tests:
    <<: *job_defaults
    steps:
      - checkout
      - check_release_chaneglog_update_branch
      - merge_target_branch
      - install_chrome
      - attach_workspace:
          at: /home/circleci/
      - run:
          name: Run e2e file upload features test
          command: |
            python -m scripts.run_e2e_tests --skip-install --suite="fileUploadFeatures"
      - run:
          name: Run e2e topics and skills dashboard test
          command: |
            python -m scripts.run_e2e_tests --skip-install --skip-build --suite="topicsAndSkillsDashboard" --server_log_level=info
      - run:
          name: Run e2e topics and story editor
          command: |
            python -m scripts.run_e2e_tests --skip-install --skip-build --suite="topicAndStoryEditor" --server_log_level=info
      - run:
          name: Run e2e classroom page test
          command: |
            python -m scripts.run_e2e_tests --skip-install --skip-build --suite="classroomPageFileUploadFeatures" --server_log_level=info
      - run:
          name: Run e2e topic and story editor test
          command: |
            python -m scripts.run_e2e_tests --skip-install --skip-build --suite="topicAndStoryEditorFileUploadFeatures"
      - run:
          name: Run e2e play voiceovers test
          command: |
            python -m scripts.run_e2e_tests --skip-install --skip-build --suite="playVoiceovers"
      - run:
          name: Run e2e file upload extensions test
          command: |
            python -m scripts.run_e2e_tests --skip-install --skip-build --suite="fileUploadExtensions"

notify:
  webhooks:
    # A list of hook hashes, containing the url field
    # gitter hook
    - url: https://webhooks.gitter.im/e/71ac71505d1d45161035<|MERGE_RESOLUTION|>--- conflicted
+++ resolved
@@ -146,13 +146,10 @@
           name: Run e2e admin page test
           command: |
             python -m scripts.run_e2e_tests --skip-install --skip-build --suite="adminPage" --prod_env
-<<<<<<< HEAD
       - run:
           name: Run e2e admin page misc tab test
           command: |
             python -m scripts.run_e2e_tests --skip-install --skip-build --suite="adminMiscTab"
-=======
->>>>>>> 46919ad7
       - persist_to_workspace:
           root: /home/circleci/
           paths:
