workflows:
  version: 2
  circleci_tests:
    jobs:
      - setup
      - lint_tests:
          requires:
            - setup
      - typescript_tests:
          requires:
            - setup
      - frontend_tests:
          requires:
            - setup
      - backend_tests:
          requires:
            - setup
      - e2e_classroom_page:
          requires:
            - typescript_tests
      - e2e_file_upload_features:
          requires:
            - typescript_tests
      - e2e_topic_and_story_editor:
          requires:
            - typescript_tests

var_for_docker_image: &docker_image circleci/python:2.7.17-browsers

anchor_for_job_defaults: &job_defaults
  working_directory: /home/circleci/oppia
  docker:
    - image: *docker_image

anchor_for_installing_dependencies: &install_dependencies
  name: Install dependencies
  command: |
    python -m scripts.install_third_party_libs


version: 2
jobs:
  setup:
    <<: *job_defaults
    steps:
      - checkout
      - run:
          <<: *install_dependencies
      - persist_to_workspace:
          root: /home/circleci/
          paths:
            - oppia/node_modules/
            - oppia/third_party/
            - oppia_tools/

  lint_tests:
    <<: *job_defaults
    steps:
      - checkout
      - attach_workspace:
          at: /home/circleci/
      - run:
          <<: *install_dependencies
      - run:
          name: Run lint tests
          # All the python scripts should behave as modules. Files like the
          # pre_commit_linter and third_party_size_check need to import other
          # Python files and that is only possible if we treat it as a module.
          command: |
            python -m scripts.third_party_size_check
            python -m scripts.pre_commit_linter --path=. --verbose

  typescript_tests:
    <<: *job_defaults
    steps:
      - checkout
      - attach_workspace:
          at: /home/circleci/
      - run:
          <<: *install_dependencies
      - run:
          name: Run typescript tests
          command: |
            python -m scripts.typescript_checks

  frontend_tests:
    <<: *job_defaults
    steps:
      - checkout
      - attach_workspace:
          at: /home/circleci/
      - run:
          <<: *install_dependencies
      - run:
          name: Run frontend tests
          command: |
            python -m scripts.run_frontend_tests --run_minified_tests --skip_install
      - run:
          name: Generate frontend coverage report
          command: |
            sudo pip install codecov
            codecov --file ../karma_coverage_reports/lcov.info -F frontend
          when: on_success

  backend_tests:
    <<: *job_defaults
    steps:
      - checkout
      - attach_workspace:
          at: /home/circleci/
      - run:
          <<: *install_dependencies
      - run:
          name: Run backend tests
          command: |
            python -m scripts.run_backend_tests --generate_coverage_report --exclude_load_tests

  e2e_classroom_page:
    <<: *job_defaults
    steps:
      - checkout
      - attach_workspace:
          at: /home/circleci/
      - run:
          <<: *install_dependencies
      - run:
          name: Run e2e classroom page test
          command: |
<<<<<<< HEAD
            python -m scripts.run_e2e_tests --suite="classroomPage"
=======
            bash scripts/run_e2e_tests.sh --suite="classroomPageFileUploadFeatures"
>>>>>>> a584c00c

  e2e_file_upload_features:
    <<: *job_defaults
    steps:
      - checkout
      - attach_workspace:
          at: /home/circleci/
      - run:
          <<: *install_dependencies
      - run:
          name: Run e2e file upload features test
          command: |
            python -m scripts.run_e2e_tests --suite="fileUploadFeatures"

  e2e_topic_and_story_editor:
    <<: *job_defaults
    steps:
      - checkout
      - attach_workspace:
          at: /home/circleci/
      - run:
          <<: *install_dependencies
      - run:
          name: Run e2e topic and story editor test
          command: |
<<<<<<< HEAD
            python -m scripts.run_e2e_tests --suite="topicAndStoryEditor"
=======
            bash scripts/run_e2e_tests.sh --suite="topicAndStoryEditorFileUploadFeatures"
>>>>>>> a584c00c
notify:
  webhooks:
    # A list of hook hashes, containing the url field
    # gitter hook
    - url: https://webhooks.gitter.im/e/71ac71505d1d45161035<|MERGE_RESOLUTION|>--- conflicted
+++ resolved
@@ -126,11 +126,7 @@
       - run:
           name: Run e2e classroom page test
           command: |
-<<<<<<< HEAD
-            python -m scripts.run_e2e_tests --suite="classroomPage"
-=======
-            bash scripts/run_e2e_tests.sh --suite="classroomPageFileUploadFeatures"
->>>>>>> a584c00c
+            python -m scripts.run_e2e_tests --suite="classroomPageFileUploadFeatures"
 
   e2e_file_upload_features:
     <<: *job_defaults
@@ -156,11 +152,7 @@
       - run:
           name: Run e2e topic and story editor test
           command: |
-<<<<<<< HEAD
-            python -m scripts.run_e2e_tests --suite="topicAndStoryEditor"
-=======
-            bash scripts/run_e2e_tests.sh --suite="topicAndStoryEditorFileUploadFeatures"
->>>>>>> a584c00c
+            python -m scripts.run_e2e_tests --suite="topicAndStoryEditorFileUploadFeatures"
 notify:
   webhooks:
     # A list of hook hashes, containing the url field
