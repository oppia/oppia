var_for_docker_image: &docker_image circleci/python:2.7.14-jessie-browsers

anchor_for_job_defaults: &job_defaults
  working_directory: /home/circleci/oppia
  # Its okay to hardcode the CC_TEST_REPORTER_ID as the only risk in doing so is
  # when someone uses this test coverage ID to post incorrect coverage data.
  # This generally does not occur and if it happens, it would be replaced with
  # data from subsequent coverage payloads. See this comment for more
  # information: https://github.com/oppia/oppia/pull/7067#issuecomment-508822501
  environment:
    CC_TEST_REPORTER_ID: 561968e2f03d3bb4f1aed69dc94174c2e3b9dc82cf1f8ad31fc799f8c67afc6e
  docker:
    - image: *docker_image

anchor_for_installing_dependencies: &install_dependencies
  name: Install dependencies
  command: |
    source scripts/setup.sh || exit 1
    source scripts/setup_gae.sh || exit 1

anchor_for_installing_cc_test_reporter: &install_cc
  name: Install codeclimate test reporter
  command: |
    curl -L https://codeclimate.com/downloads/test-reporter/test-reporter-latest-linux-amd64 > ./cc-test-reporter
    chmod +x ./cc-test-reporter
    ./cc-test-reporter before-build

anchor_for_restoring_cache: &restore_cache
  keys:
    - setup-files-cache-{{ checksum "date" }}
    - third-party-cache-{{ checksum "date" }}

version: 2
jobs:
  setup:
    <<: *job_defaults
    steps:
      - checkout
      - run: date +%F > date
      - restore_cache:
          <<: *restore_cache
      - run:
          <<: *install_dependencies
      - save_cache:
          key: setup-files-cache-{{ checksum "date" }}
          paths:
            - node_modules/
            - ../oppia_tools/

  lint_tests:
    <<: *job_defaults
    steps:
      - checkout
      - run: date +%F > date
      - restore_cache:
          <<: *restore_cache
      - run:
          name: Run lint tests
          command: |
            bash scripts/install_third_party.sh
            python scripts/third_party_size_check.py
            python scripts/pre_commit_linter.py --path=. --verbose
      - save_cache:
          key: third-party-cache-{{ checksum "date" }}
          paths:
            - third_party/

  frontend_tests:
    <<: *job_defaults
    steps:
      - checkout
      - run: date +%F > date
      - restore_cache:
          <<: *restore_cache
      - run:
          name: Run frontend tests
          command: |
            bash -x scripts/run_frontend_tests.sh --run-minified-tests=true
      # TODO(@lilithxxx): Uncomment the following lines once #6821 is resolved.
      # - run:
      #     <<: *install_cc
      - run:
          name: Generate frontend coverage report
          command: |
            sudo pip install codecov
<<<<<<< HEAD
            codecov --file ../karma_coverage_reports/coverage-final.json
          # TODO(@lilithxxx): Uncomment the following lines and delete the above
=======
            codecov --file ../karma_coverage_reports/lcov.info
          # TODO(lilithxxx): Uncomment the following lines and delete the above
>>>>>>> 1ada9c90
          # codecov statements once #6821 is resolved.
          # ./cc-test-reporter sum-coverage ../karma_coverage_reports/coverage-final.json
          # ./cc-test-reporter upload-coverage ../karma_coverage_reports/coverage-final.json
          when: on_success

  backend_tests:
    <<: *job_defaults
    steps:
      - checkout
      - run: date +%F > date
      - restore_cache:
          <<: *restore_cache
      - run:
          name: Run backend tests
          command: |
            bash scripts/run_backend_tests.sh --generate_coverage_report --exclude_load_tests
      - run:
          <<: *install_cc
      - run:
          name: Generate backend coverage report
          command: |
            sudo pip install codecov
            codecov
            ./cc-test-reporter format-coverage -t coverage.py coverage.xml
            ./cc-test-reporter sum-coverage coverage/codeclimate.json
            ./cc-test-reporter upload-coverage
          when: on_success

workflows:
  version: 2
  circleci_tests:
    jobs:
      - setup
      # These lines are commented out because lint tests are being run on Travis CI.
      # - lint_tests:
      #     requires:
      #       - setup
      - frontend_tests:
          requires:
            - setup
      - backend_tests:
          requires:
            - setup
notify:
  webhooks:
    # A list of hook hashes, containing the url field
    # gitter hook
    - url: https://webhooks.gitter.im/e/71ac71505d1d45161035<|MERGE_RESOLUTION|>--- conflicted
+++ resolved
@@ -76,20 +76,15 @@
           name: Run frontend tests
           command: |
             bash -x scripts/run_frontend_tests.sh --run-minified-tests=true
-      # TODO(@lilithxxx): Uncomment the following lines once #6821 is resolved.
+      # TODO(lilithxxx): Uncomment the following lines once #6821 is resolved.
       # - run:
       #     <<: *install_cc
       - run:
           name: Generate frontend coverage report
           command: |
             sudo pip install codecov
-<<<<<<< HEAD
-            codecov --file ../karma_coverage_reports/coverage-final.json
-          # TODO(@lilithxxx): Uncomment the following lines and delete the above
-=======
             codecov --file ../karma_coverage_reports/lcov.info
           # TODO(lilithxxx): Uncomment the following lines and delete the above
->>>>>>> 1ada9c90
           # codecov statements once #6821 is resolved.
           # ./cc-test-reporter sum-coverage ../karma_coverage_reports/coverage-final.json
           # ./cc-test-reporter upload-coverage ../karma_coverage_reports/coverage-final.json
