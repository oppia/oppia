version: 2.1

workflows:
  circleci_tests:
    # The following jobs run in the following stages:
    # - Setup runs first.
    # - After setup passes, lint and frontend tests run.
    #     - If frontend tests fail, stop and do not run the next step, but lint continues.
    # - After frontend tests passes, backend and typescript tests run.
    #     - If typescript tests fail, stop and do not run the next step, but backend continues.
    # - After typescript tests passes, the flagship e2e tests (navigation and file upload) run. We run
    #   these tests as sanity checks before running the entire test suite. Note that the navigation e2e
    #   test also compiles all the prod files needed for other prod e2e tests.
    #     - If either flagship e2e tests fail, then the rest of the e2e tests in the the corresponding
    #       suite will not run.
    # - After file upload e2e test passes, all other non-prod e2e tests run in parallel.
    # - After navigation e2e test passes, all other prod e2e tests run in parallel.
    # For an illustration of the stages, see https://github.com/oppia/oppia/wiki/images/circleCIWorkflow.png.

    jobs:
      - setup_and_typescript_tests
      - e2e_non_prod_miscellaneous_tests:
          requires:
            - setup_and_typescript_tests
      - e2e_non_prod_new_structure_tests:
          requires:
            - setup_and_typescript_tests
      - e2e_navigation_and_misc:
          requires:
            - setup_and_typescript_tests
      - e2e_library_and_collections:
          requires:
            - e2e_navigation_and_misc
      - e2e_users:
          requires:
            - e2e_navigation_and_misc

var_for_docker_image: &docker_image circleci/python:2.7.17-browsers

anchor_for_job_defaults: &job_defaults
  working_directory: /home/circleci/oppia
  docker:
    - image: *docker_image

commands:
  install_chrome:
    # Chrome version installed should be consistent with that installed on Travis CI.
    description: "Install Chrome"
    steps:
      - run:
          name:  Install chrome version 77.0.3865.75-1
          command: |
            sudo apt-get update
            sudo apt-get install lsb-release
            curl -L -o google-chrome.deb https://github.com/webnicer/chrome-downloads/raw/master/x64.deb/google-chrome-stable_77.0.3865.75-1_amd64.deb
            sudo sed -i 's|HERE/chrome\"|HERE/chrome\" --disable-setuid-sandbox|g' /opt/google/chrome/google-chrome
            sudo dpkg -i google-chrome.deb
            google-chrome --version

  merge_target_branch:
    description: "Merge to target branch"
    steps:
      - run:
          name: Merge to target branch
          command: |
            if [[ -n ${CIRCLE_PULL_REQUEST} ]]
            then

              git config --global user.email "$( git log --format='%ae' $CIRCLE_SHA1^! )"
              git config --global user.name "$( git log --format='%an' $CIRCLE_SHA1^! )"

              regexp="[[:digit:]]\+$"
              PR_NUMBER=`echo $CIRCLE_PULL_REQUEST | grep -o $regexp`

              curl -L "https://github.com/stedolan/jq/releases/download/jq-1.5/jq-linux64" -o jq
              chmod +x jq

              url="https://api.github.com/repos/$CIRCLE_PROJECT_USERNAME/$CIRCLE_PROJECT_REPONAME/pulls/$PR_NUMBER?access_token=$GITHUB_TOKEN"

              target_branch=$(
                curl "$url" | ./jq '.base.ref' | tr -d '"'
              )

              rm jq
              if [[ "$target_branch" == null ]]
              then
                git pull git@github.com:oppia/oppia.git develop --no-edit
              else
                git pull origin $target_branch --no-edit
              fi
            fi

  check_release_changelog_update_branch:
    description: "Skip job for release changelog update PRs"
    steps:
      - run:
          name: Skip build for release changelog update PRs
          command: |
            PR_BRANCH=$(curl -s https://api.github.com/repos/${CIRCLE_PROJECT_USERNAME}/${CIRCLE_PROJECT_REPONAME}/pulls/${CIRCLE_PR_NUMBER} | jq -r '.head.ref')
            if [[ -n ${CIRCLE_PULL_REQUEST} ]] && [[ "$PR_BRANCH" == update-changelog-for-release* ]]; then
              circleci-agent step halt
            fi

jobs:
  setup_and_typescript_tests:
    <<: *job_defaults
    steps:
      - checkout
      - merge_target_branch
      - run:
          name: Setup python by installing wheel
          command: pip install wheel==0.35.0
      - run:
          name: Install dependencies
          command: python -m scripts.install_third_party_libs
      - run:
          name: Check that all e2e test files are captured in protractor.conf.js
          command: python -m scripts.check_e2e_tests_are_captured_in_ci
      - run:
          name: Run typescript tests
          command: |
            python -m scripts.typescript_checks
      - run:
          name: Run typescript tests in strict mode
          command: |
            python -m scripts.typescript_checks --strict_checks
      - persist_to_workspace:
          root: /home/circleci/
          paths:
            - oppia/node_modules/
            - oppia/third_party/
            - oppia_tools/

  # Production environment e2e tests
  # The following e2e tests are run in the production environment. Tests that require uploading files
  # should be run in the non-prod environment.
  e2e_navigation_and_misc:
    <<: *job_defaults
    steps:
      - checkout
      - merge_target_branch
      - install_chrome
      - attach_workspace:
          at: /home/circleci/
      - run:
<<<<<<< HEAD
          name: Install dependencies
          command: python -m scripts.install_third_party_libs
=======
          name: Set up python by installing protobuf and enum
          command: pip install enum34==1.1.10 protobuf==3.13.0
>>>>>>> acf768ed
      - run:
          name: Run e2e navigation test
          command: |
            python -m scripts.run_e2e_tests --prod_env --deparallelize_terser --skip-install --suite="navigation"
      - check_release_changelog_update_branch
      - run:
          name: Run e2e admin page test
          command: |
            python -m scripts.run_e2e_tests --skip-install --skip-build --suite="adminPage" --prod_env
      - persist_to_workspace:
          root: /home/circleci/
          paths:
            - oppia/app.yaml
            - oppia/assets/constants.ts
            - oppia/assets/hashes.json
            - oppia/backend_prod_files/
            - oppia/build/
            - oppia/third_party/generated/

  e2e_library_and_collections:
    <<: *job_defaults
    steps:
      - checkout
      - check_release_changelog_update_branch
      - merge_target_branch
      - install_chrome
      - attach_workspace:
          at: /home/circleci/
      - run:
<<<<<<< HEAD
          name: Install dependencies
          command: python -m scripts.install_third_party_libs
=======
          name: Set up python by installing protobuf and enum
          command: pip install enum34==1.1.10 protobuf==3.13.0
>>>>>>> acf768ed
      - run:
          name: Run e2e publication test
          command: |
            python -m scripts.run_e2e_tests --skip-install --skip-build --suite="publication" --prod_env
      - run:
          name: Run e2e library test
          command: |
            python -m scripts.run_e2e_tests --skip-install --skip-build --suite="library" --prod_env
      - run:
          name: Run e2e classroomPage test
          command: |
            python -m scripts.run_e2e_tests --skip-install --skip-build --suite="classroomPage" --prod_env
      - run:
          name: Run e2e collections test
          command: |
            python -m scripts.run_e2e_tests --skip-install --skip-build --suite="collections" --prod_env
      - run:
          name: Run e2e accessibility page test
          command: |
            python -m scripts.run_e2e_tests --skip-install --skip-build --suite="accessibility" --prod_env

  e2e_users:
    <<: *job_defaults
    steps:
      - checkout
      - check_release_changelog_update_branch
      - merge_target_branch
      - install_chrome
      - attach_workspace:
          at: /home/circleci/
      - run:
<<<<<<< HEAD
          name: Install dependencies
          command: python -m scripts.install_third_party_libs
=======
          name: Set up python by installing protobuf and enum
          command: pip install enum34==1.1.10 protobuf==3.13.0
>>>>>>> acf768ed
      - run:
          name: Run e2e users test
          command: |
            python -m scripts.run_e2e_tests --skip-install --skip-build --suite="users" --prod_env
      - run:
          name: Run e2e subscriptions test
          command: |
            python -m scripts.run_e2e_tests --skip-install --skip-build --suite="subscriptions" --prod_env
      - run:
          name: Run e2e profileMenu test
          command: |
            python -m scripts.run_e2e_tests --skip-install --skip-build --suite="profileMenu" --prod_env
      - run:
          name: Run e2e preferences test
          command: |
            python -m scripts.run_e2e_tests --skip-install --skip-build --suite="preferences" --prod_env
      - run:
          name: Run e2e profileFeatures test
          command: |
            python -m scripts.run_e2e_tests --skip-install --skip-build --suite="profileFeatures" --prod_env

  # Non-prod e2e Tests
  # The following tests must be run in a non-production environment because they are uploading files.
  # All other e2e tests should be run in prod mode.
  e2e_non_prod_miscellaneous_tests:
    <<: *job_defaults
    steps:
      - checkout
      - check_release_changelog_update_branch
      - merge_target_branch
      - install_chrome
      - attach_workspace:
          at: /home/circleci/
      - run:
<<<<<<< HEAD
          name: Install dependencies
          command: python -m scripts.install_third_party_libs
=======
          name: Set up python by installing protobuf and enum
          command: pip install enum34==1.1.10 protobuf==3.13.0
>>>>>>> acf768ed
      - run:
          name: Run e2e file upload features test
          command: |
            python -m scripts.run_e2e_tests --skip-install --suite="fileUploadFeatures"
      - run:
          name: Run e2e play voiceovers test
          command: |
            python -m scripts.run_e2e_tests --skip-install --skip-build --suite="playVoiceovers"
      - run:
          name: Run e2e file upload extensions test
          command: |
            python -m scripts.run_e2e_tests --skip-install --skip-build --suite="fileUploadExtensions"
      - run:
          name: Run e2e contributor dashboard test
          command: |
            python -m scripts.run_e2e_tests --skip-install --skip-build --suite="contributorDashboard"

  e2e_non_prod_new_structure_tests:
    <<: *job_defaults
    steps:
      - checkout
      - check_release_changelog_update_branch
      - merge_target_branch
      - install_chrome
      - attach_workspace:
          at: /home/circleci/
      - run:
<<<<<<< HEAD
          name: Install dependencies
          command: python -m scripts.install_third_party_libs
=======
          name: Set up python by installing protobuf and enum
          command: pip install enum34==1.1.10 protobuf==3.13.0
>>>>>>> acf768ed
      - run:
          name: Run e2e topics and skills dashboard test
          command: |
            python -m scripts.run_e2e_tests --skip-install --suite="topicsAndSkillsDashboard" --server_log_level=info
      - run:
          name: Run e2e topics and story editor
          command: |
            python -m scripts.run_e2e_tests --skip-install --skip-build --suite="topicAndStoryEditor" --server_log_level=info
      - run:
          name: Run e2e classroom page test
          command: |
            python -m scripts.run_e2e_tests --skip-install --skip-build --suite="classroomPageFileUploadFeatures" --server_log_level=info
      - run:
          name: Run e2e topic and story editor test
          command: |
            python -m scripts.run_e2e_tests --skip-install --skip-build --suite="topicAndStoryEditorFileUploadFeatures"

notify:
  webhooks:
    # A list of hook hashes, containing the url field
    # gitter hook
    - url: https://webhooks.gitter.im/e/71ac71505d1d45161035<|MERGE_RESOLUTION|>--- conflicted
+++ resolved
@@ -143,13 +143,11 @@
       - attach_workspace:
           at: /home/circleci/
       - run:
-<<<<<<< HEAD
-          name: Install dependencies
-          command: python -m scripts.install_third_party_libs
-=======
-          name: Set up python by installing protobuf and enum
-          command: pip install enum34==1.1.10 protobuf==3.13.0
->>>>>>> acf768ed
+          name: Install dependencies
+          command: python -m scripts.install_third_party_libs
+      - run:
+          name: Set up python by installing protobuf and enum
+          command: pip install enum34==1.1.10 protobuf==3.13.0
       - run:
           name: Run e2e navigation test
           command: |
@@ -179,13 +177,11 @@
       - attach_workspace:
           at: /home/circleci/
       - run:
-<<<<<<< HEAD
-          name: Install dependencies
-          command: python -m scripts.install_third_party_libs
-=======
-          name: Set up python by installing protobuf and enum
-          command: pip install enum34==1.1.10 protobuf==3.13.0
->>>>>>> acf768ed
+          name: Install dependencies
+          command: python -m scripts.install_third_party_libs
+      - run:
+          name: Set up python by installing protobuf and enum
+          command: pip install enum34==1.1.10 protobuf==3.13.0
       - run:
           name: Run e2e publication test
           command: |
@@ -217,13 +213,11 @@
       - attach_workspace:
           at: /home/circleci/
       - run:
-<<<<<<< HEAD
-          name: Install dependencies
-          command: python -m scripts.install_third_party_libs
-=======
-          name: Set up python by installing protobuf and enum
-          command: pip install enum34==1.1.10 protobuf==3.13.0
->>>>>>> acf768ed
+          name: Install dependencies
+          command: python -m scripts.install_third_party_libs
+      - run:
+          name: Set up python by installing protobuf and enum
+          command: pip install enum34==1.1.10 protobuf==3.13.0
       - run:
           name: Run e2e users test
           command: |
@@ -258,13 +252,11 @@
       - attach_workspace:
           at: /home/circleci/
       - run:
-<<<<<<< HEAD
-          name: Install dependencies
-          command: python -m scripts.install_third_party_libs
-=======
-          name: Set up python by installing protobuf and enum
-          command: pip install enum34==1.1.10 protobuf==3.13.0
->>>>>>> acf768ed
+          name: Install dependencies
+          command: python -m scripts.install_third_party_libs
+      - run:
+          name: Set up python by installing protobuf and enum
+          command: pip install enum34==1.1.10 protobuf==3.13.0
       - run:
           name: Run e2e file upload features test
           command: |
@@ -292,13 +284,11 @@
       - attach_workspace:
           at: /home/circleci/
       - run:
-<<<<<<< HEAD
-          name: Install dependencies
-          command: python -m scripts.install_third_party_libs
-=======
-          name: Set up python by installing protobuf and enum
-          command: pip install enum34==1.1.10 protobuf==3.13.0
->>>>>>> acf768ed
+          name: Install dependencies
+          command: python -m scripts.install_third_party_libs
+      - run:
+          name: Set up python by installing protobuf and enum
+          command: pip install enum34==1.1.10 protobuf==3.13.0
       - run:
           name: Run e2e topics and skills dashboard test
           command: |
