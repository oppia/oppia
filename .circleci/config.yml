version: 2.1

workflows:
  circleci_tests:
    # The following jobs run in the following stages:
    # - Setup runs first.
    # - After setup passes, lint and frontend tests run.
    #     - If frontend tests fail, stop and do not run the next step, but lint continues.
    # - After frontend tests passes, backend and typescript tests run.
    #     - If typescript tests fail, stop and do not run the next step, but backend continues.
    # - After typescript tests passes, the flagship e2e tests (navigation and file upload) run. We run
    #   these tests as sanity checks before running the entire test suite. Note that the navigation e2e
    #   test also compiles all the prod files needed for other prod e2e tests.
    #     - If either flagship e2e tests fail, then the rest of the e2e tests in the the corresponding
    #       suite will not run.
    # - After file upload e2e test passes, all other non-prod e2e tests run in parallel.
    # - After navigation e2e test passes, all other prod e2e tests run in parallel.
    # For an illustration of the stages, see https://github.com/oppia/oppia/wiki/images/circleCIWorkflow.png.

    jobs:
      - setup
      - lint_tests:
          requires:
            - setup
      - frontend_tests:
          requires:
            - setup
      - typescript_tests:
          requires:
            - frontend_tests
      - backend_tests:
          requires:
            - frontend_tests
      - e2e_file_upload_features:
          requires:
            - typescript_tests
      - e2e_navigation_and_admin:
          requires:
            - typescript_tests
      - e2e_classroom_page:
          requires:
            - e2e_file_upload_features
      - e2e_topic_and_story_editor:
          requires:
            - e2e_file_upload_features
      - e2e_library_and_collections:
          requires:
            - e2e_navigation_and_admin
      - e2e_users:
          requires:
            - e2e_navigation_and_admin
      - e2e_accessibility_and_embedding:
          requires:
            - e2e_navigation_and_admin

var_for_docker_image: &docker_image circleci/python:2.7.17-browsers

anchor_for_job_defaults: &job_defaults
  working_directory: /home/circleci/oppia
  docker:
    - image: *docker_image

commands:
  merge_target_branch:
    description: "Merge to target branch"
    steps:
      - run:
          name: Merge to target branch
          command: |
            if [[ -n ${CIRCLE_PULL_REQUEST} ]]
            then

              git config --global user.email "$( git log --format='%ae' $CIRCLE_SHA1^! )"
              git config --global user.name "$( git log --format='%an' $CIRCLE_SHA1^! )"

              regexp="[[:digit:]]\+$"
              PR_NUMBER=`echo $CIRCLE_PULL_REQUEST | grep -o $regexp`

              curl -L "https://github.com/stedolan/jq/releases/download/jq-1.5/jq-linux64" -o jq
              chmod +x jq

              url="https://api.github.com/repos/$CIRCLE_PROJECT_USERNAME/$CIRCLE_PROJECT_REPONAME/pulls/$PR_NUMBER?access_token=$GITHUB_TOKEN"

              target_branch=$(
                curl "$url" | ./jq '.base.ref' | tr -d '"'
              )

              rm jq
              if [[ "$target_branch" == null ]]
              then
                git pull git@github.com:oppia/oppia.git develop --no-edit
              else
                git pull origin $target_branch --no-edit
              fi
            fi

jobs:
  setup:
    <<: *job_defaults
    steps:
      - checkout
      - merge_target_branch
      - run:
          name: Install dependencies
          command: python -m scripts.install_third_party_libs
      - run:
          name: Check that all e2e test files are captured in protractor.conf.js
          command: python -m scripts.check_e2e_tests_are_captured_in_ci
      - persist_to_workspace:
          root: /home/circleci/
          paths:
            - oppia/node_modules/
            - oppia/third_party/
            - oppia_tools/

  lint_tests:
    <<: *job_defaults
    steps:
      - checkout
      - merge_target_branch
      - attach_workspace:
          at: /home/circleci/
      - run:
          name: Run lint tests
          # All the python scripts should behave as modules. Files like the
          # pre_commit_linter and third_party_size_check need to import other
          # Python files and that is only possible if we treat it as a module.
          command: |
            python -m scripts.third_party_size_check
            python -m scripts.linters.pre_commit_linter --path=. --verbose

  typescript_tests:
    <<: *job_defaults
    steps:
      - checkout
      - merge_target_branch
      - attach_workspace:
          at: /home/circleci/
      - run:
          name: Run typescript tests
          command: |
            python -m scripts.typescript_checks

  frontend_tests:
    <<: *job_defaults
    steps:
      - checkout
      - merge_target_branch
      - attach_workspace:
          at: /home/circleci/
      - run:
          name: Run frontend tests
          command: |
            python -m scripts.run_frontend_tests --run_minified_tests --skip_install --check_coverage
      - run:
          name: Generate frontend coverage report
          command: |
            sudo pip install codecov
            codecov --file ../karma_coverage_reports/lcov.info -F frontend
          when: on_success

  backend_tests:
    <<: *job_defaults
    steps:
      - checkout
      - merge_target_branch
      - attach_workspace:
          at: /home/circleci/
      - run:
          name: Run backend tests
          command: |
            files_changed=$(git diff --name-only HEAD...$TRAVIS_BRANCH)
            if [ "$files_changed" != "AUTHORS CHANGELOG CONTRIBUTORS core/templates/pages/about-page/about-page.constants.ts" ]; then
              python -m scripts.run_backend_tests --generate_coverage_report --exclude_load_tests
            fi
  # Production environment e2e tests
  # The following e2e tests are run in the production environment. Tests that require uploading files
  # should be run in the non-prod environment.
  e2e_navigation_and_admin:
    <<: *job_defaults
    steps:
      - checkout
      - attach_workspace:
          at: /home/circleci/
      - run:
          name: Run e2e navigation test
          command: |
            python -m scripts.run_e2e_tests --prod_env --deparallelize_terser --skip-install --suite="navigation"
      - run:
          name: Run e2e admin page test
          command: |
            files_changed=$(git diff --name-only HEAD...$TRAVIS_BRANCH)
            if [ "$files_changed" != "AUTHORS CHANGELOG CONTRIBUTORS core/templates/pages/about-page/about-page.constants.ts" ]; then
              python -m scripts.run_e2e_tests --skip-install --skip-build --suite="adminPage" --prod_env
            fi
      - persist_to_workspace:
          root: /home/circleci/
          paths:
            - oppia/app.yaml
            - oppia/assets/constants.ts
            - oppia/assets/hashes.json
            - oppia/backend_prod_files/
            - oppia/build/
            - oppia/third_party/generated/

  e2e_library_and_collections:
    <<: *job_defaults
    steps:
      - checkout
      - attach_workspace:
          at: /home/circleci/
      - run:
          name: Run e2e publication test
          command: |
            files_changed=$(git diff --name-only HEAD...$TRAVIS_BRANCH)
            if [ "$files_changed" != "AUTHORS CHANGELOG CONTRIBUTORS core/templates/pages/about-page/about-page.constants.ts" ]; then
              python -m scripts.run_e2e_tests --skip-install --skip-build --suite="publication" --prod_env
            fi
      - run:
          name: Run e2e library test
          command: |
            files_changed=$(git diff --name-only HEAD...$TRAVIS_BRANCH)
            if [ "$files_changed" != "AUTHORS CHANGELOG CONTRIBUTORS core/templates/pages/about-page/about-page.constants.ts" ]; then
              python -m scripts.run_e2e_tests --skip-install --skip-build --suite="library" --prod_env
            fi
      - run:
          name: Run e2e classroomPage test
          command: |
            files_changed=$(git diff --name-only HEAD...$TRAVIS_BRANCH)
            if [ "$files_changed" != "AUTHORS CHANGELOG CONTRIBUTORS core/templates/pages/about-page/about-page.constants.ts" ]; then
              python -m scripts.run_e2e_tests --skip-install --skip-build --suite="classroomPage" --prod_env
            fi
      - run:
          name: Run e2e collections test
          command: |
            files_changed=$(git diff --name-only HEAD...$TRAVIS_BRANCH)
            if [ "$files_changed" != "AUTHORS CHANGELOG CONTRIBUTORS core/templates/pages/about-page/about-page.constants.ts" ]; then
              python -m scripts.run_e2e_tests --skip-install --skip-build --suite="collections" --prod_env
            fi
  e2e_users:
    <<: *job_defaults
    steps:
      - checkout
      - attach_workspace:
          at: /home/circleci/
      - run:
          name: Run e2e users test
          command: |
            files_changed=$(git diff --name-only HEAD...$TRAVIS_BRANCH)
            if [ "$files_changed" != "AUTHORS CHANGELOG CONTRIBUTORS core/templates/pages/about-page/about-page.constants.ts" ]; then
              python -m scripts.run_e2e_tests --skip-install --skip-build --suite="users" --prod_env
            fi
      - run:
          name: Run e2e subscriptions test
          command: |
            files_changed=$(git diff --name-only HEAD...$TRAVIS_BRANCH)
            if [ "$files_changed" != "AUTHORS CHANGELOG CONTRIBUTORS core/templates/pages/about-page/about-page.constants.ts" ]; then
              python -m scripts.run_e2e_tests --skip-install --skip-build --suite="subscriptions" --prod_env
            fi
      - run:
          name: Run e2e profileMenu test
          command: |
            files_changed=$(git diff --name-only HEAD...$TRAVIS_BRANCH)
            if [ "$files_changed" != "AUTHORS CHANGELOG CONTRIBUTORS core/templates/pages/about-page/about-page.constants.ts" ]; then
              python -m scripts.run_e2e_tests --skip-install --skip-build --suite="profileMenu" --prod_env
            fi
      - run:
          name: Run e2e preferences test
          command: |
            files_changed=$(git diff --name-only HEAD...$TRAVIS_BRANCH)
            if [ "$files_changed" != "AUTHORS CHANGELOG CONTRIBUTORS core/templates/pages/about-page/about-page.constants.ts" ]; then
              python -m scripts.run_e2e_tests --skip-install --skip-build --suite="preferences" --prod_env
            fi
      - run:
          name: Run e2e profileFeatures test
          command: |
            files_changed=$(git diff --name-only HEAD...$TRAVIS_BRANCH)
            if [ "$files_changed" != "AUTHORS CHANGELOG CONTRIBUTORS core/templates/pages/about-page/about-page.constants.ts" ]; then
              python -m scripts.run_e2e_tests --skip-install --skip-build --suite="profileFeatures" --prod_env
            fi
  e2e_accessibility_and_embedding:
    <<: *job_defaults
    steps:
      - checkout
      - attach_workspace:
          at: /home/circleci/
      - run:
          name: Run e2e accessibility test
          command: |
            files_changed=$(git diff --name-only HEAD...$TRAVIS_BRANCH)
            if [ "$files_changed" != "AUTHORS CHANGELOG CONTRIBUTORS core/templates/pages/about-page/about-page.constants.ts" ]; then
              python -m scripts.run_e2e_tests --skip-install --skip-build --suite="accessibility" --prod_env
            fi
      - run:
          name: Run e2e embedding test
          command: |
            files_changed=$(git diff --name-only HEAD...$TRAVIS_BRANCH)
            if [ "$files_changed" != "AUTHORS CHANGELOG CONTRIBUTORS core/templates/pages/about-page/about-page.constants.ts" ]; then
              python -m scripts.run_e2e_tests --skip-install --skip-build --suite="embedding" --prod_env
            fi
  # Non-prod e2e Tests
  # The following tests must be run in a non-production environment because they are uploading files.
  # All other e2e tests should be run in prod mode.
  e2e_file_upload_features:
    <<: *job_defaults
    steps:
      - checkout
      - merge_target_branch
      - attach_workspace:
          at: /home/circleci/
      - run:
          name: Run e2e file upload features test
          command: |
<<<<<<< HEAD
            files_changed=$(git diff --name-only HEAD...$TRAVIS_BRANCH)
            if [ "$files_changed" != "AUTHORS CHANGELOG CONTRIBUTORS core/templates/pages/about-page/about-page.constants.ts" ]; then
              python -m scripts.run_e2e_tests --skip-install --suite="fileUploadFeatures"
            fi
=======
            python -m scripts.run_e2e_tests --skip-install --suite="fileUploadFeatures"
      - run:
          name: Run e2e topics and skills dashboard test
          command: |
            python -m scripts.run_e2e_tests --skip-install --suite="topicsAndSkillsDashboard"
      - run:
          name: Run e2e topics and story editor
          command: |
            python -m scripts.run_e2e_tests --skip-install --suite="topicAndStoryEditor"
>>>>>>> 26d792bf
      - persist_to_workspace:
          root: /home/circleci/
          paths:
            - oppia/assets/hashes.json
            - oppia/third_party/generated/
            - oppia/webpack_bundles

  e2e_classroom_page:
    <<: *job_defaults
    steps:
      - checkout
      - merge_target_branch
      - attach_workspace:
          at: /home/circleci/
      - run:
          name: Run e2e classroom page test
          command: |
            files_changed=$(git diff --name-only HEAD...$TRAVIS_BRANCH)
            if [ "$files_changed" != "AUTHORS CHANGELOG CONTRIBUTORS core/templates/pages/about-page/about-page.constants.ts" ]; then
              python -m scripts.run_e2e_tests --skip-install --skip-build --suite="classroomPageFileUploadFeatures"
            fi
  e2e_topic_and_story_editor:
    <<: *job_defaults
    steps:
      - checkout
      - merge_target_branch
      - attach_workspace:
          at: /home/circleci/
      - run:
          name: Run e2e topic and story editor test
          command: |
            files_changed=$(git diff --name-only HEAD...$TRAVIS_BRANCH)
            if [ "$files_changed" != "AUTHORS CHANGELOG CONTRIBUTORS core/templates/pages/about-page/about-page.constants.ts" ]; then
              python -m scripts.run_e2e_tests --skip-install --skip-build --suite="topicAndStoryEditorFileUploadFeatures"
            fi
notify:
  webhooks:
    # A list of hook hashes, containing the url field
    # gitter hook
    - url: https://webhooks.gitter.im/e/71ac71505d1d45161035<|MERGE_RESOLUTION|>--- conflicted
+++ resolved
@@ -311,22 +311,24 @@
       - run:
           name: Run e2e file upload features test
           command: |
-<<<<<<< HEAD
             files_changed=$(git diff --name-only HEAD...$TRAVIS_BRANCH)
             if [ "$files_changed" != "AUTHORS CHANGELOG CONTRIBUTORS core/templates/pages/about-page/about-page.constants.ts" ]; then
               python -m scripts.run_e2e_tests --skip-install --suite="fileUploadFeatures"
             fi
-=======
-            python -m scripts.run_e2e_tests --skip-install --suite="fileUploadFeatures"
       - run:
           name: Run e2e topics and skills dashboard test
           command: |
-            python -m scripts.run_e2e_tests --skip-install --suite="topicsAndSkillsDashboard"
+            files_changed=$(git diff --name-only HEAD...$TRAVIS_BRANCH)
+            if [ "$files_changed" != "AUTHORS CHANGELOG CONTRIBUTORS core/templates/pages/about-page/about-page.constants.ts" ]; then
+              python -m scripts.run_e2e_tests --skip-install --suite="topicsAndSkillsDashboard"
+            fi
       - run:
           name: Run e2e topics and story editor
           command: |
-            python -m scripts.run_e2e_tests --skip-install --suite="topicAndStoryEditor"
->>>>>>> 26d792bf
+            files_changed=$(git diff --name-only HEAD...$TRAVIS_BRANCH)
+            if [ "$files_changed" != "AUTHORS CHANGELOG CONTRIBUTORS core/templates/pages/about-page/about-page.constants.ts" ]; then
+              python -m scripts.run_e2e_tests --skip-install --suite="topicAndStoryEditor"
+            fi
       - persist_to_workspace:
           root: /home/circleci/
           paths:
