--- conflicted
+++ resolved
@@ -184,15 +184,7 @@
       - run:
           name: Run e2e accessibility page test
           command: |
-<<<<<<< HEAD
-            python -m scripts.run_e2e_tests --skip-install --skip-build --suite="accessibility" --prod_env --sharding-instances=1
-=======
             python -m scripts.run_e2e_tests --skip-install --skip-build --suite="accessibility" --prod_env
-      - run:
-          name: Run e2e embedding page test
-          command: |
-            python -m scripts.run_e2e_tests --skip-install --skip-build --suite="embedding" --prod_env
->>>>>>> ae5ba81a
 
   e2e_users:
     <<: *job_defaults
@@ -208,13 +200,6 @@
           command: |
             python -m scripts.run_e2e_tests --skip-install --skip-build --suite="users" --prod_env
       - run:
-<<<<<<< HEAD
-=======
-          name: Run e2e subscriptions test
-          command: |
-            python -m scripts.run_e2e_tests --skip-install --skip-build --suite="subscriptions" --prod_env
-      - run:
->>>>>>> ae5ba81a
           name: Run e2e profileMenu test
           command: |
             python -m scripts.run_e2e_tests --skip-install --skip-build --suite="profileMenu" --prod_env
