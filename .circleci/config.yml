--- conflicted
+++ resolved
@@ -143,13 +143,8 @@
       - attach_workspace:
           at: /home/circleci/
       - run:
-<<<<<<< HEAD
-          name: Install dependencies
-          command: python -m scripts.install_third_party_libs
-=======
-          name: Set up python by installing protobuf and enum
-          command: pip install enum34==1.1.10 protobuf==3.13.0
->>>>>>> caac8254
+          name: Set up python by installing protobuf and enum
+          command: pip install enum34==1.1.10 protobuf==3.13.0
       - run:
           name: Run e2e navigation test
           command: |
@@ -179,13 +174,8 @@
       - attach_workspace:
           at: /home/circleci/
       - run:
-<<<<<<< HEAD
-          name: Install dependencies
-          command: python -m scripts.install_third_party_libs
-=======
-          name: Set up python by installing protobuf and enum
-          command: pip install enum34==1.1.10 protobuf==3.13.0
->>>>>>> caac8254
+          name: Set up python by installing protobuf and enum
+          command: pip install enum34==1.1.10 protobuf==3.13.0
       - run:
           name: Run e2e publication test
           command: |
@@ -217,13 +207,8 @@
       - attach_workspace:
           at: /home/circleci/
       - run:
-<<<<<<< HEAD
-          name: Install dependencies
-          command: python -m scripts.install_third_party_libs
-=======
-          name: Set up python by installing protobuf and enum
-          command: pip install enum34==1.1.10 protobuf==3.13.0
->>>>>>> caac8254
+          name: Set up python by installing protobuf and enum
+          command: pip install enum34==1.1.10 protobuf==3.13.0
       - run:
           name: Run e2e users test
           command: |
@@ -258,13 +243,8 @@
       - attach_workspace:
           at: /home/circleci/
       - run:
-<<<<<<< HEAD
-          name: Install dependencies
-          command: python -m scripts.install_third_party_libs
-=======
-          name: Set up python by installing protobuf and enum
-          command: pip install enum34==1.1.10 protobuf==3.13.0
->>>>>>> caac8254
+          name: Set up python by installing protobuf and enum
+          command: pip install enum34==1.1.10 protobuf==3.13.0
       - run:
           name: Run e2e file upload features test
           command: |
@@ -292,13 +272,8 @@
       - attach_workspace:
           at: /home/circleci/
       - run:
-<<<<<<< HEAD
-          name: Install dependencies
-          command: python -m scripts.install_third_party_libs
-=======
-          name: Set up python by installing protobuf and enum
-          command: pip install enum34==1.1.10 protobuf==3.13.0
->>>>>>> caac8254
+          name: Set up python by installing protobuf and enum
+          command: pip install enum34==1.1.10 protobuf==3.13.0
       - run:
           name: Run e2e topics and skills dashboard test
           command: |
