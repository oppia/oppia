{
  "parser": "@typescript-eslint/parser",
  "parserOptions": {
    "sourceType": "module"
  },
  "extends": [
    "eslint:recommended"
  ],
  "plugins": [
    "angular",
    "html",
    "unused-imports",
    "@typescript-eslint",
    "oppia"
  ],
  "overrides": [
    {
      // We exclude test files from dependency injection format checks because
      // they are never minified. Also, we exclude no-loss-of-precision check as
      // it is only relevant for non-test files, since when running
      // frontend tests there is no loss of precision.
      "files": ["*Spec.js", "*Spec.ts", "*.spec.ts"],
      "rules": {
        "angular/di": "off",
        "no-loss-of-precision": "off"
      }
    },
    {
      "files": ["*.js", "*.ts"],
      "excludedFiles": [
        "complete.spec.ts",
        "student.spec.ts",
        "teacher.spec.ts"
      ],
      "rules": {
        "oppia/no-to-throw": "error"
      }
    },
    {
      // We only run the e2e action checks on end-to-end test files, and
      // we exclude files that we haven't fixed yet.
      "files": [
        "core/tests/protractor/*.js",
        "core/tests/protractor_utils/*.js",
        "core/tests/protractor_desktop/*.js"
      ],
      "excludedFiles": [
        "ClassroomPage.js",
        "DeleteAccountPage.js",
        "ExplorationEditorHistoryTab.js",
        "ExplorationEditorMainTab.js",
        "ExplorationEditorPage.js",
        "ExplorationEditorSettingsTab.js",
        "ExplorationEditorStatsTab.js",
        "ExplorationEditorTranslationTab.js",
        "GetStartedPage.js",
        "LearnerDashboardPage.js",
        "LibraryPage.js",
        "ProfilePage.js",
        "ProtractorConstants.js",
        "SkillEditorPage.js",
        "StoryEditorPage.js",
        "SubscriptionDashboardPage.js",
        "ThanksPage.js",
        "TopicAndStoryViewerPage.js",
        "TopicEditorPage.js",
        "TopicsAndSkillsDashboardPage.js",
        "action.js",
        "forms.js",
        "general.js",
        "users.js",
        "waitFor.js",
        "workflow.js",
        "additionalEditorFeatures.js",
        "additionalPlayerFeatures.js",
        "adminTabFeatures.js",
        "classroomPage.js",
        "classroomPageFileUploadFeatures.js",
        "collections.js",
        "contributorDashboard.js",
        "coreEditorAndPlayerFeatures.js",
        "creatorDashboard.js",
        "embedding.js",
        "explorationFeedbackTab.js",
        "explorationHistoryTab.js",
        "explorationImprovementsTab.js",
        "explorationStatisticsTab.js",
        "explorationTranslationTab.js",
        "extensions.js",
        "fileUploadExtensions.js",
        "learnerDashboard.js",
        "navigation.js",
        "playVoiceovers.js",
        "preferences.js",
        "profileFeatures.js",
        "publicationAndLibrary.js",
        "skillEditor.js",
        "topicAndStoryEditor.js",
        "topicAndStoryEditorFileUploadFeatures.js",
        "topicAndStoryViewer.js",
        "topicsAndSkillsDashboard.js",
        "userJourneys.js",
        "voiceoverUploadFeatures.js",
        "wipeout.js",
        "accessibility.js",
        "learnerFlow.js",
        "libraryFlow.js",
        "profileMenuFlow.js",
        "excludedForTesting.js"
      ],
      "rules": {
        "oppia/e2e-action": "error"
      }
    },
    {
      // We only run the protractor practices checks on protractor end-to-end test files.
      "files": [
        "core/tests/protractor/*.js",
        "core/tests/protractor_utils/*.js",
        "core/tests/protractor_desktop/*.js"
      ],
      "rules": {
        "oppia/protractor-practices": "error"
      }
    },
    {
      "files": [
        "core/tests/protractor_utils/*.js",
      ],
      "rules": {
        "oppia/check-element-selector-at-top": "error"
      }
    },
    {
      // We exclude spec files to the no-testonly check
      "files": ["*spec.js", "*spec.ts"],
      "rules": {
        "oppia/no-testonly": "off"
      }
    },
     {
      "files": ["*.js", "*.ts"],
      "excludedFiles": [
        "Polyfills.ts",
        "ck-editor-copy-content.service.spec.ts",
        "unit-test-utils.ajs.ts",
        "mathjax.directive.ts",
        "math-expression-content-editor.component.ts",
        "core/tests/*"
      ],
      "rules": {
        "oppia/no-inner-html": "error"
      }
    },
    {
      "files": ["*.js", "*.ts"],
      "excludedFiles": [
        "core/tests/**"
      ],
      "rules": {
        "oppia/no-relative-import": "error"
      }
    }
  ],
  "rules": {
    "oppia/break-after-parens": "error",
    "oppia/constant-declaration": "error",
    "oppia/comment-style": "error",
    "oppia/disallow-flags": "error",
    "oppia/disallow-httpclient": "error",
    "oppia/disallow-angularjs-properties": "error",
    "oppia/import-lodash": "error",
    "oppia/no-multiple-component": "error",
    "oppia/no-multiline-disable": "error",
    "oppia/directive-scope": "error",
    "oppia/no-testonly": "error",
    "oppia/sorted-dependencies": "error",
    "oppia/test-message-style": "error",
    "oppia/dependency-checks": "error",
    "oppia/match-line-break": "error",
    "oppia/no-test-blockers": "error",
    "oppia/no-inject": "error",
    "oppia/no-bypass-security-phrase": "error",
    "angular/di": [
      "error",
      "array"
    ],
    "angular/di-unused": "error",
    "angular/directive-restrict": [
      "error",
      {
        "restrict": "E"
      }
    ],
    "angular/no-inline-template": [
      "error",
      {
        "allowSimple": true
      }
    ],
    "array-bracket-spacing": [
      "error",
      "never"
    ],
    "brace-style":[
      "error",
      "1tbs"
    ],
    "camelcase": [
      "error",
      {
        "properties": "never"
      }
    ],
    "capitalized-comments": [
      "error",
      "always",
      {
        "ignorePattern": "disable-bad-pattern-check|fall-through",
        "ignoreConsecutiveComments": true
      }
    ],
    "curly": [
      "error",
      "all"
    ],
    "dot-notation": [
      "error",
      {
        "allowKeywords": true
      }
    ],
    "eol-last":[
      "error",
      "always"
    ],
    "eqeqeq": [
      "error",
      "always"
    ],
    "func-style": [
      "error",
      "expression"
    ],
    "indent": [
      "error",
      2,
      {
        "ArrayExpression": 1,
        "flatTernaryExpressions": true,
        "FunctionExpression": {
          "body": 1,
          "parameters": 2
        },
        "MemberExpression": 1,
        "SwitchCase": 1,
        "ignoredNodes": [
          "ConditionalExpression",
          // TODO(#14575): Remove once we have linting for class declaration.
          "ClassDeclaration"
        ]
      }
    ],
    "key-spacing": "error",
    "max-len": [
      "error",
      {
        "code": 80,
        "ignoreUrls": true,
        "ignorePattern": "^import \\{"
      }
    ],
    "no-compare-neg": "off",
    "no-console": [
      "error",
      {
        "allow": [
          "error",
          "warn"
        ]
      }
    ],
    "no-constant-condition": [
      "off"
    ],
    "no-empty": [
      "error",
      {
        "allowEmptyCatch": true
      }
    ],
    "no-multi-spaces": [
      "error"
    ],
    "no-multi-str": [
      "error"
    ],
    "no-prototype-builtins": "off",
    "no-redeclare": [
      "off"
    ],
    "no-restricted-globals": [
      "error", "addEventListener", "blur", "close", "closed", "confirm",
      "defaultStatus", "event", "external", "defaultstatus", "find", "focus",
      "frameElement", "frames", "history", "innerHeight", "innerWidth",
      "length", "location", "locationbar", "menubar", "moveBy", "moveTo",
      "name", "onblur", "onerror", "onfocus", "onload", "onresize", "onunload",
      "open", "opener", "opera", "outerHeight", "outerWidth", "pageXOffset",
      "pageYOffset", "parent", "print", "removeEventListener", "resizeBy",
      "resizeTo", "screen", "screenLeft", "screenTop", "screenX", "screenY",
      "scroll", "scrollbars", "scrollBy", "scrollTo", "scrollX", "scrollY",
      "self", "sessionStorage", "status", "statusbar", "stop",
      "toolbar", "top"],
    "no-tabs": "error",
    "no-useless-escape": "off",
    "no-whitespace-before-property": "error",
    "no-trailing-spaces": [
      "error"
    ],
    "no-undef": [
      "off"
    ],
    "no-throw-literal": "error",
    "no-unused-vars": [
      "off"
    ],
    "one-var": [
      "off"
    ],
    "operator-linebreak": [
      "error",
      "after"
    ],
    "padded-blocks": [
      "error",
      "never"
    ],
    "quotes": [
      "error",
      "single",
      {
        "avoidEscape": true
      }
    ],
    "quote-props": [
      "error",
      "as-needed",
      {
        "keywords": true
      }
    ],
    // The following must be off so that we can enable
    // "@typescript-eslint/semi", which checks semicolons in TS files.
    "semi": "off",
    // The following must be off so that we can enable
    // "@typescript-eslint/no-extra-semi".
    "no-extra-semi": "off",
    "lines-between-class-members": "off",
    "semi-spacing": "error",
    "space-before-blocks": [
      "error",
      "always"
    ],
    "spaced-comment": [
      "error",
      "always"
    ],
    "space-in-parens": [
      "error",
      "never"
    ],
    "space-infix-ops": [
      "error"
    ],
    "space-unary-ops": [
      "error",
      {
        "words": true,
        "nonwords": false
      }
    ],
    "switch-colon-spacing": [
      "error",
      {
        "after": true,
        "before": false
      }
    ],
    "unused-imports/no-unused-imports-ts": "error",
    "@typescript-eslint/no-explicit-any": ["error"],
    "@typescript-eslint/semi": ["error"],
    "@typescript-eslint/ban-types": [
      "error",
      {
        "types": {
          "String": {
            "message": "Use string instead.",
            "fixWith": "string"
          },
          "Number": {
            "message": "Use number instead.",
            "fixWith": "number"
          },
          "Boolean": {
            "message": "Use boolean instead.",
            "fixWith": "boolean"
          }
        },
        "extendDefaults": false
      }
    ],
    "@typescript-eslint/array-type": [
      "error",
      {
        "default": "array"
      }
    ],
    "@typescript-eslint/consistent-type-assertions": ["error"],
    "@typescript-eslint/consistent-type-definitions": ["error", "interface"],
    "@typescript-eslint/no-non-null-assertion": ["error"],
    "@typescript-eslint/no-non-null-asserted-optional-chain": ["error"],
    "@typescript-eslint/prefer-namespace-keyword": ["error"],
    "@typescript-eslint/triple-slash-reference": ["error"],
    "@typescript-eslint/adjacent-overload-signatures": ["error"],
    "@typescript-eslint/no-extra-non-null-assertion": ["error"],
    "@typescript-eslint/no-misused-new": ["error"],
    "@typescript-eslint/no-unused-vars": [
      "error",
      {
        "args": "none"
      }
    ],
    "@typescript-eslint/explicit-module-boundary-types": ["error"],
    "@typescript-eslint/prefer-as-const": ["error"],
    "@typescript-eslint/no-array-constructor": ["error"],
    "@typescript-eslint/no-extra-semi": ["error"],
    "@typescript-eslint/type-annotation-spacing": ["error"],
    "wrap-iife": [
      "error",
      "any"
    ],
    "@typescript-eslint/member-delimiter-style": ["error"],
    "@typescript-eslint/method-signature-style": ["error"],
    "@typescript-eslint/space-before-function-paren": [
      "error",
      {
        "anonymous": "never",
        "asyncArrow": "never",
        "named": "never"
      }
    ],
    "@typescript-eslint/keyword-spacing": [
      "error",
      {
        "before": true,
        "after": true
      }
    ],
    "@typescript-eslint/comma-spacing": [
      "error",
      {
        "before": false,
        "after": true
      }
    ],
<<<<<<< HEAD
    "@typescript-eslint/lines-between-class-members": [
      "error",
      "always",
      {
        "exceptAfterSingleLine": true
      }
    ]
=======
    "no-dupe-class-members": "off",
    "@typescript-eslint/no-dupe-class-members": ["error"]
>>>>>>> 5e559a91
  }
}<|MERGE_RESOLUTION|>--- conflicted
+++ resolved
@@ -463,7 +463,6 @@
         "after": true
       }
     ],
-<<<<<<< HEAD
     "@typescript-eslint/lines-between-class-members": [
       "error",
       "always",
@@ -471,9 +470,7 @@
         "exceptAfterSingleLine": true
       }
     ]
-=======
     "no-dupe-class-members": "off",
     "@typescript-eslint/no-dupe-class-members": ["error"]
->>>>>>> 5e559a91
   }
 }