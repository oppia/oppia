{
  "parser": "@typescript-eslint/parser",
  "parserOptions": {
    "sourceType": "module"
  },
  "extends": [
    "eslint:recommended"
  ],
  "plugins": [
    "angular",
    "html",
    "unused-imports",
    "@typescript-eslint",
    "oppia"
  ],
  "overrides": [
    {
      // We exclude test files from dependency injection format checks because
      // they are never minified.
      "files": ["*Spec.js", "*Spec.ts"],
      "rules": {
        "angular/di": "off"
      }
    },
    {
      "files": ["*.js", "*.ts"],
      "excludedFiles": [
      "complete.spec.ts",
      "student.spec.ts",
      "teacher.spec.ts"
      ],
      "rules": {
        "oppia/no-to-throw": "error"
      }
    },
    {
      // We only run the e2e action checks on end-to-end test files, and
      // we exclude files that we haven't fixed yet.
      "files": [
        "core/tests/protractor/*.js",
        "core/tests/protractor_utils/*.js",
        "core/tests/protractor_desktop/*.js"
      ],
      "excludedFiles": [
        "ClassroomPage.js",
        "DeleteAccountPage.js",
        "ExplorationEditorHistoryTab.js",
        "ExplorationEditorMainTab.js",
        "ExplorationEditorPage.js",
        "ExplorationEditorSettingsTab.js",
        "ExplorationEditorStatsTab.js",
        "ExplorationEditorTranslationTab.js",
        "GetStartedPage.js",
        "LearnerDashboardPage.js",
        "LibraryPage.js",
        "ProfilePage.js",
        "ProtractorConstants.js",
        "SkillEditorPage.js",
        "StoryEditorPage.js",
        "SubscriptionDashboardPage.js",
        "ThanksPage.js",
        "TopicAndStoryViewerPage.js",
        "TopicEditorPage.js",
        "TopicsAndSkillsDashboardPage.js",
        "action.js",
        "forms.js",
        "general.js",
        "users.js",
        "waitFor.js",
        "workflow.js",
        "additionalEditorFeatures.js",
        "additionalPlayerFeatures.js",
        "adminTabFeatures.js",
        "classroomPage.js",
        "classroomPageFileUploadFeatures.js",
        "collections.js",
        "contributorDashboard.js",
        "coreEditorAndPlayerFeatures.js",
        "creatorDashboard.js",
        "embedding.js",
        "explorationFeedbackTab.js",
        "explorationHistoryTab.js",
        "explorationImprovementsTab.js",
        "explorationStatisticsTab.js",
        "explorationTranslationTab.js",
        "extensions.js",
        "fileUploadExtensions.js",
        "learnerDashboard.js",
        "navigation.js",
        "playVoiceovers.js",
        "preferences.js",
        "profileFeatures.js",
        "publicationAndLibrary.js",
        "skillEditor.js",
        "topicAndStoryEditor.js",
        "topicAndStoryEditorFileUploadFeatures.js",
        "topicAndStoryViewer.js",
        "topicsAndSkillsDashboard.js",
        "userJourneys.js",
        "voiceoverUploadFeatures.js",
        "wipeout.js",
        "accessibility.js",
        "learnerFlow.js",
        "libraryFlow.js",
        "profileMenuFlow.js",
        "excludedForTesting.js"
      ],
      "rules": {
        "oppia/e2e-action": "error"
      }
    },
    {
      // We only run the protractor practices checks on protractor end-to-end test files.
      "files": [
        "core/tests/protractor/*.js",
        "core/tests/protractor_utils/*.js",
        "core/tests/protractor_desktop/*.js"
      ],
      "rules": {
        "oppia/protractor-practices": "error"
      }
    },
    {
      "files": [
        "core/tests/protractor_utils/*.js"
      ],
      "rules": {
        "oppia/check-element-selector-at-top": "error"
      }
    },
    {
      // We exclude spec files to the no-testonly check
      "files": ["*spec.js", "*spec.ts"],
      "rules": {
        "oppia/no-testonly": "off"
      }
    },
     {
      "files": ["*.js", "*.ts"],
      "excludedFiles": [
      "Polyfills.ts",
      "ck-editor-copy-content.service.spec.ts",
      "unit-test-utils.ajs.ts",
      "mathjax.directive.ts",
      "math-expression-content-editor.component.ts",
      "core/tests/*"
      ],
      "rules": {
        "oppia/no-inner-html": "error"
      }
    },
    {
      "files": ["*.js", "*.ts"],
      "excludedFiles": [
      "core/tests/**"
      ],
      "rules": {
        "oppia/no-relative-import": "error"
      }
    }
  ],
  "rules": {
    "oppia/break-after-parens": "error",
    "oppia/constant-declaration": "error",
    "oppia/comment-style": "error",
    "oppia/disallow-flags": "error",
    "oppia/disallow-httpclient": "error",
    "oppia/disallow-angularjs-properties": "error",
    "oppia/import-lodash": "error",
    "oppia/no-multiple-component": "error",
    "oppia/no-multiline-disable": "error",
    "oppia/directive-scope": "error",
    "oppia/no-testonly": "error",
    "oppia/sorted-dependencies": "error",
    "oppia/test-message-style": "error",
    "oppia/dependency-checks": "error",
    "oppia/match-line-break": "error",
    "oppia/no-test-blockers": "error",
    "oppia/no-inject": "error",
    "oppia/no-bypass-security-phrase": "error",
    "angular/di": [
      "error",
      "array"
    ],
    "angular/di-unused": "error",
    "angular/directive-restrict": [
      "error",
      {
        "restrict": "E"
      }
    ],
    "angular/no-inline-template": [
      "error",
      {
        "allowSimple": true
      }
    ],
    "array-bracket-spacing": [
      "error",
      "never"
    ],
    "brace-style":[
      "error",
      "1tbs"
    ],
    "camelcase": [
      "error",
      {
        "properties": "never"
      }
    ],
    "capitalized-comments": [
      "error",
      "always",
      {
        "ignorePattern": "disable-bad-pattern-check|fall-through",
        "ignoreConsecutiveComments": true
      }
    ],
    "curly": [
      "error",
      "all"
    ],
    "dot-notation": [
      "error",
      {
        "allowKeywords": true
      }
    ],
    "eol-last":[
      "error",
      "always"
    ],
    "eqeqeq": [
      "error",
      "always"
    ],
    "func-style": [
      "error",
      "expression"
    ],
    "indent": [
      "error",
      2,
      {
        "ArrayExpression": 1,
        "flatTernaryExpressions": true,
        "FunctionExpression": {
          "body": 1,
          "parameters": 2
        },
        "MemberExpression": 1,
        "SwitchCase": 1,
        "ignoredNodes": [
          "ConditionalExpression"
        ]
      }
    ],
    "key-spacing": "error",
    "max-len": [
      "error",
      {
        "code": 80,
        "ignoreUrls": true,
        "ignorePattern": "^import \\{"
      }
    ],
    "no-compare-neg": "off",
    "no-console": [
      "error",
      {
        "allow": [
          "error",
          "warn"
        ]
      }
    ],
    "no-constant-condition": [
      "off"
    ],
    "no-empty": [
      "error",
      {
        "allowEmptyCatch": true
      }
    ],
    "no-multi-spaces": [
      "error"
    ],
    "no-multi-str": [
      "error"
    ],
    "no-prototype-builtins": "off",
    "no-redeclare": [
      "off"
    ],
    "no-restricted-globals": [
      "error", "addEventListener", "blur", "close", "closed", "confirm",
      "defaultStatus", "event", "external", "defaultstatus", "find", "focus",
      "frameElement", "frames", "history", "innerHeight", "innerWidth",
      "length", "location", "locationbar", "menubar", "moveBy", "moveTo",
      "name", "onblur", "onerror", "onfocus", "onload", "onresize", "onunload",
      "open", "opener", "opera", "outerHeight", "outerWidth", "pageXOffset",
      "pageYOffset", "parent", "print", "removeEventListener", "resizeBy",
      "resizeTo", "screen", "screenLeft", "screenTop", "screenX", "screenY",
      "scroll", "scrollbars", "scrollBy", "scrollTo", "scrollX", "scrollY",
      "self", "sessionStorage", "status", "statusbar", "stop",
      "toolbar", "top"],
    "no-tabs": "error",
    "no-useless-escape": "off",
    "no-whitespace-before-property": "error",
    "no-trailing-spaces": [
      "error"
    ],
    "no-undef": [
      "off"
    ],
    "no-throw-literal": "error",
    "no-unused-vars": [
      "off"
    ],
    "one-var": [
      "off"
    ],
    "operator-linebreak": [
      "error",
      "after"
    ],
    "padded-blocks": [
      "error",
      "never"
    ],
    "quotes": [
      "error",
      "single",
      {
        "avoidEscape": true
      }
    ],
    "quote-props": [
      "error",
      "as-needed",
      {
        "keywords": true
      }
    ],
    // The following must be off so that we can enable
    // "@typescript-eslint/semi", which checks semicolons in TS files.
    "semi": "off",
    // The following must be off so that we can enable
    // "@typescript-eslint/no-extra-semi".
    "no-extra-semi": "off",
    "semi-spacing": "error",
    "space-before-blocks": [
      "error",
      "always"
    ],
    "spaced-comment": [
      "error",
      "always"
    ],
    "space-in-parens": [
      "error",
      "never"
    ],
    "space-infix-ops": [
      "error"
    ],
    "space-unary-ops": [
      "error",
      {
        "words": true,
        "nonwords": false
      }
    ],
    "switch-colon-spacing": [
      "error",
      {
        "after": true,
        "before": false
      }
    ],
    "unused-imports/no-unused-imports-ts": "error",
    "@typescript-eslint/no-explicit-any": ["error"],
    "@typescript-eslint/semi": ["error"],
    "@typescript-eslint/ban-types": [
      "error",
      {
        "types": {
          "String": {
            "message": "Use string instead.",
            "fixWith": "string"
          },
          "Number": {
            "message": "Use number instead.",
            "fixWith": "number"
          },
          "Boolean": {
            "message": "Use boolean instead.",
            "fixWith": "boolean"
          }
        },
        "extendDefaults": false
      }
    ],
    "@typescript-eslint/array-type": [
      "error",
      {
        "default": "array"
      }
    ],
    "@typescript-eslint/consistent-type-assertions": ["error"],
    "@typescript-eslint/consistent-type-definitions": ["error", "interface"],
    "@typescript-eslint/no-non-null-assertion": ["error"],
    "@typescript-eslint/no-non-null-asserted-optional-chain": ["error"],
    "@typescript-eslint/prefer-namespace-keyword": ["error"],
    "@typescript-eslint/triple-slash-reference": ["error"],
    "@typescript-eslint/adjacent-overload-signatures": ["error"],
    "@typescript-eslint/no-extra-non-null-assertion": ["error"],
    "@typescript-eslint/no-misused-new": ["error"],
    "@typescript-eslint/no-unused-vars": [
      "error",
      {
        "args": "none"
      }
    ],
    "@typescript-eslint/explicit-module-boundary-types": ["error"],
    "@typescript-eslint/prefer-as-const": ["error"],
    "@typescript-eslint/no-array-constructor": ["error"],
    "@typescript-eslint/no-extra-semi": ["error"],
    "@typescript-eslint/type-annotation-spacing": ["error"],
    "wrap-iife": [
      "error",
      "any"
    ],
    "@typescript-eslint/method-signature-style": ["error"],
<<<<<<< HEAD
    "@typescript-eslint/func-call-spacing": ["error"]
=======
    "@typescript-eslint/space-before-function-paren": [
      "error",
      {
        "anonymous": "never",
        "asyncArrow": "never",
        "named": "never"
      }
    ],
    "@typescript-eslint/keyword-spacing": [
      "error",
      {
        "before": true,
        "after": true
      }
    ],
    "@typescript-eslint/comma-spacing": [
      "error",
      {
        "before": false,
        "after": true
      }
    ]
>>>>>>> 40992f14
  }
}<|MERGE_RESOLUTION|>--- conflicted
+++ resolved
@@ -122,7 +122,7 @@
     },
     {
       "files": [
-        "core/tests/protractor_utils/*.js"
+        "core/tests/protractor_utils/*.js",
       ],
       "rules": {
         "oppia/check-element-selector-at-top": "error"
@@ -434,9 +434,6 @@
       "any"
     ],
     "@typescript-eslint/method-signature-style": ["error"],
-<<<<<<< HEAD
-    "@typescript-eslint/func-call-spacing": ["error"]
-=======
     "@typescript-eslint/space-before-function-paren": [
       "error",
       {
@@ -459,6 +456,5 @@
         "after": true
       }
     ]
->>>>>>> 40992f14
   }
 }