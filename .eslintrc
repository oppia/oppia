--- conflicted
+++ resolved
@@ -115,11 +115,7 @@
     "oppia/no-multiline-disable": "error",
     "oppia/test-message-style": "error",
     "oppia/dependency-checks": "error",
-<<<<<<< HEAD
-    "oppia/no-foreach": "error",
-=======
     "oppia/no-test-blockers": "error",
->>>>>>> cf7c18b1
     "angular/di": [
       "error",
       "array"
