{
  "parser": "@typescript-eslint/parser",
  "parserOptions": {
    "sourceType": "module"
  },
  "extends": [
    "eslint:recommended"
  ],
  "plugins": [
    "angular",
    "html",
    "unused-imports",
    "@typescript-eslint",
    "oppia"
  ],
  "overrides": [{
    // We exclude test files from dependency injection format checks because
    // they are never minified.
    "files": ["*Spec.js", "*Spec.ts"],
    "rules": {
      "angular/di": "off"
    }
  }],
  "rules": {
    "oppia/break-after-parens": "error",
<<<<<<< HEAD
    "oppia/no-multiline-disable": "error",
=======
    "oppia/test-message-style": "error",
>>>>>>> 1eb7154a
    "oppia/no-unused-dependency": "error",
    "angular/di": [
      "error",
      "array"
    ],
    "angular/di-unused": "error",
    "angular/directive-restrict": [
      "error",
      {
        "restrict": "E"
      }
    ],
    "angular/no-inline-template": [
      "error",
      {
        "allowSimple": true
      }
    ],
    "array-bracket-spacing": [
      "error",
      "never"
    ],
    "brace-style":[
      "error",
      "1tbs"
    ],
    "camelcase": [
      "error",
      {
        "properties": "never"
      }
    ],
    "capitalized-comments": [
      "error",
      "always",
      {
        "ignorePattern": "disable-bad-pattern-check|fall-through",
        "ignoreConsecutiveComments": true
      }
    ],
    "comma-spacing": [
      "error",
      {
        "before": false,
        "after": true
      }
    ],
    "curly": [
      "error",
      "all"
    ],
    "dot-notation": [
      "error",
      {
        "allowKeywords": false
      }
    ],
    "eol-last":[
      "error",
      "always"
    ],
    "eqeqeq": [
      "error",
      "always"
    ],
    "func-style": [
      "error",
      "expression"
    ],
    "indent": [
      "error",
      2,
      {
        "ArrayExpression": 1,
        "flatTernaryExpressions": true,
        "FunctionExpression": {
          "body": 1,
          "parameters": 2
        },
        "MemberExpression": 1,
        "SwitchCase": 1,
        "ignoredNodes": [
          "ConditionalExpression"
        ]
      }
    ],
    "key-spacing": "error",
    "keyword-spacing": [
      "error",
      {
        "before": true,
        "after": true
      }
    ],
    "max-len": [
      "error",
      {
        "code": 80,
        "ignoreUrls": true,
        "ignorePattern": "^import \\{"
      }
    ],
    "no-compare-neg": "off",
    "no-console": [
      "error",
      {
        "allow": [
          "error",
          "warn"
        ]
      }
    ],
    "no-constant-condition": [
      "off"
    ],
    "no-empty": [
      "error",
      {
        "allowEmptyCatch": true
      }
    ],
    "no-multi-spaces": [
      "error"
    ],
    "no-multi-str": [
      "error"
    ],
    "no-prototype-builtins": "off",
    "no-redeclare": [
      "off"
    ],
    "no-restricted-globals": [
      "error", "addEventListener", "blur", "close", "closed", "confirm",
      "defaultStatus", "event", "external", "defaultstatus", "find", "focus",
      "frameElement", "frames", "history", "innerHeight", "innerWidth",
      "length", "location", "locationbar", "menubar", "moveBy", "moveTo",
      "name", "onblur", "onerror", "onfocus", "onload", "onresize", "onunload",
      "open", "opener", "opera", "outerHeight", "outerWidth", "pageXOffset",
      "pageYOffset", "parent", "print", "removeEventListener", "resizeBy",
      "resizeTo", "screen", "screenLeft", "screenTop", "screenX", "screenY",
      "scroll", "scrollbars", "scrollBy", "scrollTo", "scrollX", "scrollY",
      "self", "sessionStorage", "status", "statusbar", "stop",
      "toolbar", "top"],
    "no-tabs": "error",
    "no-useless-escape": "off",
    "no-whitespace-before-property": "error",
    "no-trailing-spaces": [
      "error"
    ],
    "no-undef": [
      "off"
    ],
    "no-unused-vars": [
      "off"
    ],
    "one-var": [
      "off"
    ],
    "operator-linebreak": [
      "error",
      "after"
    ],
    "padded-blocks": [
      "error",
      "never"
    ],
    "quotes": [
      "error",
      "single",
      {
        "avoidEscape": true
      }
    ],
    "quote-props": [
      "error",
      "as-needed",
      {
        "keywords": true
      }
    ],
    // The following must be off so that we can enable
    // "@typescript-eslint/semi", which checks semicolons in TS files.
    "semi": "off",
    // The following must be off so that we can enable
    // "@typescript-eslint/no-extra-semi".
    "no-extra-semi": "off",
    "semi-spacing": "error",
    "space-before-blocks": [
      "error",
      "always"
    ],
    "space-before-function-paren": [
      "error",
      {
        "anonymous": "never",
        "asyncArrow": "never",
        "named": "never"
      }
    ],
    "spaced-comment": [
      "error",
      "always"
    ],
    "space-in-parens": [
      "error",
      "never"
    ],
    "space-infix-ops": [
      "error"
    ],
    "space-unary-ops": [
      "error",
      {
        "words": true,
        "nonwords": false
      }
    ],
    "switch-colon-spacing": [
      "error",
      {
        "after": true,
        "before": false
      }
    ],
    "unused-imports/no-unused-imports-ts": "error",
    "@typescript-eslint/no-explicit-any": ["error"],
    "@typescript-eslint/semi": ["error"],
    "@typescript-eslint/ban-types": [
      "error",
      {
        "types": {
          "String": {
            "message": "Use string instead.",
            "fixWith": "string"
          },
          "Number": {
            "message": "Use number instead.",
            "fixWith": "number"
          },
          "Boolean": {
            "message": "Use boolean instead.",
            "fixWith": "boolean"
          }
        },
        "extendDefaults": false
      }
    ],
    "@typescript-eslint/array-type": [
      "error",
      {
        "default": "array"
      }
    ],
    "@typescript-eslint/no-non-null-assertion": ["error"],
    "@typescript-eslint/no-non-null-asserted-optional-chain": ["error"],
    "@typescript-eslint/prefer-namespace-keyword": ["error"],
    "@typescript-eslint/triple-slash-reference": ["error"],
    "@typescript-eslint/adjacent-overload-signatures": ["error"],
    "@typescript-eslint/no-extra-non-null-assertion": ["error"],
    "@typescript-eslint/no-misused-new": ["error"],
    "@typescript-eslint/no-unused-vars": [
      "error",
      {
        "args": "none"
      }
    ],
    "@typescript-eslint/explicit-module-boundary-types": ["error"],
    "@typescript-eslint/prefer-as-const": ["error"],
    "@typescript-eslint/no-array-constructor": ["error"],
    "@typescript-eslint/no-extra-semi": ["error"],
    "wrap-iife": [
      "error",
      "any"
    ]
  }
}<|MERGE_RESOLUTION|>--- conflicted
+++ resolved
@@ -23,11 +23,8 @@
   }],
   "rules": {
     "oppia/break-after-parens": "error",
-<<<<<<< HEAD
     "oppia/no-multiline-disable": "error",
-=======
     "oppia/test-message-style": "error",
->>>>>>> 1eb7154a
     "oppia/no-unused-dependency": "error",
     "angular/di": [
       "error",
