// Any property defined on window needs to be added here if is not
// present on the type of window.

namespace CodeMirror {
    export class MergeView {
      edit: {
        setValue?: (code: string) => void;
      };
      right: {
        orig: {
          setValue?: (code: string) => void;
        }
      };

      constructor(node: Object, options: Object);
    }
}

interface Window {
    CodeMirror: typeof CodeMirror;
    HTMLElement: HTMLElement;
    __fixtures__: KarmaFixtures;
    decodeURIComponent: (encodedURIComponent: string) => string;
    encodeURIComponent: (decodedURIComponent: string) => string;
    ga: Function;
    $: JQueryStatic;
<<<<<<< HEAD
    Base64Binary: Base64Binary;
=======
    jQuery: JQueryStatic;
    Headroom: Headroom;
>>>>>>> 45d0cedf
}<|MERGE_RESOLUTION|>--- conflicted
+++ resolved
@@ -24,10 +24,7 @@
     encodeURIComponent: (decodedURIComponent: string) => string;
     ga: Function;
     $: JQueryStatic;
-<<<<<<< HEAD
     Base64Binary: Base64Binary;
-=======
     jQuery: JQueryStatic;
     Headroom: Headroom;
->>>>>>> 45d0cedf
 }