--- conflicted
+++ resolved
@@ -17,25 +17,10 @@
 }
 
 interface Window {
-<<<<<<< HEAD
     CodeMirror?: typeof CodeMirror;
     HTMLElement?: HTMLElement;
-    __fixtures__?: any;
+    __fixtures__?: KarmaFixtures;
     decodeURIComponent?: (encodedURIComponent: string) => string;
     encodeURIComponent?: (decodedURIComponent: string) => string;
     ga?: Function;
-=======
-    CodeMirror?: any;
-    Date?: any;
-    GLOBALS?: any;
-    HTMLElement?: any;
-    Math?: any;
-    MathJax?: any;
-    __fixtures__?: KarmaFixtures;
-    decodeURIComponent?: any;
-    encodeURIComponent?: any;
-    opera?: any;
-    safari?: any;
-    ga?: any;
->>>>>>> 31a1eb69
 }