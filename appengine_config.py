# Copyright 2014 The Oppia Authors. All Rights Reserved.
#
# Licensed under the Apache License, Version 2.0 (the "License");
# you may not use this file except in compliance with the License.
# You may obtain a copy of the License at
#
#      http://www.apache.org/licenses/LICENSE-2.0
#
# Unless required by applicable law or agreed to in writing, software
# distributed under the License is distributed on an "AS-IS" BASIS,
# WITHOUT WARRANTIES OR CONDITIONS OF ANY KIND, either express or implied.
# See the License for the specific language governing permissions and
# limitations under the License.

"""Configuration for App Engine."""

from __future__ import absolute_import  # pylint: disable=import-only-modules
from __future__ import unicode_literals  # pylint: disable=import-only-modules

import os
import sys
<<<<<<< HEAD
import time

from google.appengine.ext import vendor

# Whether to calculate costs for RPCs, in addition to time taken.
appstats_CALC_RPC_COSTS = True
# The number of lines to record for an RPC stacktrace.
appstats_MAX_STACK = 50


def webapp_add_wsgi_middleware(app):  # pragma: no cover
    """Add AppStats recording.

    This also sets the level of appstats log messages to 'debug' by
    monkey-patching. For details, see:

        https://stackoverflow.com/questions/4305243/disable-appstats-logging
    """

    from google.appengine.ext.appstats import recording

    def save(self):
        t0 = time.time()
        with self._lock:
            num_pending = len(self.pending)
        if num_pending:
            logging.warn('Found %d RPC request(s) without matching response '
                         '(presumably due to timeouts or other errors)',
                         num_pending)
        self.dump()
        try:
            key, len_part, len_full = self._save()
        except Exception:
            logging.exception('Recorder.save() failed')
            return
        t1 = time.time()
        link = 'http://%s%s/details?time=%s' % (
            self.env.get('HTTP_HOST', ''),
            recording.config.stats_url,
            int(self.start_timestamp * 1000))
        logging.debug('Saved; key: %s, part: %s bytes, full: %s bytes, '
                      'overhead: %.3f + %.3f; link: %s',
                      key, len_part, len_full, self.overhead, t1 - t0, link)

    recording.Recorder.save = save

    app = recording.appstats_wsgi_middleware(app)
    return app

=======
>>>>>>> a9bece78

# Root path of the app.
ROOT_PATH = os.path.dirname(__file__)
_PARENT_DIR = os.path.abspath(os.path.join(os.getcwd(), os.pardir))
OPPIA_TOOLS_PATH = os.path.join(_PARENT_DIR, 'oppia_tools')

# oppia_tools/ is available locally (in both dev and prod mode). However,
# on the GAE production server, oppia_tools/ is not available, and the default
# PIL third-party library is used instead.
#
# We cannot special-case this using DEV_MODE because it is possible to run
# Oppia in production mode locally, where a built-in PIL won't be available.
# Hence the check for oppia_tools instead.
if os.path.isdir(OPPIA_TOOLS_PATH):
    PIL_PATH = os.path.join(
        OPPIA_TOOLS_PATH, 'Pillow-6.2.2')
    if not os.path.isdir(PIL_PATH):
        raise Exception('Invalid path for oppia_tools library: %s' % PIL_PATH)
    sys.path.insert(0, PIL_PATH)

<<<<<<< HEAD
vendor.add(os.path.join(ROOT_PATH, 'third_party'))
=======
THIRD_PARTY_LIBS = [
    os.path.join(
        ROOT_PATH, 'third_party', 'backports.functools_lru_cache-1.6.1'),
    os.path.join(ROOT_PATH, 'third_party', 'beautifulsoup4-4.9.1'),
    os.path.join(ROOT_PATH, 'third_party', 'bleach-3.1.5'),
    os.path.join(ROOT_PATH, 'third_party', 'callbacks-0.3.0'),
    os.path.join(ROOT_PATH, 'third_party', 'future-0.17.1'),
    os.path.join(ROOT_PATH, 'third_party', 'gae-cloud-storage-1.9.22.1'),
    os.path.join(ROOT_PATH, 'third_party', 'gae-mapreduce-1.9.22.0'),
    os.path.join(ROOT_PATH, 'third_party', 'gae-pipeline-1.9.22.1'),
    os.path.join(ROOT_PATH, 'third_party', 'graphy-1.0.0'),
    os.path.join(ROOT_PATH, 'third_party', 'html5lib-python-1.1'),
    os.path.join(ROOT_PATH, 'third_party', 'mutagen-1.43.0'),
    os.path.join(ROOT_PATH, 'third_party', 'packaging-20.4'),
    os.path.join(ROOT_PATH, 'third_party', 'pylatexenc-2.6'),
    os.path.join(ROOT_PATH, 'third_party', 'redis-3.5.3'),
    os.path.join(ROOT_PATH, 'third_party', 'simplejson-3.17.0'),
    os.path.join(ROOT_PATH, 'third_party', 'six-1.15.0'),
    os.path.join(ROOT_PATH, 'third_party', 'soupsieve-1.9.5'),
    os.path.join(ROOT_PATH, 'third_party', 'webencodings-0.5.1'),
]

for lib_path in THIRD_PARTY_LIBS:
    if not os.path.isdir(lib_path):
        raise Exception('Invalid path for third_party library: %s' % lib_path)
    sys.path.insert(0, lib_path)
>>>>>>> a9bece78
<|MERGE_RESOLUTION|>--- conflicted
+++ resolved
@@ -19,58 +19,6 @@
 
 import os
 import sys
-<<<<<<< HEAD
-import time
-
-from google.appengine.ext import vendor
-
-# Whether to calculate costs for RPCs, in addition to time taken.
-appstats_CALC_RPC_COSTS = True
-# The number of lines to record for an RPC stacktrace.
-appstats_MAX_STACK = 50
-
-
-def webapp_add_wsgi_middleware(app):  # pragma: no cover
-    """Add AppStats recording.
-
-    This also sets the level of appstats log messages to 'debug' by
-    monkey-patching. For details, see:
-
-        https://stackoverflow.com/questions/4305243/disable-appstats-logging
-    """
-
-    from google.appengine.ext.appstats import recording
-
-    def save(self):
-        t0 = time.time()
-        with self._lock:
-            num_pending = len(self.pending)
-        if num_pending:
-            logging.warn('Found %d RPC request(s) without matching response '
-                         '(presumably due to timeouts or other errors)',
-                         num_pending)
-        self.dump()
-        try:
-            key, len_part, len_full = self._save()
-        except Exception:
-            logging.exception('Recorder.save() failed')
-            return
-        t1 = time.time()
-        link = 'http://%s%s/details?time=%s' % (
-            self.env.get('HTTP_HOST', ''),
-            recording.config.stats_url,
-            int(self.start_timestamp * 1000))
-        logging.debug('Saved; key: %s, part: %s bytes, full: %s bytes, '
-                      'overhead: %.3f + %.3f; link: %s',
-                      key, len_part, len_full, self.overhead, t1 - t0, link)
-
-    recording.Recorder.save = save
-
-    app = recording.appstats_wsgi_middleware(app)
-    return app
-
-=======
->>>>>>> a9bece78
 
 # Root path of the app.
 ROOT_PATH = os.path.dirname(__file__)
@@ -91,33 +39,4 @@
         raise Exception('Invalid path for oppia_tools library: %s' % PIL_PATH)
     sys.path.insert(0, PIL_PATH)
 
-<<<<<<< HEAD
-vendor.add(os.path.join(ROOT_PATH, 'third_party'))
-=======
-THIRD_PARTY_LIBS = [
-    os.path.join(
-        ROOT_PATH, 'third_party', 'backports.functools_lru_cache-1.6.1'),
-    os.path.join(ROOT_PATH, 'third_party', 'beautifulsoup4-4.9.1'),
-    os.path.join(ROOT_PATH, 'third_party', 'bleach-3.1.5'),
-    os.path.join(ROOT_PATH, 'third_party', 'callbacks-0.3.0'),
-    os.path.join(ROOT_PATH, 'third_party', 'future-0.17.1'),
-    os.path.join(ROOT_PATH, 'third_party', 'gae-cloud-storage-1.9.22.1'),
-    os.path.join(ROOT_PATH, 'third_party', 'gae-mapreduce-1.9.22.0'),
-    os.path.join(ROOT_PATH, 'third_party', 'gae-pipeline-1.9.22.1'),
-    os.path.join(ROOT_PATH, 'third_party', 'graphy-1.0.0'),
-    os.path.join(ROOT_PATH, 'third_party', 'html5lib-python-1.1'),
-    os.path.join(ROOT_PATH, 'third_party', 'mutagen-1.43.0'),
-    os.path.join(ROOT_PATH, 'third_party', 'packaging-20.4'),
-    os.path.join(ROOT_PATH, 'third_party', 'pylatexenc-2.6'),
-    os.path.join(ROOT_PATH, 'third_party', 'redis-3.5.3'),
-    os.path.join(ROOT_PATH, 'third_party', 'simplejson-3.17.0'),
-    os.path.join(ROOT_PATH, 'third_party', 'six-1.15.0'),
-    os.path.join(ROOT_PATH, 'third_party', 'soupsieve-1.9.5'),
-    os.path.join(ROOT_PATH, 'third_party', 'webencodings-0.5.1'),
-]
-
-for lib_path in THIRD_PARTY_LIBS:
-    if not os.path.isdir(lib_path):
-        raise Exception('Invalid path for third_party library: %s' % lib_path)
-    sys.path.insert(0, lib_path)
->>>>>>> a9bece78
+vendor.add(os.path.join(ROOT_PATH, 'third_party'))