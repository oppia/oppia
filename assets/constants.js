/* eslint-disable */
/* Don't modify anything outside the {} brackets.
 * Insides of the {} brackets should be formatted as a JSON object.
 * JSON rules:
 * 1. All keys and string values must be enclosed in double quotes.
 * 2. Each key/value pair should be on a new line.
 * 3. All values and keys must be constant, you can't use any Javascript
 *    functions.
 */

/**
 * @fileoverview Initializes constants for the Oppia codebase.
 */

var constants = {
  // Whether to allow custom event reporting to Google Analytics.
  "CAN_SEND_ANALYTICS_EVENTS": false,

  "ALL_CATEGORIES": ["Algebra", "Algorithms", "Architecture", "Arithmetic",
    "Art", "Astronomy", "Biology", "Business", "Calculus", "Chemistry",
    "Combinatorics", "Computing", "Economics", "Education", "Engineering",
    "English", "Environment", "Gaulish", "Geography", "Geometry", "Government",
    "Graph Theory", "History", "Languages", "Latin", "Law", "Logic",
    "Mathematics", "Medicine", "Music", "Philosophy", "Physics", "Poetry",
    "Probability", "Programming", "Puzzles", "Reading", "Spanish", "Sport",
    "Statistics", "Trigonometry", "Welcome"],
  "ACTIVITY_TYPE_EXPLORATION": "exploration",
  "ACTIVITY_TYPE_COLLECTION": "collection",
  "DISABLED_EXPLORATION_IDS": ["5"],
  "TESTING_CONSTANT": "test",
  "LIBRARY_TILE_WIDTH_PX": 208,
  "DASHBOARD_TYPE_CREATOR": "creator",
  "DASHBOARD_TYPE_LEARNER": "learner",
  "DEFAULT_COLOR": "#a33f40",
  "DEFAULT_THUMBNAIL_ICON": "Lightbulb",
  "DEFAULT_CATEGORY_ICON": "Lightbulb",

  // These categories are shown in the library navbar. The categories should
  // be in sorted order.
  "SEARCH_DROPDOWN_CATEGORIES": ["Algorithms", "Architecture", "Art",
    "Biology", "Business", "Chemistry", "Economics", "English", "Geography",
    "History", "Mathematics", "Medicine", "Music", "Physics", "Programming",
    "Reading", "Statistics"],

  // The default language code for an exploration.
  "DEFAULT_LANGUAGE_CODE": "en",

  // List of supported default categories. For now, each category has a specific
  // color associated with it. Each category also has a thumbnail icon whose
  // filename is '{{CategoryName}}.svg'.
  "CATEGORIES_TO_COLORS": {
    "Mathematics": "#cd672b",
    "Algebra": "#cd672b",
    "Arithmetic": "#d68453",
    "Calculus": "#b86330",
    "Logic": "#d68453",
    "Combinatorics": "#cf5935",
    "Graph Theory": "#cf5935",
    "Probability": "#cf5935",
    "Statistics": "#cd672b",
    "Geometry": "#d46949",
    "Trigonometry": "#d46949",

    "Algorithms": "#d0982a",
    "Computing": "#bb8b2f",
    "Programming": "#d9aa53",

    "Astronomy": "#879d6c",
    "Biology": "#97a766",
    "Chemistry": "#aab883",
    "Engineering": "#8b9862",
    "Environment": "#aba86d",
    "Medicine": "#97a766",
    "Physics": "#879d6c",

    "Architecture": "#6e3466",
    "Art": "#895a83",
    "Music": "#6a3862",
    "Philosophy": "#613968",
    "Poetry": "#7f507f",

    "English": "#193a69",
    "Languages": "#1b4174",
    "Latin": "#3d5a89",
    "Reading": "#193a69",
    "Spanish": "#405185",
    "Gaulish": "#1b4174",

    "Business": "#387163",
    "Economics": "#5d8b7f",
    "Geography": "#3c6d62",
    "Government": "#538270",
    "History": "#3d6b52",
    "Law": "#538270",

    "Education": "#942e20",
    "Puzzles": "#a8554a",
    "Sport": "#893327",
    "Welcome": "#992a2b"
  },

  // List of supported language codes. Each description has a
  // parenthetical part that may be stripped out to give a shorter
  // description.
  "ALL_LANGUAGE_CODES": [{
    "code": "en",
    "description": "English"
  }, {
    "code": "ar",
    "description": "العربية (Arabic)"
  }, {
    "code": "bg",
    "description": "български (Bulgarian)"
  }, {
    "code": "bn",
    "description": "বাংলা (Bangla)"
  }, {
    "code": "ca",
    "description": "català (Catalan)"
  }, {
    "code": "zh",
    "description": "中文 (Chinese)"
  }, {
    "code": "hr",
    "description": "hrvatski (Croatian)"
  }, {
    "code": "cs",
    "description": "čeština (Czech)"
  }, {
    "code": "da",
    "description": "dansk (Danish)"
  }, {
    "code": "nl",
    "description": "Nederlands (Dutch)"
  }, {
    "code": "tl",
    "description": "Filipino (Filipino)"
  }, {
    "code": "fi",
    "description": "suomi (Finnish)"
  }, {
    "code": "fr",
    "description": "français (French)"
  }, {
    "code": "de",
    "description": "Deutsch (German)"
  }, {
    "code": "el",
    "description": "ελληνικά (Greek)"
  }, {
    "code": "he",
    "description": "עברית (Hebrew)"
  }, {
    "code": "hi",
    "description": "हिन्दी (Hindi)"
  }, {
    "code": "hu",
    "description": "magyar (Hungarian)"
  }, {
    "code": "id",
    "description": "Bahasa Indonesia (Indonesian)"
  }, {
    "code": "it",
    "description": "italiano (Italian)"
  }, {
    "code": "ja",
    "description": "日本語 (Japanese)"
  }, {
    "code": "kab",
    "description": "Taqbaylit (Kabyle)"
  }, {
    "code": "ko",
    "description": "한국어 (Korean)"
  }, {
    "code": "lv",
    "description": "latviešu (Latvian)"
  }, {
    "code": "lt",
    "description": "lietuvių (Lithuanian)"
  }, {
    "code": "no",
    "description": "Norsk (Norwegian)"
  }, {
    "code": "fa",
    "description": "فارسی (Persian)"
  }, {
    "code": "pl",
    "description": "polski (Polish)"
  }, {
    "code": "pt",
    "description": "português (Portuguese)"
  }, {
    "code": "ro",
    "description": "română (Romanian)"
  }, {
    "code": "ru",
    "description": "русский (Russian)"
  }, {
    "code": "sr",
    "description": "српски (Serbian)"
  }, {
    "code": "sk",
    "description": "slovenčina (Slovak)"
  }, {
    "code": "sl",
    "description": "slovenščina (Slovenian)"
  }, {
    "code": "es",
    "description": "español (Spanish)"
  }, {
    "code": "sv",
    "description": "svenska (Swedish)"
  }, {
    "code": "th",
    "description": "ภาษาไทย (Thai)"
  }, {
    "code": "tr",
    "description": "Türkçe (Turkish)"
  }, {
    "code": "uk",
    "description": "українська (Ukrainian)"
  }, {
    "code": "vi",
    "description": "Tiếng Việt (Vietnamese)"
  }],

  // NOTE TO DEVELOPERS: While adding another language, please ensure that the
  // languages are in alphabetical order.
  "SUPPORTED_SITE_LANGUAGES": [{
    "id": "id",
    "text": "Bahasa Indonesia"
  }, {
    "id": "en",
    "text": "English"
  }, {
    "id": "es",
    "text": "Español"
  }, {
    "id": "pt-br",
    "text": "Português (Brasil)"
  }, {
    "id": "ar",
    "text": "العربية"
  }, {
    "id": "kab",
    "text": "Taqbaylit"
  }, {
    "id": "vi",
    "text": "Tiếng Việt"
  }, {
    "id": "hi",
    "text": "हिन्दी"
  }, {
    "id": "bn",
    "text": "বাংলা"
  }, {
    "id": "zh-hans",
    "text": "中文(简体)"
  }, {
    "id": "zh-hant",
    "text": "中文(繁體)"
  }],

  // Related languages are used to prioritize an exploration's language when
  // setting the default audio language.
  "SUPPORTED_AUDIO_LANGUAGES": [{
    "id": "en",
    "description": "English",
    "related_languages": ["en"]
  }, {
    "id": "ar",
    "description": "Arabic",
    "related_languages": ["ar"]
  }, {
    "id": "bg",
    "description": "Bulgarian",
    "related_languages": ["bg"]
  }, {
    "id": "bn",
    "description": "Bangla",
    "related_languages": ["bn"]
  }, {
    "id": "ca",
    "description": "Catalan",
    "related_languages": ["ca"]
  }, {
    "id": "zh",
    "description": "Chinese",
    "related_languages": ["zh"]
  }, {
    "id": "hr",
    "description": "Croatian",
    "related_languages": ["hr"]
  }, {
    "id": "cs",
    "description": "Czech",
    "related_languages": ["cs"]
  }, {
    "id": "da",
    "description": "Danish",
    "related_languages": ["da"]
  }, {
    "id": "nl",
    "description": "Dutch",
    "related_languages": ["nl"]
  }, {
    "id": "tl",
    "description": "Filipino",
    "related_languages": ["tl"]
  }, {
    "id": "fi",
    "description": "Finnish",
    "related_languages": ["fi"]
  }, {
    "id": "fr",
    "description": "French",
    "related_languages": ["fr"]
  }, {
    "id": "de",
    "description": "German",
    "related_languages": ["de"]
  }, {
    "id": "el",
    "description": "Greek",
    "related_languages": ["el"]
  }, {
    "id": "he",
    "description": "Hebrew",
    "related_languages": ["he"]
  }, {
    "id": "hi",
    "description": "Hindi",
    "related_languages": ["hi"]
  }, {
    "id": "hi-en",
    "description": "Hinglish",
    "related_languages": ["hi", "en"]
  }, {
    "id": "hu",
    "description": "Hungarian",
    "related_languages": ["hu"]
  }, {
    "id": "id",
    "description": "Indonesian",
    "related_languages": ["id"]
  }, {
    "id": "it",
    "description": "Italian",
    "related_languages": ["it"]
  }, {
    "id": "ja",
    "description": "Japanese",
    "related_languages": ["ja"]
  }, {
    "id": "kab",
    "description": "Kabyle",
    "related_languages": ["kab"]
  }, {
    "id": "ko",
    "description": "Korean",
    "related_languages": ["ko"]
  }, {
    "id": "lv",
    "description": "Latvian",
    "related_languages": ["lv"]
  }, {
    "id": "lt",
    "description": "Lithuanian",
    "related_languages": ["lt"]
  }, {
    "id": "no",
    "description": "Norwegian",
    "related_languages": ["no"]
  }, {
    "id": "fa",
    "description": "Persian",
    "related_languages": ["fa"]
  }, {
    "id": "pl",
    "description": "Polish",
    "related_languages": ["pl"]
  }, {
    "id": "pt",
    "description": "Portuguese",
    "related_languages": ["pt"]
  }, {
    "id": "ro",
    "description": "Romanian",
    "related_languages": ["ro"]
  }, {
    "id": "ru",
    "description": "Russian",
    "related_languages": ["ru"]
  }, {
    "id": "sr",
    "description": "Serbian",
    "related_languages": ["sr"]
  }, {
    "id": "sk",
    "description": "Slovak",
    "related_languages": ["sk"]
  }, {
    "id": "sl",
    "description": "Slovenian",
    "related_languages": ["sl"]
  }, {
    "id": "es",
    "description": "Spanish",
    "related_languages": ["es"]
  }, {
    "id": "sv",
    "description": "Swedish",
    "related_languages": ["sw"]
  }, {
    "id": "th",
    "description": "Thai",
    "related_languages": ["th"]
  }, {
    "id": "tr",
    "description": "Turkish",
    "related_languages": ["tr"]
  }, {
    "id": "uk",
    "description": "Ukrainian",
    "related_languages": ["uk"]
  }, {
    "id": "vi",
    "description": "Vietnamese",
    "related_languages": ["vi"]
  }],

  "AUTOGENERATED_AUDIO_LANGUAGES": [{
    "id": "en-auto",
    "description": "English (auto)",
    "exploration_language": "en",
    "speech_synthesis_code": "en-GB",
    "speech_synthesis_code_mobile": "en_US"
  }],

  // Types of view in creator dashboard page.
  "ALLOWED_CREATOR_DASHBOARD_DISPLAY_PREFS": {
    "CARD": "card",
    "LIST": "list"
  },

  "ALLOWED_QUESTION_INTERACTION_CATEGORIES": [{
    "name": "General",
    "interaction_ids": [
        "MultipleChoiceInput",
        "TextInput"
    ]
  }, {
    "name": "Math",
    "interaction_ids": [
        "NumericInput"
    ]
  }],

  // These categories and interactions are displayed in the order in which they
  // appear in the interaction selector.
  "ALLOWED_INTERACTION_CATEGORIES": [{
    "name": "General",
    "interaction_ids": [
        "Continue",
        "EndExploration",
        "ImageClickInput",
        "ItemSelectionInput",
        "MultipleChoiceInput",
        "TextInput",
        "DragAndDropSortInput"
    ]
  }, {
    "name": "Math",
    "interaction_ids": [
        "FractionInput",
        "GraphInput",
        "LogicProof",
        "NumericInput",
        "SetInput",
        "MathExpressionInput",
        "NumberWithUnits"
    ]
  }, {
    "name": "Programming",
    "interaction_ids": [
        "CodeRepl",
        "PencilCodeEditor"
    ]
  }, {
    "name": "Music",
    "interaction_ids": [
        "MusicNotesInput"
    ]
  }, {
    "name": "Geography",
    "interaction_ids": [
        "InteractiveMap"
    ]
  }],

  // Interaction IDs for which answer details cannot be solicited.
  "INTERACTION_IDS_WITHOUT_ANSWER_DETAILS": ["EndExploration", "Continue"],

  "WHITELISTED_COLLECTION_IDS_FOR_SAVING_GUEST_PROGRESS": [],

  "FEEDBACK_SUBJECT_MAX_CHAR_LIMIT": 50,

  "ACTIVITY_STATUS_PRIVATE": "private",
  "ACTIVITY_STATUS_PUBLIC": "public",

  "SITE_FEEDBACK_FORM_URL": "",

  "SYSTEM_USER_IDS": ["admin", "OppiaMigrationBot"],

  // A string containing the disallowed characters in state or exploration
  // names. The underscore is needed because spaces in names must be converted
  // to underscores when displayed as part of a URL or key. The other
  // conventions here are derived from the Wikipedia guidelines for naming
  // articles.
  "INVALID_NAME_CHARS": [
    ":", "#", "/", "|", "_", "%", "<", ">", "[", "]", "{", "}", "\\ufffd",
    "\\\\", "\\u007f", "\\u0000", "\\u0001", "\\u0002", "\\u0003", "\\u0004",
    "\\u0005", "\\u0006", "\\u0007", "\\b", "\\t", "\\n", "\\u000b", "\\f",
    "\\r", "\\u000e", "\\u000f", "\\u0010", "\\u0011", "\\u0012", "\\u0013",
    "\\u0014", "\\u0015", "\\u0016", "\\u0017", "\\u0018", "\\u0019", "\\u001a",
    "\\u001b", "\\u001c", "\\u001d", "\\u001e", "\\u001f"
  ],

  "DEFAULT_SKILL_DIFFICULTY": 0.3,

  "ENABLE_PREREQUISITE_SKILLS": false,

  "ENABLE_NEW_STRUCTURE_PLAYERS": false,

  "ENABLE_SOLICIT_ANSWER_DETAILS_FEATURE": false,

<<<<<<< HEAD
=======
  "MAX_SKILLS_PER_QUESTION": 3,

>>>>>>> 9e7bb859
  "NUM_EXPLORATIONS_PER_REVIEW_TEST": 3,

  "NUM_QUESTIONS_PER_PAGE": 10,

  "NEW_STATE_TEMPLATE": {
      "classifier_model_id": null,
      "content": {
          "html": "",
          "content_id": "content"
      },
      "interaction": {
            "id": null,
            "customization_args": {},
            "answer_groups": [],
            "default_outcome": {
                "dest": "Introduction",
                "feedback": {
                    "content_id": "default_outcome",
                    "html": ""
                },
                "labelled_as_correct": false,
                "param_changes": [],
                "refresher_exploration_id": null,
                "missing_prerequisite_skill_id": null
            },
            "confirmed_unclassified_answers": [],
            "hints": [],
            "solution": null
        },
      "param_changes": [],
      "recorded_voiceovers": {
          "voiceovers_mapping": {
              "content": {},
              "default_outcome": {}
          }
      },
      "solicit_answer_details": false,
      "written_translations": {
          "translations_mapping": {
              "content": {},
              "default_outcome": {}
          }
      }
  },

  // Data required for Google Analytics. 
  "ANALYTICS_ID": "",
  "SITE_NAME_FOR_ANALYTICS": "",

  "ALLOW_YAML_FILE_UPLOAD": false,

  "DEV_MODE": true
};<|MERGE_RESOLUTION|>--- conflicted
+++ resolved
@@ -534,11 +534,8 @@
 
   "ENABLE_SOLICIT_ANSWER_DETAILS_FEATURE": false,
 
-<<<<<<< HEAD
-=======
   "MAX_SKILLS_PER_QUESTION": 3,
 
->>>>>>> 9e7bb859
   "NUM_EXPLORATIONS_PER_REVIEW_TEST": 3,
 
   "NUM_QUESTIONS_PER_PAGE": 10,
