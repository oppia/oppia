--- conflicted
+++ resolved
@@ -451,13 +451,7 @@
 
   "ENABLE_GCS_STORAGE_FOR_IMAGES": false,
 
-<<<<<<< HEAD
-  "IS_CURRENT_RTE_CKEDITOR": false,
-
   "USE_NEW_SUGGESTION_FRAMEWORK": false,
 
   "ENABLE_NEW_STRUCTURES": false
-=======
-  "USE_NEW_SUGGESTION_FRAMEWORK": false
->>>>>>> aae4e7aa
 };