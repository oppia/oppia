/* eslint-disable */
/* Don't modify anything outside the {} brackets.
 * Insides of the {} brackets should be formatted as a JSON object.
 * JSON rules:
 * 1. All keys and string values must be enclosed in double quotes.
 * 2. Each key/value pair should be on a new line.
 * 3. All values and keys must be constant, you can't use any Javascript
 *    functions.
 */
var constants = {
  "//": "Whether to allow custom event reporting to Google Analytics.",
  "CAN_SEND_ANALYTICS_EVENTS": false,

  "ALL_CATEGORIES": ["Algebra", "Algorithms", "Architecture", "Arithmetic",
    "Art", "Astronomy", "Biology", "Business", "Calculus", "Chemistry",
    "Combinatorics", "Computing", "Economics", "Education", "Engineering",
    "English", "Environment", "Gaulish", "Geography", "Geometry", "Government",
    "Graph Theory", "History", "Languages", "Latin", "Law", "Logic",
    "Mathematics", "Medicine", "Music", "Philosophy", "Physics", "Poetry",
    "Probability", "Programming", "Puzzles", "Reading", "Spanish", "Sport",
    "Statistics", "Trigonometry", "Welcome"],
  "ACTIVITY_TYPE_EXPLORATION": "exploration",
  "ACTIVITY_TYPE_COLLECTION": "collection",
  "DISABLED_EXPLORATION_IDS": ["5"],
  "TESTING_CONSTANT": "test",
  "LIBRARY_TILE_WIDTH_PX": 208,
  "DASHBOARD_TYPE_CREATOR": "creator",
  "DASHBOARD_TYPE_LEARNER": "learner",
  "DEFAULT_COLOR": "#a33f40",
  "DEFAULT_THUMBNAIL_ICON": "Lightbulb",
  "DEFAULT_CATEGORY_ICON": "Lightbulb",

  "//": "The default language code for an exploration.",
  "DEFAULT_LANGUAGE_CODE": "en",

  "//": [
    "List of supported default categories. For now, each category has a specific ",
    "color associated with it. Each category also has a thumbnail icon whose ",
    "filename is '{{CategoryName}}.svg'."
  ],
  "CATEGORIES_TO_COLORS": {
    "Mathematics": "#cd672b",
    "Algebra": "#cd672b",
    "Arithmetic": "#d68453",
    "Calculus": "#b86330",
    "Logic": "#d68453",
    "Combinatorics": "#cf5935",
    "Graph Theory": "#cf5935",
    "Probability": "#cf5935",
    "Statistics": "#cd672b",
    "Geometry": "#d46949",
    "Trigonometry": "#d46949",

    "Algorithms": "#d0982a",
    "Computing": "#bb8b2f",
    "Programming": "#d9aa53",

    "Astronomy": "#879d6c",
    "Biology": "#97a766",
    "Chemistry": "#aab883",
    "Engineering": "#8b9862",
    "Environment": "#aba86d",
    "Medicine": "#97a766",
    "Physics": "#879d6c",

    "Architecture": "#6e3466",
    "Art": "#895a83",
    "Music": "#6a3862",
    "Philosophy": "#613968",
    "Poetry": "#7f507f",

    "English": "#193a69",
    "Languages": "#1b4174",
    "Latin": "#3d5a89",
    "Reading": "#193a69",
    "Spanish": "#405185",
    "Gaulish": "#1b4174",

    "Business": "#387163",
    "Economics": "#5d8b7f",
    "Geography": "#3c6d62",
    "Government": "#538270",
    "History": "#3d6b52",
    "Law": "#538270",

    "Education": "#942e20",
    "Puzzles": "#a8554a",
    "Sport": "#893327",
    "Welcome": "#992a2b"
  },

  "//": [
    "List of supported language codes. Each description has a ",
    "parenthetical part that may be stripped out to give a shorter ",
    "description."
  ],
  "ALL_LANGUAGE_CODES": [{
    "code": "en",
    "description": "English"
  }, {
    "code": "ar",
    "description": "العربية (Arabic)"
  }, {
    "code": "bg",
    "description": "български (Bulgarian)"
  }, {
    "code": "bn",
    "description": "বাংলা (Bangla)"
  }, {
    "code": "ca",
    "description": "català (Catalan)"
  }, {
    "code": "zh",
    "description": "中文 (Chinese)"
  }, {
    "code": "hr",
    "description": "hrvatski (Croatian)"
  }, {
    "code": "cs",
    "description": "čeština (Czech)"
  }, {
    "code": "da",
    "description": "dansk (Danish)"
  }, {
    "code": "nl",
    "description": "Nederlands (Dutch)"
  }, {
    "code": "tl",
    "description": "Filipino (Filipino)"
  }, {
    "code": "fi",
    "description": "suomi (Finnish)"
  }, {
    "code": "fr",
    "description": "français (French)"
  }, {
    "code": "de",
    "description": "Deutsch (German)"
  }, {
    "code": "el",
    "description": "ελληνικά (Greek)"
  }, {
    "code": "he",
    "description": "עברית (Hebrew)"
  }, {
    "code": "hi",
    "description": "हिन्दी (Hindi)"
  }, {
    "code": "hu",
    "description": "magyar (Hungarian)"
  }, {
    "code": "id",
    "description": "Bahasa Indonesia (Indonesian)"
  }, {
    "code": "it",
    "description": "italiano (Italian)"
  }, {
    "code": "ja",
    "description": "日本語 (Japanese)"
  }, {
    "code": "kab",
    "description": "Taqbaylit (Kabyle)"
  }, {
    "code": "ko",
    "description": "한국어 (Korean)"
  }, {
    "code": "lv",
    "description": "latviešu (Latvian)"
  }, {
    "code": "lt",
    "description": "lietuvių (Lithuanian)"
  }, {
    "code": "no",
    "description": "Norsk (Norwegian)"
  }, {
    "code": "fa",
    "description": "فارسی (Persian)"
  }, {
    "code": "pl",
    "description": "polski (Polish)"
  }, {
    "code": "pt",
    "description": "português (Portuguese)"
  }, {
    "code": "ro",
    "description": "română (Romanian)"
  }, {
    "code": "ru",
    "description": "русский (Russian)"
  }, {
    "code": "sr",
    "description": "српски (Serbian)"
  }, {
    "code": "sk",
    "description": "slovenčina (Slovak)"
  }, {
    "code": "sl",
    "description": "slovenščina (Slovenian)"
  }, {
    "code": "es",
    "description": "español (Spanish)"
  }, {
    "code": "sv",
    "description": "svenska (Swedish)"
  }, {
    "code": "th",
    "description": "ภาษาไทย (Thai)"
  }, {
    "code": "tr",
    "description": "Türkçe (Turkish)"
  }, {
    "code": "uk",
    "description": "українська (Ukrainian)"
  }, {
    "code": "vi",
    "description": "Tiếng Việt (Vietnamese)"
  }],

  "//": [
    "NOTE TO DEVELOPERS: While adding another language, please ensure that the ",
    "languages are in alphabetical order."
  ],
  "SUPPORTED_SITE_LANGUAGES": [{
    "id": "id",
    "text": "Bahasa Indonesia"
  }, {
    "id": "en",
    "text": "English"
  }, {
    "id": "es",
    "text": "Español"
  }, {
    "id": "pt-br",
    "text": "Português (Brasil)"
  }, {
    "id": "ar",
    "text": "العربية"
  }, {
    "id": "kab",
    "text": "Taqbaylit"
  }, {
    "id": "vi",
    "text": "Tiếng Việt"
  }, {
    "id": "hi",
    "text": "हिन्दी"
  }, {
    "id": "bn",
    "text": "বাংলা"
  }, {
    "id": "zh-hans",
    "text": "中文(简体)"
  }, {
    "id": "zh-hant",
    "text": "中文(繁體)"
  }],

  "//": [
    "Related languages are used to prioritize an exploration's language when ",
    "setting the default audio language."
  ],
  "SUPPORTED_AUDIO_LANGUAGES": [{
    "id": "en",
    "text": "English",
    "related_languages": ["en"]
  }, {
    "id": "ar",
    "text": "Arabic",
    "related_languages": ["ar"]
  }, {
    "id": "bg",
    "text": "Bulgarian",
    "related_languages": ["bg"]
  }, {
    "id": "bn",
    "text": "Bangla",
    "related_languages": ["bn"]
  }, {
    "id": "ca",
    "text": "Catalan",
    "related_languages": ["ca"]
  }, {
    "id": "zh",
    "text": "Chinese",
    "related_languages": ["zh"]
  }, {
    "id": "hr",
    "text": "Croatian",
    "related_languages": ["hr"]
  }, {
    "id": "cs",
    "text": "Czech",
    "related_languages": ["cs"]
  }, {
    "id": "da",
    "text": "Danish",
    "related_languages": ["da"]
  }, {
    "id": "nl",
    "text": "Dutch",
    "related_languages": ["nl"]
  }, {
    "id": "tl",
    "text": "Filipino",
    "related_languages": ["tl"]
  }, {
    "id": "fi",
    "text": "Finnish",
    "related_languages": ["fi"]
  }, {
    "id": "fr",
    "text": "French",
    "related_languages": ["fr"]
  }, {
    "id": "de",
    "text": "German",
    "related_languages": ["de"]
  }, {
    "id": "el",
    "text": "Greek",
    "related_languages": ["el"]
  }, {
    "id": "he",
    "text": "Hebrew",
    "related_languages": ["he"]
  }, {
    "id": "hi",
    "text": "Hindi",
    "related_languages": ["hi"]
  }, {
    "id": "hi-en",
    "text": "Hinglish",
    "related_languages": ["hi", "en"]
  }, {
    "id": "hu",
    "text": "Hungarian",
    "related_languages": ["hu"]
  }, {
    "id": "id",
    "text": "Indonesian",
    "related_languages": ["id"]
  }, {
    "id": "it",
    "text": "Italian",
    "related_languages": ["it"]
  }, {
    "id": "ja",
    "text": "Japanese",
    "related_languages": ["ja"]
  }, {
    "id": "kab",
    "text": "Kabyle",
    "related_languages": ["kab"]
  }, {
    "id": "ko",
    "text": "Korean",
    "related_languages": ["ko"]
  }, {
    "id": "lv",
    "text": "Latvian",
    "related_languages": ["lv"]
  }, {
    "id": "lt",
    "text": "Lithuanian",
    "related_languages": ["lt"]
  }, {
    "id": "no",
    "text": "Norwegian",
    "related_languages": ["no"]
  }, {
    "id": "fa",
    "text": "Persian",
    "related_languages": ["fa"]
  }, {
    "id": "pl",
    "text": "Polish",
    "related_languages": ["pl"]
  }, {
    "id": "pt",
    "text": "Portuguese",
    "related_languages": ["pt"]
  }, {
    "id": "ro",
    "text": "Romanian",
    "related_languages": ["ro"]
  }, {
    "id": "ru",
    "text": "Russian",
    "related_languages": ["ru"]
  }, {
    "id": "sr",
    "text": "Serbian",
    "related_languages": ["sr"]
  }, {
    "id": "sk",
    "text": "Slovak",
    "related_languages": ["sk"]
  }, {
    "id": "sl",
    "text": "Slovenian",
    "related_languages": ["sl"]
  }, {
    "id": "es",
    "text": "Spanish",
    "related_languages": ["es"]
  }, {
    "id": "sv",
    "text": "Swedish",
    "related_languages": ["sw"]
  }, {
    "id": "th",
    "text": "Thai",
    "related_languages": ["th"]
  }, {
    "id": "tr",
    "text": "Turkish",
    "related_languages": ["tr"]
  }, {
    "id": "uk",
    "text": "Ukrainian",
    "related_languages": ["uk"]
  }, {
    "id": "vi",
    "text": "Vietnamese",
    "related_languages": ["vi"]
  }],

  "AUTOGENERATED_AUDIO_LANGUAGES": [{
    "id": "en-auto",
    "text": "English (auto)",
    "exploration_language": "en",
    "speech_synthesis_code": "en-GB",
    "speech_synthesis_code_mobile": "en_US"
  }],

  "//" : "Types of view in creator dashboard page.",
  "ALLOWED_CREATOR_DASHBOARD_DISPLAY_PREFS": {
    "CARD": "card",
    "LIST": "list"
  },

  "WHITELISTED_COLLECTION_IDS_FOR_SAVING_GUEST_PROGRESS": [],

  "FEEDBACK_SUBJECT_MAX_CHAR_LIMIT": 50,

<<<<<<< HEAD
  "IS_CURRENT_RTE_CKEDITOR": false
=======
  "USE_NEW_SUGGESTION_FRAMEWORK": false
>>>>>>> 8dce68ed
};<|MERGE_RESOLUTION|>--- conflicted
+++ resolved
@@ -443,9 +443,7 @@
 
   "FEEDBACK_SUBJECT_MAX_CHAR_LIMIT": 50,
 
-<<<<<<< HEAD
-  "IS_CURRENT_RTE_CKEDITOR": false
-=======
+  "IS_CURRENT_RTE_CKEDITOR": false,
+
   "USE_NEW_SUGGESTION_FRAMEWORK": false
->>>>>>> 8dce68ed
 };