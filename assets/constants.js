/* eslint-disable */
/* Don't modify anything outside the {} brackets.
 * Insides of the {} brackets should be formatted as a JSON object.
 * JSON rules:
 * 1. All keys and string values must be enclosed in double quotes.
 * 2. Each key/value pair should be on a new line.
 * 3. All values and keys must be constant, you can't use any Javascript
 *    functions.
 */
var constants = {
  "//": "Whether to allow custom event reporting to Google Analytics.",
  "CAN_SEND_ANALYTICS_EVENTS": false,

  "ALL_CATEGORIES": ["Algebra", "Algorithms", "Architecture", "Arithmetic",
    "Art", "Astronomy", "Biology", "Business", "Calculus", "Chemistry",
    "Combinatorics", "Computing", "Economics", "Education", "Engineering",
    "English", "Environment", "Gaulish", "Geography", "Geometry", "Government",
    "Graph Theory", "History", "Languages", "Latin", "Law", "Logic",
    "Mathematics", "Medicine", "Music", "Philosophy", "Physics", "Poetry",
    "Probability", "Programming", "Puzzles", "Reading", "Spanish", "Sport",
    "Statistics", "Trigonometry", "Welcome"],
  "ACTIVITY_TYPE_EXPLORATION": "exploration",
  "ACTIVITY_TYPE_COLLECTION": "collection",
  "DISABLED_EXPLORATION_IDS": ["5"],
  "TESTING_CONSTANT": "test",
  "LIBRARY_TILE_WIDTH_PX": 208,
  "DASHBOARD_TYPE_CREATOR": "creator",
  "DASHBOARD_TYPE_LEARNER": "learner",
  "DEFAULT_COLOR": "#a33f40",
  "DEFAULT_THUMBNAIL_ICON": "Lightbulb",
  "DEFAULT_CATEGORY_ICON": "Lightbulb",

  "//": "The default language code for an exploration.",
  "DEFAULT_LANGUAGE_CODE": "en",

  "//": [
    "List of supported default categories. For now, each category has a specific ",
    "color associated with it. Each category also has a thumbnail icon whose ",
    "filename is '{{CategoryName}}.svg'."
  ],
  "CATEGORIES_TO_COLORS": {
    "Mathematics": "#cd672b",
    "Algebra": "#cd672b",
    "Arithmetic": "#d68453",
    "Calculus": "#b86330",
    "Logic": "#d68453",
    "Combinatorics": "#cf5935",
    "Graph Theory": "#cf5935",
    "Probability": "#cf5935",
    "Statistics": "#cd672b",
    "Geometry": "#d46949",
    "Trigonometry": "#d46949",

    "Algorithms": "#d0982a",
    "Computing": "#bb8b2f",
    "Programming": "#d9aa53",

    "Astronomy": "#879d6c",
    "Biology": "#97a766",
    "Chemistry": "#aab883",
    "Engineering": "#8b9862",
    "Environment": "#aba86d",
    "Medicine": "#97a766",
    "Physics": "#879d6c",

    "Architecture": "#6e3466",
    "Art": "#895a83",
    "Music": "#6a3862",
    "Philosophy": "#613968",
    "Poetry": "#7f507f",

    "English": "#193a69",
    "Languages": "#1b4174",
    "Latin": "#3d5a89",
    "Reading": "#193a69",
    "Spanish": "#405185",
    "Gaulish": "#1b4174",

    "Business": "#387163",
    "Economics": "#5d8b7f",
    "Geography": "#3c6d62",
    "Government": "#538270",
    "History": "#3d6b52",
    "Law": "#538270",

    "Education": "#942e20",
    "Puzzles": "#a8554a",
    "Sport": "#893327",
    "Welcome": "#992a2b"
  },

  "//": [
    "List of supported language codes. Each description has a ",
    "parenthetical part that may be stripped out to give a shorter ",
    "description."
  ],
  "ALL_LANGUAGE_CODES": [{
    "code": "en",
    "description": "English"
  }, {
    "code": "ar",
    "description": "العربية (Arabic)"
  }, {
    "code": "bg",
    "description": "български (Bulgarian)"
  }, {
    "code": "bn",
    "description": "বাংলা (Bangla)"
  }, {
    "code": "ca",
    "description": "català (Catalan)"
  }, {
    "code": "zh",
    "description": "中文 (Chinese)"
  }, {
    "code": "hr",
    "description": "hrvatski (Croatian)"
  }, {
    "code": "cs",
    "description": "čeština (Czech)"
  }, {
    "code": "da",
    "description": "dansk (Danish)"
  }, {
    "code": "nl",
    "description": "Nederlands (Dutch)"
  }, {
    "code": "tl",
    "description": "Filipino (Filipino)"
  }, {
    "code": "fi",
    "description": "suomi (Finnish)"
  }, {
    "code": "fr",
    "description": "français (French)"
  }, {
    "code": "de",
    "description": "Deutsch (German)"
  }, {
    "code": "el",
    "description": "ελληνικά (Greek)"
  }, {
    "code": "he",
    "description": "עברית (Hebrew)"
  }, {
    "code": "hi",
    "description": "हिन्दी (Hindi)"
  }, {
    "code": "hu",
    "description": "magyar (Hungarian)"
  }, {
    "code": "id",
    "description": "Bahasa Indonesia (Indonesian)"
  }, {
    "code": "it",
    "description": "italiano (Italian)"
  }, {
    "code": "ja",
    "description": "日本語 (Japanese)"
  }, {
    "code": "kab",
    "description": "Taqbaylit (Kabyle)"
  }, {
    "code": "ko",
    "description": "한국어 (Korean)"
  }, {
    "code": "lv",
    "description": "latviešu (Latvian)"
  }, {
    "code": "lt",
    "description": "lietuvių (Lithuanian)"
  }, {
    "code": "no",
    "description": "Norsk (Norwegian)"
  }, {
    "code": "fa",
    "description": "فارسی (Persian)"
  }, {
    "code": "pl",
    "description": "polski (Polish)"
  }, {
    "code": "pt",
    "description": "português (Portuguese)"
  }, {
    "code": "ro",
    "description": "română (Romanian)"
  }, {
    "code": "ru",
    "description": "русский (Russian)"
  }, {
    "code": "sr",
    "description": "српски (Serbian)"
  }, {
    "code": "sk",
    "description": "slovenčina (Slovak)"
  }, {
    "code": "sl",
    "description": "slovenščina (Slovenian)"
  }, {
    "code": "es",
    "description": "español (Spanish)"
  }, {
    "code": "sv",
    "description": "svenska (Swedish)"
  }, {
    "code": "th",
    "description": "ภาษาไทย (Thai)"
  }, {
    "code": "tr",
    "description": "Türkçe (Turkish)"
  }, {
    "code": "uk",
    "description": "українська (Ukrainian)"
  }, {
    "code": "vi",
    "description": "Tiếng Việt (Vietnamese)"
  }],

  "//": [
    "NOTE TO DEVELOPERS: While adding another language, please ensure that the ",
    "languages are in alphabetical order."
  ],
  "SUPPORTED_SITE_LANGUAGES": [{
    "id": "id",
    "text": "Bahasa Indonesia"
  }, {
    "id": "en",
    "text": "English"
  }, {
    "id": "es",
    "text": "Español"
  }, {
    "id": "pt-br",
    "text": "Português (Brasil)"
  }, {
    "id": "ar",
    "text": "العربية"
  }, {
    "id": "kab",
    "text": "Taqbaylit"
  }, {
    "id": "vi",
    "text": "Tiếng Việt"
  }, {
    "id": "hi",
    "text": "हिन्दी"
  }, {
    "id": "bn",
    "text": "বাংলা"
  }, {
    "id": "zh-hans",
    "text": "中文(简体)"
  }, {
    "id": "zh-hant",
    "text": "中文(繁體)"
  }],

  "//": [
    "Related languages are used to prioritize an exploration's language when ",
    "setting the default audio language."
  ],
  "SUPPORTED_AUDIO_LANGUAGES": [{
    "id": "en",
    "description": "English",
    "related_languages": ["en"]
  }, {
    "id": "ar",
    "description": "Arabic",
    "related_languages": ["ar"]
  }, {
    "id": "bg",
    "description": "Bulgarian",
    "related_languages": ["bg"]
  }, {
    "id": "bn",
    "description": "Bangla",
    "related_languages": ["bn"]
  }, {
    "id": "ca",
    "description": "Catalan",
    "related_languages": ["ca"]
  }, {
    "id": "zh",
    "description": "Chinese",
    "related_languages": ["zh"]
  }, {
    "id": "hr",
    "description": "Croatian",
    "related_languages": ["hr"]
  }, {
    "id": "cs",
    "description": "Czech",
    "related_languages": ["cs"]
  }, {
    "id": "da",
    "description": "Danish",
    "related_languages": ["da"]
  }, {
    "id": "nl",
    "description": "Dutch",
    "related_languages": ["nl"]
  }, {
    "id": "tl",
    "description": "Filipino",
    "related_languages": ["tl"]
  }, {
    "id": "fi",
    "description": "Finnish",
    "related_languages": ["fi"]
  }, {
    "id": "fr",
    "description": "French",
    "related_languages": ["fr"]
  }, {
    "id": "de",
    "description": "German",
    "related_languages": ["de"]
  }, {
    "id": "el",
    "description": "Greek",
    "related_languages": ["el"]
  }, {
    "id": "he",
    "description": "Hebrew",
    "related_languages": ["he"]
  }, {
    "id": "hi",
    "description": "Hindi",
    "related_languages": ["hi"]
  }, {
    "id": "hi-en",
    "description": "Hinglish",
    "related_languages": ["hi", "en"]
  }, {
    "id": "hu",
    "description": "Hungarian",
    "related_languages": ["hu"]
  }, {
    "id": "id",
    "description": "Indonesian",
    "related_languages": ["id"]
  }, {
    "id": "it",
    "description": "Italian",
    "related_languages": ["it"]
  }, {
    "id": "ja",
    "description": "Japanese",
    "related_languages": ["ja"]
  }, {
    "id": "kab",
    "description": "Kabyle",
    "related_languages": ["kab"]
  }, {
    "id": "ko",
    "description": "Korean",
    "related_languages": ["ko"]
  }, {
    "id": "lv",
    "description": "Latvian",
    "related_languages": ["lv"]
  }, {
    "id": "lt",
    "description": "Lithuanian",
    "related_languages": ["lt"]
  }, {
    "id": "no",
    "description": "Norwegian",
    "related_languages": ["no"]
  }, {
    "id": "fa",
    "description": "Persian",
    "related_languages": ["fa"]
  }, {
    "id": "pl",
    "description": "Polish",
    "related_languages": ["pl"]
  }, {
    "id": "pt",
    "description": "Portuguese",
    "related_languages": ["pt"]
  }, {
    "id": "ro",
    "description": "Romanian",
    "related_languages": ["ro"]
  }, {
    "id": "ru",
    "description": "Russian",
    "related_languages": ["ru"]
  }, {
    "id": "sr",
    "description": "Serbian",
    "related_languages": ["sr"]
  }, {
    "id": "sk",
    "description": "Slovak",
    "related_languages": ["sk"]
  }, {
    "id": "sl",
    "description": "Slovenian",
    "related_languages": ["sl"]
  }, {
    "id": "es",
    "description": "Spanish",
    "related_languages": ["es"]
  }, {
    "id": "sv",
    "description": "Swedish",
    "related_languages": ["sw"]
  }, {
    "id": "th",
    "description": "Thai",
    "related_languages": ["th"]
  }, {
    "id": "tr",
    "description": "Turkish",
    "related_languages": ["tr"]
  }, {
    "id": "uk",
    "description": "Ukrainian",
    "related_languages": ["uk"]
  }, {
    "id": "vi",
    "description": "Vietnamese",
    "related_languages": ["vi"]
  }],

  "AUTOGENERATED_AUDIO_LANGUAGES": [{
    "id": "en-auto",
    "description": "English (auto)",
    "exploration_language": "en",
    "speech_synthesis_code": "en-GB",
    "speech_synthesis_code_mobile": "en_US"
  }],

  "//" : "Types of view in creator dashboard page.",
  "ALLOWED_CREATOR_DASHBOARD_DISPLAY_PREFS": {
    "CARD": "card",
    "LIST": "list"
  },

  "WHITELISTED_COLLECTION_IDS_FOR_SAVING_GUEST_PROGRESS": [],

  "FEEDBACK_SUBJECT_MAX_CHAR_LIMIT": 50,

  "ACTIVITY_STATUS_PRIVATE": "private",
  "ACTIVITY_STATUS_PUBLIC": "public",

  "SYSTEM_USER_IDS": ["admin", "OppiaMigrationBot"],

  "//": [
    "A string containing the disallowed characters in state or exploration",
    "names. The underscore is needed because spaces in names must be converted",
    "to underscores when displayed as part of a URL or key. The other",
    "conventions here are derived from the Wikipedia guidelines for naming",
    "articles."
  ],
  "INVALID_NAME_CHARS": [
    ":", "#", "/", "|", "_", "%", "<", ">", "[", "]", "{", "}", "\\ufffd",
    "\\\\", "\\u007f", "\\u0000", "\\u0001", "\\u0002", "\\u0003", "\\u0004",
    "\\u0005", "\\u0006", "\\u0007", "\\b", "\\t", "\\n", "\\u000b", "\\f",
    "\\r", "\\u000e", "\\u000f", "\\u0010", "\\u0011", "\\u0012", "\\u0013",
    "\\u0014", "\\u0015", "\\u0016", "\\u0017", "\\u0018", "\\u0019", "\\u001a",
    "\\u001b", "\\u001c", "\\u001d", "\\u001e", "\\u001f"
  ],

  "ENABLE_NEW_STRUCTURE_EDITORS": false,

  "ENABLE_NEW_STRUCTURE_PLAYERS": false,

  "NUM_QUESTIONS_PER_PAGE": 10,

  "NEW_STATE_TEMPLATE": {
      "classifier_model_id": null,
      "content": {
          "html": "",
          "content_id": "content"
      },
      "interaction": {
            "id": null,
            "customization_args": {},
            "answer_groups": [],
            "default_outcome": {
                "dest": "Introduction",
                "feedback": {
                    "content_id": "default_outcome",
                    "html": ""
                },
                "labelled_as_correct": false,
                "param_changes": [],
                "refresher_exploration_id": null,
                "missing_prerequisite_skill_id": null
            },
            "confirmed_unclassified_answers": [],
            "hints": [],
            "solution": null
        },
      "param_changes": [],
      "content_ids_to_audio_translations": {
          "content": {},
          "default_outcome": {}
      }
  },

<<<<<<< HEAD
  "CURRENT_STATES_SCHEMA_VERSION": 26,
=======
  "ALLOW_YAML_FILE_UPLOAD": false,

  "CURRENT_STATES_SCHEMA_VERSION": 25,
>>>>>>> ce50b871

  "DEV_MODE": true
};<|MERGE_RESOLUTION|>--- conflicted
+++ resolved
@@ -502,13 +502,8 @@
       }
   },
 
-<<<<<<< HEAD
   "CURRENT_STATES_SCHEMA_VERSION": 26,
-=======
   "ALLOW_YAML_FILE_UPLOAD": false,
-
-  "CURRENT_STATES_SCHEMA_VERSION": 25,
->>>>>>> ce50b871
 
   "DEV_MODE": true
 };