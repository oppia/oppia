/* eslint-disable */
/* Don't modify anything outside the {} brackets.
 * Insides of the {} brackets should be formatted as a JSON object.
 * JSON rules:
 * 1. All keys and string values must be enclosed in double quotes.
 * 2. Each key/value pair should be on a new line.
 * 3. All values and keys must be constant, you can't use any Javascript
 *    functions.
 */

/**
 * @fileoverview Initializes constants for the Oppia codebase.
 */

var constants = {
  // Whether to allow custom event reporting to Google Analytics.
  "CAN_SEND_ANALYTICS_EVENTS": false,

  "ALL_CATEGORIES": ["Algebra", "Algorithms", "Architecture", "Arithmetic",
    "Art", "Astronomy", "Biology", "Business", "Calculus", "Chemistry",
    "Combinatorics", "Computing", "Economics", "Education", "Engineering",
    "English", "Environment", "Gaulish", "Geography", "Geometry", "Government",
    "Graph Theory", "History", "Languages", "Latin", "Law", "Logic",
    "Mathematics", "Medicine", "Music", "Philosophy", "Physics", "Poetry",
    "Probability", "Programming", "Puzzles", "Reading", "Spanish", "Sport",
    "Statistics", "Trigonometry", "Welcome"],
  "ACTIVITY_TYPE_EXPLORATION": "exploration",
  "ACTIVITY_TYPE_COLLECTION": "collection",
  "DISABLED_EXPLORATION_IDS": ["5"],
  "TESTING_CONSTANT": "test",
  "LIBRARY_TILE_WIDTH_PX": 208,
  "DASHBOARD_TYPE_CREATOR": "creator",
  "DASHBOARD_TYPE_LEARNER": "learner",
  "DEFAULT_COLOR": "#a33f40",
  "DEFAULT_THUMBNAIL_ICON": "Lightbulb",
  "DEFAULT_CATEGORY_ICON": "Lightbulb",

  // These categories are shown in the library navbar. The categories should
  // be in sorted order.
  "SEARCH_DROPDOWN_CATEGORIES": ["Algorithms", "Architecture", "Art",
    "Biology", "Business", "Chemistry", "Economics", "English", "Geography",
    "History", "Mathematics", "Medicine", "Music", "Physics", "Programming",
    "Reading", "Statistics"],

  // The default language code for an exploration.
  "DEFAULT_LANGUAGE_CODE": "en",

  // List of supported default categories. For now, each category has a specific
  // color associated with it. Each category also has a thumbnail icon whose
  // filename is '{{CategoryName}}.svg'.
  "CATEGORIES_TO_COLORS": {
    "Mathematics": "#cd672b",
    "Algebra": "#cd672b",
    "Arithmetic": "#d68453",
    "Calculus": "#b86330",
    "Logic": "#d68453",
    "Combinatorics": "#cf5935",
    "Graph Theory": "#cf5935",
    "Probability": "#cf5935",
    "Statistics": "#cd672b",
    "Geometry": "#d46949",
    "Trigonometry": "#d46949",

    "Algorithms": "#d0982a",
    "Computing": "#bb8b2f",
    "Programming": "#d9aa53",

    "Astronomy": "#879d6c",
    "Biology": "#97a766",
    "Chemistry": "#aab883",
    "Engineering": "#8b9862",
    "Environment": "#aba86d",
    "Medicine": "#97a766",
    "Physics": "#879d6c",

    "Architecture": "#6e3466",
    "Art": "#895a83",
    "Music": "#6a3862",
    "Philosophy": "#613968",
    "Poetry": "#7f507f",

    "English": "#193a69",
    "Languages": "#1b4174",
    "Latin": "#3d5a89",
    "Reading": "#193a69",
    "Spanish": "#405185",
    "Gaulish": "#1b4174",

    "Business": "#387163",
    "Economics": "#5d8b7f",
    "Geography": "#3c6d62",
    "Government": "#538270",
    "History": "#3d6b52",
    "Law": "#538270",

    "Education": "#942e20",
    "Puzzles": "#a8554a",
    "Sport": "#893327",
    "Welcome": "#992a2b"
  },

  // List of supported language codes. Each description has a
  // parenthetical part that may be stripped out to give a shorter
  // description.
  "ALL_LANGUAGE_CODES": [{
    "code": "en",
    "description": "English"
  }, {
    "code": "ar",
    "description": "العربية (Arabic)"
  }, {
    "code": "bg",
    "description": "български (Bulgarian)"
  }, {
    "code": "bn",
    "description": "বাংলা (Bangla)"
  }, {
    "code": "ca",
    "description": "català (Catalan)"
  }, {
    "code": "zh",
    "description": "中文 (Chinese)"
  }, {
    "code": "hr",
    "description": "hrvatski (Croatian)"
  }, {
    "code": "cs",
    "description": "čeština (Czech)"
  }, {
    "code": "da",
    "description": "dansk (Danish)"
  }, {
    "code": "nl",
    "description": "Nederlands (Dutch)"
  }, {
    "code": "tl",
    "description": "Filipino (Filipino)"
  }, {
    "code": "fi",
    "description": "suomi (Finnish)"
  }, {
    "code": "fr",
    "description": "français (French)"
  }, {
    "code": "de",
    "description": "Deutsch (German)"
  }, {
    "code": "el",
    "description": "ελληνικά (Greek)"
  }, {
    "code": "he",
    "description": "עברית (Hebrew)"
  }, {
    "code": "hi",
    "description": "हिन्दी (Hindi)"
  }, {
    "code": "hu",
    "description": "magyar (Hungarian)"
  }, {
    "code": "id",
    "description": "Bahasa Indonesia (Indonesian)"
  }, {
    "code": "it",
    "description": "italiano (Italian)"
  }, {
    "code": "ja",
    "description": "日本語 (Japanese)"
  }, {
    "code": "kab",
    "description": "Taqbaylit (Kabyle)"
  }, {
    "code": "ko",
    "description": "한국어 (Korean)"
  }, {
    "code": "lv",
    "description": "latviešu (Latvian)"
  }, {
    "code": "lt",
    "description": "lietuvių (Lithuanian)"
  }, {
    "code": "no",
    "description": "Norsk (Norwegian)"
  }, {
    "code": "fa",
    "description": "فارسی (Persian)"
  }, {
    "code": "pl",
    "description": "polski (Polish)"
  }, {
    "code": "pt",
    "description": "português (Portuguese)"
  }, {
    "code": "ro",
    "description": "română (Romanian)"
  }, {
    "code": "ru",
    "description": "русский (Russian)"
  }, {
    "code": "sr",
    "description": "српски (Serbian)"
  }, {
    "code": "sk",
    "description": "slovenčina (Slovak)"
  }, {
    "code": "sl",
    "description": "slovenščina (Slovenian)"
  }, {
    "code": "es",
    "description": "español (Spanish)"
  }, {
    "code": "sv",
    "description": "svenska (Swedish)"
  }, {
    "code": "th",
    "description": "ภาษาไทย (Thai)"
  }, {
    "code": "tr",
    "description": "Türkçe (Turkish)"
  }, {
    "code": "uk",
    "description": "українська (Ukrainian)"
  }, {
    "code": "vi",
    "description": "Tiếng Việt (Vietnamese)"
  }],

  // NOTE TO DEVELOPERS: While adding another language, please ensure that the
  // languages are in alphabetical order.
  "SUPPORTED_SITE_LANGUAGES": [{
    "id": "id",
    "text": "Bahasa Indonesia"
  }, {
    "id": "en",
    "text": "English"
  }, {
    "id": "es",
    "text": "Español"
  }, {
    "id": "pt-br",
    "text": "Português (Brasil)"
  }, {
    "id": "ar",
    "text": "العربية"
  }, {
    "id": "kab",
    "text": "Taqbaylit"
  }, {
    "id": "vi",
    "text": "Tiếng Việt"
  }, {
    "id": "hi",
    "text": "हिन्दी"
  }, {
    "id": "bn",
    "text": "বাংলা"
  }, {
    "id": "zh-hans",
    "text": "中文(简体)"
  }, {
    "id": "zh-hant",
    "text": "中文(繁體)"
  }],

  // Related languages are used to prioritize an exploration's language when
  // setting the default audio language.
  "SUPPORTED_AUDIO_LANGUAGES": [{
    "id": "en",
    "description": "English",
    "related_languages": ["en"]
  }, {
    "id": "ar",
    "description": "Arabic",
    "related_languages": ["ar"]
  }, {
    "id": "bg",
    "description": "Bulgarian",
    "related_languages": ["bg"]
  }, {
    "id": "bn",
    "description": "Bangla",
    "related_languages": ["bn"]
  }, {
    "id": "ca",
    "description": "Catalan",
    "related_languages": ["ca"]
  }, {
    "id": "zh",
    "description": "Chinese",
    "related_languages": ["zh"]
  }, {
    "id": "hr",
    "description": "Croatian",
    "related_languages": ["hr"]
  }, {
    "id": "cs",
    "description": "Czech",
    "related_languages": ["cs"]
  }, {
    "id": "da",
    "description": "Danish",
    "related_languages": ["da"]
  }, {
    "id": "nl",
    "description": "Dutch",
    "related_languages": ["nl"]
  }, {
    "id": "tl",
    "description": "Filipino",
    "related_languages": ["tl"]
  }, {
    "id": "fi",
    "description": "Finnish",
    "related_languages": ["fi"]
  }, {
    "id": "fr",
    "description": "French",
    "related_languages": ["fr"]
  }, {
    "id": "de",
    "description": "German",
    "related_languages": ["de"]
  }, {
    "id": "el",
    "description": "Greek",
    "related_languages": ["el"]
  }, {
    "id": "he",
    "description": "Hebrew",
    "related_languages": ["he"]
  }, {
    "id": "hi",
    "description": "Hindi",
    "related_languages": ["hi"]
  }, {
    "id": "hi-en",
    "description": "Hinglish",
    "related_languages": ["hi", "en"]
  }, {
    "id": "hu",
    "description": "Hungarian",
    "related_languages": ["hu"]
  }, {
    "id": "id",
    "description": "Indonesian",
    "related_languages": ["id"]
  }, {
    "id": "it",
    "description": "Italian",
    "related_languages": ["it"]
  }, {
    "id": "ja",
    "description": "Japanese",
    "related_languages": ["ja"]
  }, {
    "id": "kab",
    "description": "Kabyle",
    "related_languages": ["kab"]
  }, {
    "id": "ko",
    "description": "Korean",
    "related_languages": ["ko"]
  }, {
    "id": "lv",
    "description": "Latvian",
    "related_languages": ["lv"]
  }, {
    "id": "lt",
    "description": "Lithuanian",
    "related_languages": ["lt"]
  }, {
    "id": "no",
    "description": "Norwegian",
    "related_languages": ["no"]
  }, {
    "id": "fa",
    "description": "Persian",
    "related_languages": ["fa"]
  }, {
    "id": "pl",
    "description": "Polish",
    "related_languages": ["pl"]
  }, {
    "id": "pt",
    "description": "Portuguese",
    "related_languages": ["pt"]
  }, {
    "id": "ro",
    "description": "Romanian",
    "related_languages": ["ro"]
  }, {
    "id": "ru",
    "description": "Russian",
    "related_languages": ["ru"]
  }, {
    "id": "sr",
    "description": "Serbian",
    "related_languages": ["sr"]
  }, {
    "id": "sk",
    "description": "Slovak",
    "related_languages": ["sk"]
  }, {
    "id": "sl",
    "description": "Slovenian",
    "related_languages": ["sl"]
  }, {
    "id": "es",
    "description": "Spanish",
    "related_languages": ["es"]
  }, {
    "id": "sv",
    "description": "Swedish",
    "related_languages": ["sw"]
  }, {
    "id": "th",
    "description": "Thai",
    "related_languages": ["th"]
  }, {
    "id": "tr",
    "description": "Turkish",
    "related_languages": ["tr"]
  }, {
    "id": "uk",
    "description": "Ukrainian",
    "related_languages": ["uk"]
  }, {
    "id": "vi",
    "description": "Vietnamese",
    "related_languages": ["vi"]
  }],

  "AUTOGENERATED_AUDIO_LANGUAGES": [{
    "id": "en-auto",
    "description": "English (auto)",
    "exploration_language": "en",
    "speech_synthesis_code": "en-GB",
    "speech_synthesis_code_mobile": "en_US"
  }],

  // Types of view in creator dashboard page.
  "ALLOWED_CREATOR_DASHBOARD_DISPLAY_PREFS": {
    "CARD": "card",
    "LIST": "list"
  },

  "ALLOWED_QUESTION_INTERACTION_CATEGORIES": [{
    "name": "General",
    "interaction_ids": [
        "MultipleChoiceInput",
        "TextInput"
    ]
  }, {
    "name": "Math",
    "interaction_ids": [
        "NumericInput"
    ]
  }],

  // These categories and interactions are displayed in the order in which they
  // appear in the interaction selector.
  "ALLOWED_INTERACTION_CATEGORIES": [{
    "name": "General",
    "interaction_ids": [
        "Continue",
        "EndExploration",
        "ImageClickInput",
        "ItemSelectionInput",
        "MultipleChoiceInput",
        "TextInput",
        "DragAndDropSortInput"
    ]
  }, {
    "name": "Math",
    "interaction_ids": [
        "FractionInput",
        "GraphInput",
        "LogicProof",
        "NumericInput",
        "SetInput",
        "MathExpressionInput",
        "NumberWithUnits"
    ]
  }, {
    "name": "Programming",
    "interaction_ids": [
        "CodeRepl",
        "PencilCodeEditor"
    ]
  }, {
    "name": "Music",
    "interaction_ids": [
        "MusicNotesInput"
    ]
  }, {
    "name": "Geography",
    "interaction_ids": [
        "InteractiveMap"
    ]
  }],

  // Interaction IDs for which answer details cannot be solicited.
  "INTERACTION_IDS_WITHOUT_ANSWER_DETAILS": ["EndExploration", "Continue"],

  "WHITELISTED_COLLECTION_IDS_FOR_SAVING_GUEST_PROGRESS": [],

  "FEEDBACK_SUBJECT_MAX_CHAR_LIMIT": 50,

  "ACTIVITY_STATUS_PRIVATE": "private",
  "ACTIVITY_STATUS_PUBLIC": "public",

  "SITE_FEEDBACK_FORM_URL": "",

  "SYSTEM_USER_IDS": ["admin", "OppiaMigrationBot"],

  // A string containing the disallowed characters in state or exploration
  // names. The underscore is needed because spaces in names must be converted
  // to underscores when displayed as part of a URL or key. The other
  // conventions here are derived from the Wikipedia guidelines for naming
  // articles.
  "INVALID_NAME_CHARS": [
    ":", "#", "/", "|", "_", "%", "<", ">", "[", "]", "{", "}", "\\ufffd",
    "\\\\", "\\u007f", "\\u0000", "\\u0001", "\\u0002", "\\u0003", "\\u0004",
    "\\u0005", "\\u0006", "\\u0007", "\\b", "\\t", "\\n", "\\u000b", "\\f",
    "\\r", "\\u000e", "\\u000f", "\\u0010", "\\u0011", "\\u0012", "\\u0013",
    "\\u0014", "\\u0015", "\\u0016", "\\u0017", "\\u0018", "\\u0019", "\\u001a",
    "\\u001b", "\\u001c", "\\u001d", "\\u001e", "\\u001f"
  ],

  "DEFAULT_SKILL_DIFFICULTY": 0.3,

  "ENABLE_PREREQUISITE_SKILLS": false,

  "ENABLE_NEW_STRUCTURE_PLAYERS": false,

<<<<<<< HEAD
  "MAX_SKILLS_PER_QUESTION": 3,
=======
  "ENABLE_SOLICIT_ANSWER_DETAILS_FEATURE": false,
>>>>>>> 7347d84d

  "NUM_QUESTIONS_PER_PAGE": 10,

  "NEW_STATE_TEMPLATE": {
      "classifier_model_id": null,
      "content": {
          "html": "",
          "content_id": "content"
      },
      "interaction": {
            "id": null,
            "customization_args": {},
            "answer_groups": [],
            "default_outcome": {
                "dest": "Introduction",
                "feedback": {
                    "content_id": "default_outcome",
                    "html": ""
                },
                "labelled_as_correct": false,
                "param_changes": [],
                "refresher_exploration_id": null,
                "missing_prerequisite_skill_id": null
            },
            "confirmed_unclassified_answers": [],
            "hints": [],
            "solution": null
        },
      "param_changes": [],
      "recorded_voiceovers": {
          "voiceovers_mapping": {
              "content": {},
              "default_outcome": {}
          }
      },
      "solicit_answer_details": false,
      "written_translations": {
          "translations_mapping": {
              "content": {},
              "default_outcome": {}
          }
      }
  },

  // Data required for Google Analytics. 
  "ANALYTICS_ID": "",
  "SITE_NAME_FOR_ANALYTICS": "",

  "ALLOW_YAML_FILE_UPLOAD": false,

  "DEV_MODE": true
};<|MERGE_RESOLUTION|>--- conflicted
+++ resolved
@@ -532,11 +532,9 @@
 
   "ENABLE_NEW_STRUCTURE_PLAYERS": false,
 
-<<<<<<< HEAD
+  "ENABLE_SOLICIT_ANSWER_DETAILS_FEATURE": false,
+
   "MAX_SKILLS_PER_QUESTION": 3,
-=======
-  "ENABLE_SOLICIT_ANSWER_DETAILS_FEATURE": false,
->>>>>>> 7347d84d
 
   "NUM_QUESTIONS_PER_PAGE": 10,
 
