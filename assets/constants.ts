/* eslint-disable quote-props */
/* eslint-disable quotes */
/* Don't modify anything outside the {} brackets.
 * Insides of the {} brackets should be formatted as a JSON object.
 * JSON rules:
 * 1. All keys and string values must be enclosed in double quotes.
 * 2. Each key/value pair should be on a new line.
 * 3. All values and keys must be constant, you can't use any Javascript
 *    functions.
 */

/**
 * @fileoverview Initializes constants for the Oppia codebase.
 */

export = {
  // Whether to allow custom event reporting to Google Analytics.
  "CAN_SEND_ANALYTICS_EVENTS": false,

  "ALL_CATEGORIES": ["Algebra", "Algorithms", "Architecture", "Arithmetic",
    "Art", "Astronomy", "Biology", "Business", "Calculus", "Chemistry",
    "Combinatorics", "Computing", "Economics", "Education", "Engineering",
    "English", "Environment", "Gaulish", "Geography", "Geometry", "Government",
    "Graph Theory", "History", "Languages", "Latin", "Law", "Logic",
    "Mathematics", "Medicine", "Music", "Philosophy", "Physics", "Poetry",
    "Probability", "Programming", "Puzzles", "Reading", "Spanish", "Sport",
    "Statistics", "Trigonometry", "Welcome"],
  "ACTIVITY_TYPE_EXPLORATION": "exploration",
  "ACTIVITY_TYPE_COLLECTION": "collection",
  "DISABLED_EXPLORATION_IDS": ["5"],
  "TESTING_CONSTANT": "test",
  "LIBRARY_TILE_WIDTH_PX": 208,
  "DASHBOARD_TYPE_CREATOR": "creator",
  "DASHBOARD_TYPE_LEARNER": "learner",
  "DEFAULT_COLOR": "#a33f40",
  "DEFAULT_THUMBNAIL_ICON": "Lightbulb",
  "DEFAULT_CATEGORY_ICON": "Lightbulb",

  // These categories are shown in the library navbar. The categories should
  // be in sorted order.
  "SEARCH_DROPDOWN_CATEGORIES": ["Algorithms", "Architecture", "Art",
    "Biology", "Business", "Chemistry", "Economics", "English", "Geography",
    "History", "Mathematics", "Medicine", "Music", "Physics", "Programming",
    "Reading", "Statistics"],

  // The default language code for an exploration.
  "DEFAULT_LANGUAGE_CODE": "en",

  // List of supported default categories. For now, each category has a specific
  // color associated with it. Each category also has a thumbnail icon whose
  // filename is '{{CategoryName}}.svg'.
  "CATEGORIES_TO_COLORS": {
    "Mathematics": "#cd672b",
    "Algebra": "#cd672b",
    "Arithmetic": "#d68453",
    "Calculus": "#b86330",
    "Logic": "#d68453",
    "Combinatorics": "#cf5935",
    "Graph Theory": "#cf5935",
    "Probability": "#cf5935",
    "Statistics": "#cd672b",
    "Geometry": "#d46949",
    "Trigonometry": "#d46949",

    "Algorithms": "#d0982a",
    "Computing": "#bb8b2f",
    "Programming": "#d9aa53",

    "Astronomy": "#879d6c",
    "Biology": "#97a766",
    "Chemistry": "#aab883",
    "Engineering": "#8b9862",
    "Environment": "#aba86d",
    "Medicine": "#97a766",
    "Physics": "#879d6c",

    "Architecture": "#6e3466",
    "Art": "#895a83",
    "Music": "#6a3862",
    "Philosophy": "#613968",
    "Poetry": "#7f507f",

    "English": "#193a69",
    "Languages": "#1b4174",
    "Latin": "#3d5a89",
    "Reading": "#193a69",
    "Spanish": "#405185",
    "Gaulish": "#1b4174",

    "Business": "#387163",
    "Economics": "#5d8b7f",
    "Geography": "#3c6d62",
    "Government": "#538270",
    "History": "#3d6b52",
    "Law": "#538270",

    "Education": "#942e20",
    "Puzzles": "#a8554a",
    "Sport": "#893327",
    "Welcome": "#992a2b"
  },

  // List of supported language codes. Each description has a
  // parenthetical part that may be stripped out to give a shorter
  // description.
  "ALL_LANGUAGE_CODES": [{
    "code": "en",
    "description": "English"
  }, {
    "code": "ar",
    "description": "العربية (Arabic)"
  }, {
    "code": "bg",
    "description": "български (Bulgarian)"
  }, {
    "code": "bn",
    "description": "বাংলা (Bangla)"
  }, {
    "code": "ca",
    "description": "català (Catalan)"
  }, {
    "code": "zh",
    "description": "中文 (Chinese)"
  }, {
    "code": "hr",
    "description": "hrvatski (Croatian)"
  }, {
    "code": "cs",
    "description": "čeština (Czech)"
  }, {
    "code": "da",
    "description": "dansk (Danish)"
  }, {
    "code": "nl",
    "description": "Nederlands (Dutch)"
  }, {
    "code": "tl",
    "description": "Filipino (Filipino)"
  }, {
    "code": "fi",
    "description": "suomi (Finnish)"
  }, {
    "code": "fr",
    "description": "français (French)"
  }, {
    "code": "de",
    "description": "Deutsch (German)"
  }, {
    "code": "el",
    "description": "ελληνικά (Greek)"
  }, {
    "code": "he",
    "description": "עברית (Hebrew)"
  }, {
    "code": "hi",
    "description": "हिन्दी (Hindi)"
  }, {
    "code": "hu",
    "description": "magyar (Hungarian)"
  }, {
    "code": "id",
    "description": "Bahasa Indonesia (Indonesian)"
  }, {
    "code": "it",
    "description": "italiano (Italian)"
  }, {
    "code": "ja",
    "description": "日本語 (Japanese)"
  }, {
    "code": "kab",
    "description": "Taqbaylit (Kabyle)"
  }, {
    "code": "ko",
    "description": "한국어 (Korean)"
  }, {
    "code": "lv",
    "description": "latviešu (Latvian)"
  }, {
    "code": "lt",
    "description": "lietuvių (Lithuanian)"
  }, {
    "code": "no",
    "description": "Norsk (Norwegian)"
  }, {
    "code": "fa",
    "description": "فارسی (Persian)"
  }, {
    "code": "pl",
    "description": "polski (Polish)"
  }, {
    "code": "pt",
    "description": "português (Portuguese)"
  }, {
    "code": "ro",
    "description": "română (Romanian)"
  }, {
    "code": "ru",
    "description": "русский (Russian)"
  }, {
    "code": "sr",
    "description": "српски (Serbian)"
  }, {
    "code": "sk",
    "description": "slovenčina (Slovak)"
  }, {
    "code": "sl",
    "description": "slovenščina (Slovenian)"
  }, {
    "code": "es",
    "description": "español (Spanish)"
  }, {
    "code": "sv",
    "description": "svenska (Swedish)"
  }, {
    "code": "th",
    "description": "ภาษาไทย (Thai)"
  }, {
    "code": "tr",
    "description": "Türkçe (Turkish)"
  }, {
    "code": "uk",
    "description": "українська (Ukrainian)"
  }, {
    "code": "vi",
    "description": "Tiếng Việt (Vietnamese)"
  }],

  // NOTE TO DEVELOPERS: While adding another language, please ensure that the
  // languages are in alphabetical order.
  "SUPPORTED_SITE_LANGUAGES": [{
    "id": "id",
    "text": "Bahasa Indonesia"
  }, {
    "id": "en",
    "text": "English"
  }, {
    "id": "es",
    "text": "Español"
  }, {
    "id": "pt-br",
    "text": "Português (Brasil)"
  }, {
    "id": "ar",
    "text": "العربية"
  }, {
    "id": "kab",
    "text": "Taqbaylit"
  }, {
    "id": "vi",
    "text": "Tiếng Việt"
  }, {
    "id": "hi",
    "text": "हिन्दी"
  }, {
    "id": "bn",
    "text": "বাংলা"
  }, {
    "id": "zh-hans",
    "text": "中文(简体)"
  }, {
    "id": "zh-hant",
    "text": "中文(繁體)"
  }],

  // Related languages are used to prioritize an exploration's language when
  // setting the default audio language.
  "SUPPORTED_AUDIO_LANGUAGES": [{
    "id": "en",
    "description": "English",
    "relatedLanguages": ["en"]
  }, {
    "id": "ar",
    "description": "Arabic",
    "relatedLanguages": ["ar"]
  }, {
    "id": "bg",
    "description": "Bulgarian",
    "relatedLanguages": ["bg"]
  }, {
    "id": "bn",
    "description": "Bangla",
    "relatedLanguages": ["bn"]
  }, {
    "id": "ca",
    "description": "Catalan",
    "relatedLanguages": ["ca"]
  }, {
    "id": "zh",
    "description": "Chinese",
    "relatedLanguages": ["zh"]
  }, {
    "id": "hr",
    "description": "Croatian",
    "relatedLanguages": ["hr"]
  }, {
    "id": "cs",
    "description": "Czech",
    "relatedLanguages": ["cs"]
  }, {
    "id": "da",
    "description": "Danish",
    "relatedLanguages": ["da"]
  }, {
    "id": "nl",
    "description": "Dutch",
    "relatedLanguages": ["nl"]
  }, {
    "id": "ee",
    "description": "Ewe",
    "relatedLanguages": ["ee"]
  }, {
    "id": "tl",
    "description": "Filipino",
    "relatedLanguages": ["tl"]
  }, {
    "id": "fi",
    "description": "Finnish",
    "relatedLanguages": ["fi"]
  }, {
    "id": "fr",
    "description": "French",
    "relatedLanguages": ["fr"]
  }, {
    "id": "de",
    "description": "German",
    "relatedLanguages": ["de"]
  }, {
    "id": "el",
    "description": "Greek",
    "relatedLanguages": ["el"]
  }, {
    "id": "he",
    "description": "Hebrew",
    "relatedLanguages": ["he"]
  }, {
    "id": "hi",
    "description": "Hindi",
    "relatedLanguages": ["hi"]
  }, {
    "id": "hi-en",
    "description": "Hinglish",
    "relatedLanguages": ["hi", "en"]
  }, {
    "id": "hu",
    "description": "Hungarian",
    "relatedLanguages": ["hu"]
  }, {
    "id": "id",
    "description": "Indonesian",
    "relatedLanguages": ["id"]
  }, {
    "id": "it",
    "description": "Italian",
    "relatedLanguages": ["it"]
  }, {
    "id": "ja",
    "description": "Japanese",
    "relatedLanguages": ["ja"]
  }, {
    "id": "kab",
    "description": "Kabyle",
    "relatedLanguages": ["kab"]
  }, {
    "id": "ko",
    "description": "Korean",
    "relatedLanguages": ["ko"]
  }, {
    "id": "lv",
    "description": "Latvian",
    "relatedLanguages": ["lv"]
  }, {
    "id": "lt",
    "description": "Lithuanian",
    "relatedLanguages": ["lt"]
  }, {
    "id": "no",
    "description": "Norwegian",
    "relatedLanguages": ["no"]
  }, {
    "id": "fa",
    "description": "Persian",
    "relatedLanguages": ["fa"]
  }, {
    "id": "pl",
    "description": "Polish",
    "relatedLanguages": ["pl"]
  }, {
    "id": "pt",
    "description": "Portuguese",
    "relatedLanguages": ["pt"]
  }, {
    "id": "ro",
    "description": "Romanian",
    "relatedLanguages": ["ro"]
  }, {
    "id": "ru",
    "description": "Russian",
    "relatedLanguages": ["ru"]
  }, {
    "id": "sr",
    "description": "Serbian",
    "relatedLanguages": ["sr"]
  }, {
    "id": "sk",
    "description": "Slovak",
    "relatedLanguages": ["sk"]
  }, {
    "id": "sl",
    "description": "Slovenian",
    "relatedLanguages": ["sl"]
  }, {
    "id": "es",
    "description": "Spanish",
    "relatedLanguages": ["es"]
  }, {
    "id": "sv",
    "description": "Swedish",
    "relatedLanguages": ["sw"]
  }, {
    "id": "th",
    "description": "Thai",
    "relatedLanguages": ["th"]
  }, {
    "id": "tr",
    "description": "Turkish",
    "relatedLanguages": ["tr"]
  }, {
    "id": "uk",
    "description": "Ukrainian",
    "relatedLanguages": ["uk"]
  }, {
    "id": "vi",
    "description": "Vietnamese",
    "relatedLanguages": ["vi"]
  }],

  "AUTOGENERATED_AUDIO_LANGUAGES": [{
    "id": "en-auto",
    "description": "English (auto)",
    "exploration_language": "en",
    "speech_synthesis_code": "en-GB",
    "speech_synthesis_code_mobile": "en_US"
  }],

  // Types of view in creator dashboard page.
  "ALLOWED_CREATOR_DASHBOARD_DISPLAY_PREFS": {
    "CARD": "card",
    "LIST": "list"
  },

  "ALLOWED_QUESTION_INTERACTION_CATEGORIES": [{
    "name": "General",
    "interaction_ids": [
      "ImageClickInput",
      "ItemSelectionInput",
      "MultipleChoiceInput",
      "TextInput"
    ]
  }, {
    "name": "Math",
    "interaction_ids": [
      "FractionInput",
      "NumberWithUnits",
      "NumericInput"
    ]
  }],

  // These categories and interactions are displayed in the order in which they
  // appear in the interaction selector.
  "ALLOWED_INTERACTION_CATEGORIES": [{
    "name": "General",
    "interaction_ids": [
      "Continue",
      "EndExploration",
      "ImageClickInput",
      "ItemSelectionInput",
      "MultipleChoiceInput",
      "TextInput",
      "DragAndDropSortInput"
    ]
  }, {
    "name": "Math",
    "interaction_ids": [
      "FractionInput",
      "GraphInput",
      "LogicProof",
      "NumericInput",
      "SetInput",
      "MathExpressionInput",
      "NumberWithUnits"
    ]
  }, {
    "name": "Programming",
    "interaction_ids": [
      "CodeRepl",
      "PencilCodeEditor"
    ]
  }, {
    "name": "Music",
    "interaction_ids": [
      "MusicNotesInput"
    ]
  }, {
    "name": "Geography",
    "interaction_ids": [
      "InteractiveMap"
    ]
  }],

  // Interaction IDs for which answer details cannot be solicited.
  "INTERACTION_IDS_WITHOUT_ANSWER_DETAILS": ["EndExploration", "Continue"],

  "WHITELISTED_COLLECTION_IDS_FOR_SAVING_GUEST_PROGRESS": [],

  "FEEDBACK_SUBJECT_MAX_CHAR_LIMIT": 50,

  "ACTIVITY_STATUS_PRIVATE": "private",
  "ACTIVITY_STATUS_PUBLIC": "public",

  "SITE_FEEDBACK_FORM_URL": "",

  "SYSTEM_USER_IDS": ["admin", "OppiaMigrationBot"],

  // A string containing the disallowed characters in state or exploration
  // names. The underscore is needed because spaces in names must be converted
  // to underscores when displayed as part of a URL or key. The other
  // conventions here are derived from the Wikipedia guidelines for naming
  // articles.
  "INVALID_NAME_CHARS": [
    ":", "#", "/", "|", "_", "%", "<", ">", "[", "]", "{", "}", "\\ufffd",
    "\\\\", "\\u007f", "\\u0000", "\\u0001", "\\u0002", "\\u0003", "\\u0004",
    "\\u0005", "\\u0006", "\\u0007", "\\b", "\\t", "\\n", "\\u000b", "\\f",
    "\\r", "\\u000e", "\\u000f", "\\u0010", "\\u0011", "\\u0012", "\\u0013",
    "\\u0014", "\\u0015", "\\u0016", "\\u0017", "\\u0018", "\\u0019", "\\u001a",
    "\\u001b", "\\u001c", "\\u001d", "\\u001e", "\\u001f"
  ],

  "DEFAULT_SKILL_DIFFICULTY": 0.3,

  "SKILL_DIFFICULTIES": ["Easy", "Medium", "Hard"],

  "ENABLE_PREREQUISITE_SKILLS": false,

<<<<<<< HEAD
  "ENABLE_NEW_STRUCTURE_PLAYERS": true,
=======
  // For the full new structures viewer features, both
  // ENABLE_NEW_STRUCTURE_PLAYERS and ENABLE_NEW_STRUCTURE_VIEWER_UPDATES has
  // to be true. Only ENABLE_NEW_STRUCTURE_PLAYERS can be true if just the
  // players need to be accessed, but without story progress updation.
  // This is split up so as to access the viewers in production without
  // exposing the POST and PUT endpoints just yet.
  "ENABLE_NEW_STRUCTURE_PLAYERS": false,
>>>>>>> 0134ff7b

  "ENABLE_NEW_STRUCTURE_VIEWER_UPDATES": false,

  "ENABLE_SOLICIT_ANSWER_DETAILS_FEATURE": true,

  "MAX_SKILLS_PER_QUESTION": 3,

  "MAX_QUESTIONS_PER_SKILL": 50,

  "NUM_EXPLORATIONS_PER_REVIEW_TEST": 3,

  "NUM_QUESTIONS_PER_PAGE": 10,

  "NEW_STATE_TEMPLATE": {
    "classifier_model_id": null,
    "content": {
      "html": "",
      "content_id": "content"
    },
    "interaction": {
      "id": null,
      "customization_args": {},
      "answer_groups": [],
      "default_outcome": {
        "dest": "Introduction",
        "feedback": {
          "content_id": "default_outcome",
          "html": ""
        },
        "labelled_as_correct": false,
        "param_changes": [],
        "refresher_exploration_id": null,
        "missing_prerequisite_skill_id": null
      },
      "confirmed_unclassified_answers": [],
      "hints": [],
      "solution": null
    },
    "param_changes": [],
    "recorded_voiceovers": {
      "voiceovers_mapping": {
        "content": {},
        "default_outcome": {}
      }
    },
    "solicit_answer_details": false,
    "written_translations": {
      "translations_mapping": {
        "content": {},
        "default_outcome": {}
      }
    }
  },

  // Data required for Google Analytics.
  "ANALYTICS_ID": "",
  "SITE_NAME_FOR_ANALYTICS": "",

  "ALLOW_YAML_FILE_UPLOAD": false,

  // A regular expression for tags.
  "TAG_REGEX": "^[a-z ]+$",

  // Invalid names for parameters used in expressions.
  "INVALID_PARAMETER_NAMES": [
    "answer", "choices", "abs", "all", "and", "any", "else",
    "floor", "if", "log", "or", "pow", "round", "then"
  ],

  // Unfinished features.
  "SHOW_TRAINABLE_UNRESOLVED_ANSWERS": false,

  // eslint-disable-next-line max-len
  "DEFAULT_TWITTER_SHARE_MESSAGE_EDITOR": "Check out this interactive lesson I created on Oppia - a free platform for teaching and learning!",

  "OPPORTUNITY_TYPE_TRANSLATION": "translation",
  "OPPORTUNITY_TYPE_VOICEOVER": "voiceover",

  // The bucket name is set to None-resources to enable it to be used
  // in prod mode when the resource bucket name is not allowed to be null.
  "GCS_RESOURCE_BUCKET_NAME": "None-resources",

  "DEV_MODE": true
};<|MERGE_RESOLUTION|>--- conflicted
+++ resolved
@@ -541,18 +541,13 @@
 
   "ENABLE_PREREQUISITE_SKILLS": false,
 
-<<<<<<< HEAD
-  "ENABLE_NEW_STRUCTURE_PLAYERS": true,
-=======
   // For the full new structures viewer features, both
   // ENABLE_NEW_STRUCTURE_PLAYERS and ENABLE_NEW_STRUCTURE_VIEWER_UPDATES has
   // to be true. Only ENABLE_NEW_STRUCTURE_PLAYERS can be true if just the
   // players need to be accessed, but without story progress updation.
   // This is split up so as to access the viewers in production without
   // exposing the POST and PUT endpoints just yet.
-  "ENABLE_NEW_STRUCTURE_PLAYERS": false,
->>>>>>> 0134ff7b
-
+  "ENABLE_NEW_STRUCTURE_PLAYERS": true,
   "ENABLE_NEW_STRUCTURE_VIEWER_UPDATES": false,
 
   "ENABLE_SOLICIT_ANSWER_DETAILS_FEATURE": true,
