<?xml version="1.0" encoding="utf-8"?>
<urlset xmlns="http://www.sitemaps.org/schemas/sitemap/0.9" xmlns:xsi="http://www.w3.org/2001/XMLSchema-instance" xsi:schemaLocation="http://www.sitemaps.org/schemas/sitemap/0.9 http://www.sitemaps.org/schemas/sitemap/0.9/sitemap.xsd">
  <url>
    <loc>https://www.oppia.org/</loc>
  </url>
  <url>
    <loc>https://www.oppia.org/donate</loc>
  </url>
  <url>
    <loc>https://www.oppia.org/partnerships</loc>
  </url>
  <url>
<<<<<<< HEAD
    <loc>https://www.oppia.org/about-foundation</loc>
=======
    <loc>https://www.oppia.org/volunteer</loc>
>>>>>>> 4bea237b
  </url>
  <url>
    <loc>https://www.oppia.org/about</loc>
  </url>
  <url>
    <loc>https://www.oppia.org/teach</loc>
  </url>
  <url>
    <loc>https://www.oppia.org/get-started</loc>
  </url>
  <url>
    <loc>https://www.oppia.org/community-library</loc>
  </url>
  <url>
    <loc>https://www.oppia.org/contact</loc>
  </url>
  <url>
    <loc>https://www.oppia.org/math/fractions</loc>
  </url>
  <url>
    <loc>https://www.oppia.org/learn/math</loc>
  </url>
  <url>
    <loc>https://www.oppia.org/explore/0</loc>
  </url>
  <url>
    <loc>https://www.oppia.org/collection/4UgTQUc1tala</loc>
  </url>
  <url>
    <loc>https://www.oppia.org/collection/YBQ642xYk_4x</loc>
  </url>
  <url>
    <loc>https://www.oppia.org/collection/inDXV0w8-p1C</loc>
  </url>
</urlset><|MERGE_RESOLUTION|>--- conflicted
+++ resolved
@@ -10,11 +10,10 @@
     <loc>https://www.oppia.org/partnerships</loc>
   </url>
   <url>
-<<<<<<< HEAD
     <loc>https://www.oppia.org/about-foundation</loc>
-=======
+  </url>
+  <url>
     <loc>https://www.oppia.org/volunteer</loc>
->>>>>>> 4bea237b
   </url>
   <url>
     <loc>https://www.oppia.org/about</loc>
